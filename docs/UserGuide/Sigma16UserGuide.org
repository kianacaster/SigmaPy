#+TITLE: Sigma16 User Guide
#+AUTHOR: John T. O'Donnell
#+DATE: Version 3.6.3, July 2023
#+EMAIL: john.t.odonnell9@gmail.com

# This file is part of Sigma16: https://github.com/jtod/Sigma16.
# License: GNU GPL Version 3 or later. See Sigma16/README.md,
# LICENSE.txt.

# Sigma16 is free software: you can redistribute it and/or modify it
# under the terms of the GNU General Public License as published by
# the Free Software Foundation, either version 3 of the License, or
# (at your option) any later version.  Sigma16 is distributed in the
# hope that it will be useful, but WITHOUT ANY WARRANTY; without even
# the implied warranty of MERCHANTABILITY or FITNESS FOR A PARTICULAR
# PURPOSE.  See the GNU General Public License for more details.  You
# should have received a copy of the GNU General Public License along
# with Sigma16.  If not, see <https://www.gnu.org/licenses/>.

#+OPTIONS: H:6
#+OPTIONS: toc:5

# .emacs.d/init.el configures org-export-filter-options-functions to
# set different section number formatting for html and latex.  For
# html, generate contents without section numbers.  For latex,
# generate contents with section numbers, and redefine \numberline to
# suppress those when the toc is generated.  The modified contents for
# latex is in a scope environment; it goes after Title and before
# Introduction.

# html
# To generate html: C-c C-e h h (export to html)

# LaTeX
# To generate latex: C-c C-e l l (export to latex file)
# To generate pdf: C-c C-e l p (export to pdf)
#+LATEX_CLASS: article
#+LATEX_CLASS_OPTIONS: [a4paper,11pt,twoside]
#+LATEX_HEADER: \usepackage{sigma16}
#+BEGIN_EXPORT latex
\begin{scope}
  \renewcommand{\numberline}[1]{{}}
  \tableofcontents
\end{scope}
#+END_EXPORT

<<<<<<< HEAD
# Notes
# to do: automate inclusion of version and date
# to do: single space metadata inclusion at end
# Testing: Uncomment next line to check that \usepackage{sigma16} works:
=======
* Introduction

testing

# Testing
# Uncomment this to check that \usepackage{sigma16} works:
>>>>>>> 3cfe3104
# \SigmaTest
# demo: Internal link: (See also [[*Branches][Branches]].)

* Introduction

Sigma16 is a computer architecture designed for research and teaching
in computer systems.  This application provides a complete environment
for experimenting with the architecture.  It includes an editor,
assembler, linker, emulator, and an integrated development environment
(IDE) with a graphical user interface.

Sigma16 runs in a web browser: you don't need to download or install
anything.  To run it, click the prominent /Run/ link on the Sigma16
Home Page: [[https://jtod.github.io/home/Sigma16]].

There are additional command line tools that can run in a shell; see
the Installation section.  There is also a digital circuit
(available separately) that implements the architecture.  Using
these tools, machine language programs can run on both the emulator
and the circuit.

The architecture is organized into subsets to make it easier to learn
and to use:

- The *Core* subset has a small instruction set which is a good
  starting point for learning about computer architecture.  Although
  simple, Core is powerful enough to support realistic programming.
- The *Standard* subset offers flexible programming techniques,
  including manipulation of bits, Boolean expressions, shifting,
  extracting fields, arithmetic on natural numbers and arbitrary
  precision integers, and concise support for stack frames. It also
  supports the study of systems programming, providing interrupts,
  protection, concurrent processes, and mutual exclusion, and memory
  management.
  
For a quick start, begin with the Core tutorials, which introduce the
architecture step by step.  The tutorials explain the machine, show
how to program it, and demonstrate how to enter and run a program and
how to use the programming environment.  A reference section follows
the tutorials.

Our focus is on fundamental concepts, ideas and principles.  Sigma16
illustrates the fundementals of computer systems but it avoids
unnecessary complexity.  For example, Sigma16 has just one word size
(16 bits) while most commercial machines provide a variety.  That
variety is useful for practical applications but it complicates many
of the details while not adding any new fundamental ideas.  Most
commercial computers that achieve success in the marketplace
eventually become encrusted with complications that help support
backward compatibility; this can lead to great complexity.

The following short tutorials introduce the system; full details
appear in later sections.  You can keep the tutorials visible in the
right panel while following along with the examples in the main panel.

* Core architecture tutorials
:PROPERTIES:
:CUSTOM_ID: sec-core-tutorial
:END:
** Hello, world!

Let's begin by running a simple example program.  For now, we focus
only on how to use the software tools.  You don't need to understand
the example code yet.  An explanation of the program and the Sigma16
architecture will come later.

To launch the app, visit the Sigma16 Home Page and click on the link
to run it.  Sigma16 runs in the browser; you don't need to download
or install anything.

- Click *Editor*, then *Hello, world!*.  This will enter a small
  assembly language program into the editor window.  Later, we'll
  load some of the more complex example programs into the editor,
  and you can also modify a program or type in a new one from
  scratch.  For now, don't worry about the content of the program.

- Click *Assembler*.  The assembler translates programs in assembly
  language (the source program) to machine language (the object
  program).  Assembly language is a human-readable notation, while
  machine language is what the computer can execute.  When you first
  enter the Assembler tab, the assembly language text in the Editor
  window is copied over; this is the source program.

- Click the *Assemble* button.  This will do the translation.  The
  *assembly listing* is displayed: this shows the original source
  code along with the machine language, and any error messages.  The
  *Show object* button displays the object code, which is the
  machine language program produced by the translation.  The *Show
  source* button displays the original source code, and the *Show
  Listing* button displays the assembly listing again.

- For this simple example, we don't need the Linker, so you can skip
  it.  The linker is needed for larger and more complex programs
  with multiple modules, or with external references, or that need
  relocation.
  
- Click *Processor*, which shows the main components of the computer
  architecture, including registers and memory.  These components
  are explained later.  For now, just note that this page is where
  you can run programs using the emulator.

- Still on the Processor page, click *Boot*.  This reads the machine
  language program into the memory, and you can see it in the Memory
  display.  The source code (the assembly language) appears in the
  bottom section.  If the assembler produced any error messages, the
  program will not boot until you fix the errors.

- Click *Step*.  The processor executes a single instruction and
  displays the effects on the registers and memory: blue for /using/ a
  value, and red for /modifying/ it.  The assembly listing shows the
  instruction that just executed by highlighting it in red.  It also
  shows the instruction that will execute next by highlighting it in
  blue.  This is just to make it easier to follow what is happening;
  the machine executes the machine language program, which is in
  memory, and it ignores the assembly language listing which is just a
  convenience to help you follow the program.  The machine relies only
  on the registers and memory, and doesn't even "know" that the
  assembly listing exists.

  There is a keyboard shortcut: after you have clicked Step once, you
  can press the space bar to execute the next instruction.  Thus you
  can step through the program by clicking Step, and then pressing the
  space bar repeatedly.

- Click Step repeatedly to watch the program execute, instruction by
  instruction.  When the program terminates, the small window
  labelled *Emulator* will display *Halted*.

- You can also run the program to completion, without having to click
  Step so many times.  Click *Boot* again to get the machine back into
  the initial state.  Now click *Run*, and the program will continue
  executing instructions until it halts.

To run the program slowly, click Step repeatedly.  To run the program
faster but without updating the display after each instruction, click
Run.  At any time you can click Pause to stop the processor, and you
can resume execution with either Step or Run.  Sometimes it's useful
to let the processor run at full speed until it reaches a particular
instruction, and then stop.  This can be done by setting a
*breakpoint* (described in the Breakpoint tutorial below).

To exit the app, just close the browser window or tab.  This may put
up a dialogue box warning that any unsaved data may be lost and
asking you to confirm.

** A quick tour

This tutorial introduces the main components of the architecture as
well as the graphical user interface.

The main window contains two main sections.  The largest area, on the
left side, is the *main working area*.  When the program launches,
this will show the Welcome page.  The *user guide* is on the right
side.  At the top is a row of buttons (Welcome, Examples, etc.).
These select which page is displayed in the main working area.

It's convenient to see the main working area and the user guide side
by side.  Begin by resizing the entire window (bigger is better).
Then you can change the amount of space given to the user guide by
clicking the arrow symbols on the right side of the top button bar.
These arrows will expand or shrink the user guide: the small arrows
adjust by one pixel, the larger arrows by ten pixels.  If you resize
the entire browser window, Sigma16 will maintain the same relative
sizes of the main working area and the user guide sections.

If your screen is small, and the main working area isn't big enough,
click /Hide User Guide/ and all the space will be made available to
it.  The button will change to /Show User Guide/.

You can also open the User Guide in a separate browser tab or window.
The Welcome page contains a link to do this.

The main working area has several pages, with buttons at the top to
switch between them:

- *Welcome* contains some introductory information and links.
   
- *Examples* contains a collection of assembly language programs
  organized by the architecture subset.  Start with the Core examples.

- *Modules* shows a summary of all the files and modules you currently
  have open.  It also provides buttons allowing you to open files on
  your computer, close them, and select one to work on.

- *Editor* shows the selected module, where it can be edited.  You can
  assemble and execute the selected module.  To run a program, you'll
  load it into the Editor (there are several ways to do this), then
  assemble it (Assembler tab) and then run it (Processor tab).

- *Assembler* translates a program from assembly language to machine
  language, and shows the assembly isting as well as the object
  code.

- *Linker* is used in the Standard and System architectures, but it is
  not needed for Core.  (The linker combines a collection of object
  code modules into a single executable program, and also performs
  name resolution and relocation.)

- *Processor* shows the components of the architecture and executes
  machine language programs.

- *Options* allows you to configure how the system operates.

- *About* gives general information, including version.

- *Hide User Guide* makes the entire window available to the main
  working area.  It is a toggle that changes to *Show User Guide*.
  
** Registers, constants, and arithmetic

Programs do most of their work using the *register file*, which is
an array of 16 registers named R0, R1, R2, ..., R15.  The Register
File is displayed in a box on the Processor page.

A register is a circuit that can hold a number, and the elements of
the register file can be used to hold variable values.  They are
analogous to the registers in a calculator: think of each register as
a box that can hold a number, and think of the register name as a
variable name.  Two of the registers, R0 and R15, are special and
should not be used to hold variables.

A computer program is a sequence of *instructions*.  Instructions are
similar to statements in a programming language, but they are simpler.

Sigma16 performs arithmetic on data in registers.  To do any
computation on some numbers, we first need to get those numbers into
registers.  The *lea* instruction. can be used to place a constant
into a register.  For example, to load 42 into register 3, write

#+BEGIN_EXAMPLE
    lea  R3,42    ; R3 := 42
#+END_EXAMPLE

This is a statement in *assembly language*, and it describes one
instruction.  This statement contains three parts:
- The operation is *lea*.  This tells the computer what action to
  perform, and "lea" says to put a value into a register.  Later we
  will see why this instruction is called "lea".
- The operands are *R2,42*
- Everything after the semicolon is a comment.  This comment is a
  programming language statement that describes what the instruction
  does: it sets the variable R3 to 42.

The same instruction can be written in a longer form:
#+BEGIN_EXAMPLE
    lea  R3,42[R0]    ; R3 := 42
#+END_EXAMPLE
This is the same as above, except *[R0]* is written after the number.
You can write the instruction either way; both are translated to
exactly the same machine language, and they execute exactly the same
way.  The significance of [R0], as well as the reason this instruction
is named lea, will be explained later when we discuss arrays and
pointers.  The short form =lea R3,42= is just an abbreviation for the
long form =lea R3,42[R0]=.  You will see both forms in the example
programs.

The name *lea* is the *operation*, i.e. the name of the instruction.
The operandd field consists of two operands separated by a comma.  The
first operand, R2, is called the *destination*; this is the register
where the result will be placed.  The second operand is a constant 42
followed by [R0].  When the computer executed this instruction, it
simply places the constant into the destination.  In a higher level
language, we could write *R2 := 42*.

Most instructions follow a similar pattern: the first operand is the
destination where the result is placed, and the subsequent operands
are the arguments to the computation.  This is the same convention
used in assignment statements in many programming languages: the
registers in add R1,R2,R3 appear in the same order as the variables in
R1 := R2 + R3.

All arithmetic operations take place in the registers, and there is a
separate instruction for each operation.  For example, the following
instruction will add the values in R8 and R1 and then put the result
into R4:

#+BEGIN_EXAMPLE
   add   R4,R8,R1  ; R4 := R8 + R1
#+END_EXAMPLE

Notice that the operand field doesn't use operators like := or +;
instead it just separates the registers with commas.  The first
operand (R4 in this example) is the *destination*, which is where the
result will be placed.  The last two operands (R8 and R1) are the
values that will be added.

To perform a calculation, we need to get the data into registers
(using lea) and then perform the calculation (using arithmetic
instructions).  The following program calculates 3 + 4 and puts the
result into R2:

#+BEGIN_EXAMPLE
    lea   R5,3[R0]    ; R5 := 3
    lea   R8,4[R0]    ; R8 := 4
    add   R2,R5,R8    ; R2 := R5 + R8 = 3+4 = 7
#+END_EXAMPLE

It's a good idea to use comments to explain the meaning of an
instruction.  For now, comments like "R4 := R8 + R1" will be used to
show what the instruction does. That's useful while learning what the
instructions do, but later on we will use comments to give more
meaningful information (for example, what do the values in the
registers mean, and why are we adding them?).

There are three more arithmetic instructions.  These follow the same
pattern as add: in each case, the arithmetic is performed on the last
two registers and the result is placed in the destination (the first
register):

#+BEGIN_EXAMPLE
  add  R4,R11,R0   ; R4 := R11 + R0
  sub  R5,R2,R13   ; R5 := R2 - R13
  mul  R2,R10,R7   ; R2 := R10 * R7
  div  R5,R6,R12   ; R5 := R6 / R12, R15 := R6 rem R12
#+END_EXAMPLE

The divide instruction is slightly different: it produces two results,
the quotient and the remainder.  The quotient is placed in the
destination, and the remainder is automatically placed into R15, even
though the instruction doesn't mention R15.  If you write *div
R15,R1,R2*, the quotient is placed in R15 and the remainder is
discarded.

Normally an arithmetic instruction will put a new value into the
destination register, but the operand registers are left unchanged.
However, what happens if one of the operands is the same as the
destination, for example *add R7,R7,R8*?

An arithmetic instruction proceeds in three phases: (1) obtain the
values in the operand registers; (2) perform the arithmetic on those
values; and (3) put the result into the destination, discarding
whatever value was previously there.  So consider this example:

#+BEGIN_EXAMPLE
   lea   R7,20[R0]  ; R7 := 20
   lea   R8,30[R0]  ; R8 := 30
   add   R7,R7,R8   ; R7 := R7 + R8
#+END_EXAMPLE

After the two lea instructions have executed, R7 contains 20 and R8
contains 30.  The add instruction does the following:

1. It fetches the values in R7 and R8, obtaining 20 and 30
2. It adds the values, obtaining the result 50
3. It puts the result 50 into the destination R7, discarding the
   previous value.
   
The final result is that R7 contains 50.

Constant data can be specified using either decimal or hexadecimal
notation.

- Decimal numbers are written as strings of digits, optionally
  preceded by a minus sign: 3,-19, 42.

- Hexadecimal numbers are always written as four hex digits, and in
  assembly language programs they are indicated by putting $ before
  the number.  Thus $00a5 and 0165 both represent the integer 165.

#+BEGIN_EXAMPLE
   lea   R1,13[R0]     ; R1 =  13 (hex 000d)
   lea   R2,$002f[R0]  ; R2 := 47 (hex 002f)
   lea   R3,$0012[R0]  ; R3 := 18 (hex 0012)
   lea   R4,0012[R0]   ; R4 := 12 (hex 000c)
#+END_EXAMPLE

The processor page shows numbers as hex without the leading $, but in
an assembly language program the $ is needed to avoid ambiguity.

Sigma uses := as the assignment operator; thus we write R7 := R7 + R8
(and we don't write R7 = R7 + R8).  This is because an assignment
statement is profoundly different from an equation, and mathematicians
have long used the = operator to indicate equations.  It isn't just an
academic or theoretical point; there have been plenty of occasions
where computer programmers get confused between assignment and
equality, and using the wrong operator doesn't help.

Why does assembly language use a notation like add R5,R2,R3 instead of
R5 := R2 + R3?  In short, every instruction will use a similar
notation: a keyword for the operation, followed by the operands
separated by commas.  This notation is also related closely to the way
instructions are represented in memory, which we'll see later

An arithmetic instruction performs just one operation.  Several
instructions are needed to evaluate a larger expression.  In general,
you'll need a separate instruction for every operator that appears in
an expression.

Example: calculate 3 + 4 * 5 and put the result into R10.  We have to
put the numbers into registers, using lea, and then perform the
arithmetic.  It doesn't matter which registers are used (as long as we
avoid R0 and R15).

#+BEGIN_EXAMPLE
    lea  R1,3[R0]   ; R1 := 3
    lea  R2,4[R0]   ; R2 := 4
    lea  R3,5[R0]   ; R3 := 5
    mul  R2,R2,R3   ; R2 := R2*R3  = 4*5
    add  R10,R1,R2  ; R10 := R1 + R2 = 3 + 4*5 = 23
#+END_EXAMPLE

This is nearly enough to constitute a complete program.  Only one more
thing is needed: a way to terminate the program when it finishes.
There is a special instruction to do this: a trap instruction, where
the first operand is R0, will stop the program.

#+BEGIN_EXAMPLE
   trap  R0,R0,R0   ; halt
#+END_EXAMPLE

Here is a complete program named ConstArith:

#+BEGIN_EXAMPLE
; ConstArith: illustrate lea and arithmetic instructions
; This file is part of Sigma16

; Calculate 3 + 4 * 4 and put the result into R10
; Use lea to put a constant into a register
; Use mul and add to do arithmetic

    lea  R1,3[R0]    ; R1 := 3
    lea  R2,4[R0]    ; R2 := 4
    lea  R3,5[R0]    ; R3 := 5
    mul  R2,R2,R3    ; R2 := R2*R3  = 4*5
    add  R10,R1,R2   ; R10 := R1 + R2 = 3 + 4*5 = 23
    trap  R0,R0,R0   ; halt
#+END_EXAMPLE

You can go to the Editor and type it in, but this program is part of
the collection of examples built in to Sigma16.  Here's how to run it:

- Go to the Examples page.  Click Examples, then Core,
  then Small and simple programs, then ConstArith.  You should see the
  listing of the program.
- Click Editor, and you should see the text of the program in the
  window.
- Go to the Assembler page.  Click Assemble.
- Go to the Processor page.  Click Boot, then Step repeatedly and
  watch the effect of each instruction by observing how the registers
  and memory are changed.

The Processor page shows numbers in hexadecimal.  The mul instruction
puts decimal 20 into R2, and this is displayed as hex 0014 (because
1 * 16 + 4 = 20).

It's a good idea to step through the program slowly, rather than
running it to completion at full speed.  The emulator will show the
next instruction to be executed, highlighted in blue.  Think about
what the instruction should do; in particular what changes to the
registers will occur?  Then click Step and check to see if the right
thing happened.

Generally you can use any register you like, and the choices of
registers in the previous examples are arbitrary.  Registers R1
through R14 are all the same.  However, two of the registers are
different:

- R0 contains the constant 0 and it will never change.  Any time an
  instruction uses R0, the value it gets will be 0.  It is legal for
  an instruction to attempt to modify R0 (for example, add R0,R3,R4 is
  legal) but after executing this instruction R0 still contains 0.
  The reason for this is that we frequently need to have access to a
  register containing 0.
  
- R15 is used for two specific purposes.  We have already seen the
  first: the divide instruction places the remainder into R15.  The
  second purpose is that R15 contains the *condition code*, which is a
  word that contains a number of bits that provide some information
  about an instruction.  For example, if an addition produces a result
  that is too large to fit in a register, a special flag indicating
  this is set in R15.  Many of the instructions, including all the
  arithmetic instructions, change the value of R15 as well as placing
  the result in the destination register.  For this reason, R15 cannot
  be used to hold a variable since its value would be destroyed almost
  immediately.
  
To summarise, Registers R1 through R14 are all identical and can be
used for variables.  R0 contains 0 and will never change.  R15 changes
frequently and can be used to determine various error conditions and
other information about an instruction.

Here is another example:
- Suppose we have variables a, b, c, d
- Choose a register for each variable: R1=a, R2=b, R3=c, R4=d
- We wish to compute R5 = (a+b) * (c-d)

#+BEGIN_EXAMPLE
    add   R6,R1,R2     ; R6 := a + b
    sub   R7,R3,R4     ; R7 := c - d
    mul   R5,R6,R7     ; R5 := (a+b) * (c-d)
#+END_EXAMPLE

Summary.

- A lea instruction of the form *lea d,const[R0]* will put the
  constant into Rd.  It can also be written as *lea d,const*.
- The general form of an arithmetic instruction is *op d,a,b*.  
  The meaning is *R_d := R_a  op  R_b*, and the fields are:

| op | operation: add, sub, mul,div                |
| d  | destination register: where the result goes |
| a  | first operand register                      |
| b  | second operand register                     |

** Keeping variables in memory

So far we have used registers in the register file to hold variables.
However, there are only 16 of these, and two have special purposes (R0
and R15).  That leaves only 14 registers, and most programs need more
than 14 variables.

The computer contains another subsystem called the *memory*.  This is
similar in some ways to the register file.  The memory contains a
sequence of *memory locations*, each of which can hold a word.  Each
location is identifed by an *address*, and the addresses count up from
0.  We will use the notation *mem[a]* to denote the memory location
with address a.

The processor page shows two independent views into the memory; this
is convenient for looking at the machine language code in one view and
the data in the other view.  Despite the two views, there is just one
memory!

The register file and the memory serve different purposes:

- The register file is used to perform calculations.  In computing
  something like x := (2*a + 3*b) / (x-1), all the arithmetic must be
  done using the register file.  But there are only a few registers
  available.
 
- The memory is much larger: it contains 65,536 locations so it can
  hold all the variables in a program.  But the memory has a
  limitation: the computer cannot do arithmetic directly on data in
  the memory.  
  
Normally, a program keeps its variables in memory, so a variable name
refers to a word in memory.  Actually, the variable name just stands
for the /address/ of the location which contains the variable.  This
allows you to refer to a variable by a name (x, sum, count) rather
than an address (003c, 0104, 00d7).

Since we need a lot of variables, they need to be kept in memory.  But
since we need to do arithmetic and arithmetic can be performed only on
data in registers, we adopt the following strategy:

- Keep variables permanently in memory
- When you need to do arithmetic, copy a variable from memory to a
  register
- When finished, copy the result from a register back to memory

Two instructions are needed to do this:
- *load* copies a word from a memory location into a register.
  Suppose *xyz* is a variable in memory; then to copy its value into
  R2 we could write either *load R2,xyz[R0]* or *load R2,xyz*.  Again,
  the [R0] is optional; if you write the short form xyz the assembler
  will automatically expand this to the full form xyz[R0].
- *store* copies a word from a register into a memory location.  If R3
  contains the result of some calculations, and we want to put it back
  into memory in a variable named result, we would write *store
  R3,result[R0]*
  
At this point we have enough instructions to write an assignment
statement in assembly language.  Typically we will first write an
algorithm using higher level language notation, and then translate it
into instructions.

Example: translate *x := a+b+c* into assembly language.

Solution:

#+BEGIN_EXAMPLE
   load   R1,a[R0]      ; R1 := a
   load   R2,b[R0]      ; R2 := b
   add    R3,R1,R2      ; R3 := a+b
   load   R4,c[R0]      ; R4 := c
   add    R5,R3,R4      ; R5 := (a+b) + c
   store  R5,x[R0]      ; x := a+b+c
#+END_EXAMPLE

Why does the computer have both registers and memory?  After all, this
makes programming a little more complicated.  You have to keep track
of which variables are currently in registers, and you have to use
load and store instructions to copy data between the registers and
memory.  Wouldn't it be easier just to get rid of the distinction
between registers and memory, and do all the arithmetic on memory?

Yes, this would be simpler, and there have actually been real
computers like that.  However, this approach makes the computer
slower.  With modern circuits, a computer without load and store
instructions (where you do arithmetic on memory locations) would run
approximately 100 times slower.  So nearly all modern computers do
arithmetic in registers, and use instructions like load and store to
copy data back and forth between registers and memory.

The variables used in a program need to be defined and given an
initial value.  This is done with the *data* statement.  The variable
name comes first, and it must start at the beginning of the line (no
space before it).  Then comes the keyword *data*, followed by the
initial value, which may be written in either decimal or hexadecimal.

For example, to define variables x, y, z and give them initial values:

#+BEGIN_EXAMPLE
x    data   34    ; x is a variable with initial value 34
y    data    9    ; y is initially 9
z    data    0    ; z is initially 0
abc  data  $02c6  ; specify initial value as hex
#+END_EXAMPLE

The data statements should come *after* all the instructions in the
program.  This may look surprising: in some programming languages you
have to declare your variables at the beginning, before using them.
There is a good reason why we will put the instructions first, and the
data statements after; but the reason will come later.

Here is a simple example of a complete program that uses load, store,
and data statements:

#+BEGIN_EXAMPLE
; Program Add.  See Sigma16/README.md in top folder
; A minimal program that adds two integer variables

; Execution starts at location 0, where the first instruction will be
; placed when the program is executed.

      load   R1,x[R0]   ; R1 := x
      load   R2,y[R0]   ; R2 := y
      add    R3,R1,R2   ; R3 := x + y
      store  R3,z[R0]   ; z := x + y
      trap   R0,R0,R0   ; terminate

; Expected result: z = 37 (0025)

; Static variables are placed in memory after the program

x     data  23
y     data  14
z     data   0
#+END_EXAMPLE

- Go to the Examples page.  Click Core, then Small and Simple
  Programs, then Add.
- Click Editor, and you should see the text of the program in the
  window.
- Go to the Assembler page.  Click Assemble.
- Go to the Processor page.  Click Boot, then Step repeatedly and
  watch the effect of each instruction by observing how the registers
  and memory are changed.

** Assembly language

The programs we have seen so far are written in *assembly language*.
The machine itself executes programs in *machine language*, which is
covered later.  Assembly language is translated to machine language by
a program called an *assembler*.

The purpose of assembly language is to give the programmer absolute
control over the machine language program without having to remember
lots of numeric addresses and codes.  Assembly language is readable
for humans, while machine language is executable by machines.  For
example, it is easier to remember the name "mul" for multiply than to
remember the machine language code (which happens to be 3).
Similarly, it's easier to remember the names of variables (x, y, sum,
total) than the numeric addresses of the memory locations that hold
these variables.

The syntax of assembly language is simple and rigid.  Every statement
must fit on one line of source code; you cannot have a statement that
spans several lines, and you cannot have several statements on one
line.

Sigma16 assembly language uses a small set of characters.  Any
character not on this list will generate an error message.  A Sigma16
program can *manipulate* any 16-bit character, but the source assembly
language code is restricted to this source character set.  There are
many characters that look similar but are actually distinct.  For
example, the minus sign, the hyphen, the en-dash, and the em-dash all
look similar -- you have to look really closely to see the difference
-- but Sigma16 assembly language uses the minus sign, and the hyphens
and dashes won't work.

These are the legal characters in an assembly language program:

- letters: _abcdefghijklmnopqrstuvwxyzABCDEFGHIJKLMNOPQRSTUVWXYZ
- digits: 0123456789
- separators: (space) (tab) ,;
- quotes: " '
- punctuation: ".$[]()+-*
- other: ?¬£`<=>!%^&{}#~@:|/\'

Word processors often substitute characters.  For example, when you
type a minus sign in a paragraph of English text, word processors may
replace the minus sign with a hyphen or dash, which is correct for
typeset English but incorrect for assembly language.  The Sigma16
editor will insert the correct characters, as will plain text editors.

Each statement has a rigid format that consists of up to four
*fields*.  The fields must be separated by one or more spaces, and a
field cannot contain a space.  Every field is optional, but if a field
is missing then the following fields must also be missing, except for
an optional comment.  The fields are:

- label (optional) -- If present, the label must begin in the first
  character of the line.  If a line starts with a space, then there is
  no label field.  A label has the same syntax as names or identifiers
  in many languages: it may contain letters, digits, underscores, and
  must begin with a letter.  Both upper and lower case letters are
  allowed, and they syntax is case sensitive (Loop and LOOP and loop
  are three different labels).

- mnemonic -- This is the name of the operation: load, lea, add, sub,
  etc.  The mnemonic must be preceded by white space, and it must be
  the name of a valid instruction or assembler directive.
  
- operands field -- the operands required by the type of statement.
  There are several formats possible for the operands field, depending
  on the instruction; these are detailed later.  For example, for the
  add instruction the operand field must consist of three registers,
  separated by commas (e.g. R1,R2,R3).  Spaces are not allowed in the
  operands field: R1,R2,R3 is fine but R1, R2, R3 is an error.

- comments -- anything that follows the operands field, or anything
  that appears after a semicolon, is a comment.  The semicolon is not
  required if the mnemonic and operands fields are present, but it is
  good practice to include it.

Here are some syntactically valid statements:
#+BEGIN_EXAMPLE
loop   load   R1,count[R0]    ; R1 = count
       add    R1,R1,R2        ; R1 = R1 + 1
#+END_EXAMPLE

Each of the following statements is wrong!

#+BEGIN_EXAMPLE
   add   R2, R8, R9    ; spaces in the operand field
loop1  store x[R0],R5  ; wrong order: should be R5,x[R0]
    addemup            ; invalid mnemonic
 loop2  load R1,x[R0]  ; Space before the label
#+END_EXAMPLE

If you forget some detail, look at one of the example programs.

When the assembler is translating a program, it begins by looking at
the spaces in order to split each statement into the four fields.
This happens before it looks at the operation and operands.  The
assembly listing uses colors to indicate the different fields.  If you
get a syntax error message, the first thing to check is that the
fields are what you intended.  For example if you meant to say

#+BEGIN_EXAMPLE
  add R1,R2,R3  ; x := a + b
#+END_EXAMPLE
  
but you have a spurious space, like this

#+BEGIN_EXAMPLE
  add R1, R2,R3  ; x := a + b
#+END_EXAMPLE
  
the assembler will decide that the mnemonic is add, the operands field
is "R1," and all the rest - "R2,R3 ; x := a + b" -- is a comment, and
the colors of the text in the assembly listing will show this clearly.

In assembly language, you can write constants in either decimal
or hexadecimal.
  
- decimal:   50
- hexadecimal: $003b

Examples:

#+BEGIN_EXAMPLE
   lea   R1,40[R0]      ; R1 = 40
   lea   R2,$ffff[R0]   ; R2 = -1

x  data  25
y  data  $2c9e
#+END_EXAMPLE

There are two instruction formats, which differ in the form of the
operands:

- RRR instructions have an operand field containing three registers
  separated by commas.  Example: *add R8,R13,R0*.
  
- RX instructions have an operand field that specifies a register and
  an address.  The address is a name or constant, optionally followed
  by a register. Examples: *load R12,array[R6]$ and *lea R5,23*.

It isn't enough just to get the assembler to accept your program
without error messages.  Your program should be clear and easy to
read.  This requires good style.  Good style saves time writing the
program and getting it to work A sloppy program looks unprofessional.
Here are a few tips.

*Write good comments.* You should include good comments in all
programs, regardless of language.  Comments are especially important
in machine language, because the code tends to need more explanation.
At the beginning of the program, use comments to give the name of the
program and to say what it does.  Use full line comments to say in
general what's going on, and put a comment on every instruction to
explain what it's doing.

*Indent your code consistently.* Each field should be lined up
vertically, like this:

#+BEGIN_EXAMPLE
    load   R1,three[R0]  ; R1 = 3
    load   R2,x[R0]      ; R2 = x
    mul    R3,R1,R2      ; R3 = 3*x
    store  R3,y[R0]      ; y = 3*x
    trap   R0,R0,R0      ; stop the program
#+END_EXAMPLE

Not like this:

#+BEGIN_EXAMPLE
    load   R1,three[R0]     ; R1 = 3
  load  R2,x[R0] ; R2 = x
       mul R3,R1,R2           ; R3 = 3*x
 store         R3,y[R0]      ; y = 3*x
   trap  R0,R0,R0      ; stop the program
#+END_EXAMPLE

The exact number of spaces each field is indented isn't important;
what's important is to make the program neat and readable.

*Spaces, not tabs!* To indent your code, always use spaces -- avoid
tabs!  In general, never use tabs except in the (rare) cases they are
actually required.  The tab character was introduced long ago into
computer character sets to try to mimic the tab key on old mechanical
typewriters.  Unfortunately, software does not handle tab characters
consistently.  If you use tabs, your program can look good in one
application and like a mess in another.  It's easy to indent with
spaces, and it works everywhere.

** Editing files

Whatever method you use to edit your programs, be sure to *save your
work to a file* from time to time.  If you don't do that, sooner or
later the system will crash and you'll lose your data.

A *module* is a section of a program; it may be the complete program
or just a part of it.  A module may be saved in a file or it may
simply be text in the editor buffer.  A program may consist of just
one module, or it can be split between several files.

The Editor page contains a text area called the *editor buffer*.  When
you launch Sigma16, there is one module whose text is empty and
displayed in the editor buffer.  You can type a program (to be
precise, a module) into the editor buffer.  When you switch to the
Assembler page, the Assemble button will translate the text in the
editor buffer to machine language, which you can execute on the
Processor page.

After entering a program in the editor buffer, you should save it to a
file.  Click *Save in downloads* and the text in the editor buffer
will be written to a file on your computer.  Depending on how the
system is configured, there may be a dialogue box asking you for a
file name, or a generic default file name may be used (for example,
"S16DownloadFile (2).txt" or something similar).  This file will be
saved in the default Downloads directory as configured in your
browser.

The reason there is limited control over the name of the saved file,
and the directory where it is placed, is that web browsers enforce
strict limitations on the ability of applications to access your file
system.  That's a good feature of browsers -- you don't want a
malicious web page to start reading, deleting, or corrupting your
files -- but it does make it inconvenient to save your edited assembly
programs.

Another approach is to use a separate text editor, and to copy/paste
text between the external editor and the Editor page on Sigma16.

To create a new module without destroying the existing one, click
*New* in the editor page.  This will make a new module with empty text
and display that in the editor buffer, so any text you had there will
disappear.  However, that text isn't lost, it's just hidden, and to
get it back you just need to select the previous module.

The *Modules* page shows a list of all the modules and allows you to
select one to work on.  The modules are shown in small sections
separated by horizontal lines.  The modules are numbered starting from
0, so if there are n modules their numbers go from 0 to n-1.  For each
module, the module number is shown, followed by some buttons to
operate on that module, and some information about it.  The first few
lines of the module are shown.  If you follow good programming style,
where the first rew lines of each module identify the program, you'll
be able to see at a glance what each module is without visiting it in
the editor.

Several buttons appear for each module in the list.  At any time, one
of the modules is *selected*. Click the Select button for any module
to select that one.  The selected module number is highlighted in red,
and when you go to the Editor page the text of the selected module
appears in the editor buffer.  This means you can have several
programs open at the same time, and just switch from one to the other
using the Select buttons in the Modules page.

You can also get rid of a module by clicking its Close button.  This
will delete its text, so it may be a good idea to select it and
download it in the Editor before closing it.

So far we have just created new modules by clicking *New* (in either
the Editor page or the Modules page).  You can also read files on your
computer into Sigma16.  Click *Choose files* and a dialogue box will
pop up.  You can select one or more files, and these will now appear
in the list of modules.

If a module was created by reading it from a file, its entry in the
list contains an extra *Refresh* button.  Clicking this will reread
the file and you won't need to use the file chooser dialogue box
again.

Common workflows:

- Just type your program into the editor buffer, and download it
  frequently.
  
- Use an external editor to enter your program.  After editing it, go
  to the Editor page and click Clear, then copy the program from your
  external editor and paste it into the editor buffer.  If you do
  this, make sure that your external text editor doesn't change your
  characters.  For example, word processors often change the minus
  character (-) into an en-dash.  There are four different characters
  that look similar to a minus sign (minus, hyphen, en-dash, em-dash)
  and the assembly language only accepts the minus sign.  If you get
  bad characters, the assembler will give an error message.
  
- Use an external editor and save the file.  Use copy and paste to
  transfer text between the external editor and the Sigma16 Editor
  page.

** Jumps and conditionals

Conditionals allow a program to decide which statements to execute
based on Boolean expressions.  One example is the if-then statement,
for example:

#+BEGIN_EXAMPLE
if x<y
  then statement 1
statement 2
#+END_EXAMPLE

A related form is the if-then-else statement:

#+BEGIN_EXAMPLE
if x<y
  then statement 1
  else statement 2
statement 3
#+END_EXAMPLE

Many high level control constructs can be translated into code that
contains just one form of conditional, which uses a Boolean expression
/bexp/ to decide whether to jump to /someLabel/, or not to jump:

#+BEGIN_EXAMPLE
if bexp then goto someLabel
#+END_EXAMPLE

The commonest case is where /bexp/ is a comparision between two integers:

#+BEGIN_EXAMPLE
if x < y then goto someLabel
#+END_EXAMPLE

Any relational operation can be used; it isn't limited to less-than.
Such conditionals are implemented in assembly language in two steps.
First, a *comparison* instruction is used to produce a Boolean result,
which is placed in the /condition code/ (which is in R15).  Second, a
*conditional jump* instruction will either jump or not jump, depending
on the condition code.  This allows a choice of what instruction to
execute next.

The cmp instruction compares the integers in two registers, and it
sets R15 to the result of the comparison.  R15 is a special register
because several instructions, including cmp, use it automatically
without actually specifying R15 in the instruction.  Reflecting its
special status, R15 also has a name: it's called the /condition code/.

After setting the condition code with cmp, the program executes a
conditional jump.  These instructions have the form jumpXX, where XX
is a relation, such as lt, eq, and so on:

#+BEGIN_EXAMPLE
jumplt  someLabel[R0]  ; if <  then goto someLabel
jumple  someLabel[R0]  ; if <= then goto someLabel
jumpeq  someLabel[R0]  ; if =  then goto someLabel
jumpne  someLabel[R0]  ; if != then goto someLabel
jumpge  someLabel[R0]  ; if >= then goto someLabel
jumpgt  someLabel[R0]  ; if >  then goto someLabel
#+END_EXAMPLE

These conditional jumps treat the contents of the registers as integers
represented in two's complement notation.  This means, for example,
that $ffff is less than 0, because $ffff represents -1.  There are
actually several more conditional jumps that you can use for comparing
natural numbers (binary), and a few other things as well.

Usually a compare instruction is used to set the condition code, and
it's followed by a conditional jump.  It is also possible to save the
result of a comparison in a Boolean variable, to perform logic on
Boolean varaibles, and to use them to control conditional jumps.
This topic will be discussed later.

The address in a jump instruction -- the place to jump to -- is
normally specified as a label which is defined in the label field of
some instruction.  You can place a label in the same line as the
instruction, or it can be on a line with nothing else, in which case
the label refers to the next instruction.  In the following code,
label1 is the address of the add instruction and label 2 is the
address of the sub instruction.

#+BEGIN_EXAMPLE
label1   add  R2,R4,R13
label2
         sub  R15,R0,R1
#+END_EXAMPLE

If-then constructs are translated into assembly language following two
similar fixed patterns.  Suppose Bexp is a Boolean in any register Rd

#+BEGIN_EXAMPLE
if bexp
  then statement 1
statement 2
#+END_EXAMPLE

This is translated according to the following pattern:

#+BEGIN_EXAMPLE
     if !bexp then goto L1
     statement 1
L1:
     statement 2
#+END_EXAMPLE

Here is an example:

#+BEGIN_EXAMPLE
a := 93
x := 35
y := 71
if y > x then a := 59
b := 104
#+END_EXAMPLE

The corresponding assembly language is:

#+BEGIN_EXAMPLE
; a := 93
      lea     R1,93[R0]    ; R1 := 93
      store   R1,a[R0]     ; a := 93

; x := 35
      lea     R1,35[R0]    ; R1 := 35
      store   R1,x[R0]     ; x := 35

; y := 71
      lea     R1,71[R0]    ; R1 := 71
      store   R1,x[R0]     ; x := 71

; if y > x
      load    R1,y[R0]     ; R1 := y
      load    R2,x[R0]     ; R2 := x
      cmp     R1,R2        ; compare y with x
      jumple  R3,skip[R0]  ; if not y > x then goto skip

;  then a := 59
      lea    R1,59[R0]     ; R1 := 59
      store  R1,a[R0]      ; a := 59

; b := 104
skip  lea    R1,104[R0]    ; R1 := 104
      store  R1,b[R0]      ; b := 104
#+END_EXAMPLE

Notice the use of jumple: if the Boolean expression (y>x) is False we
want to skip over the "then" part, so we want to jump if y <= x (hence
jumple).

An if-then-else statement has a similar compilation pattern, but this
time there are two separate parts: the "then-part" and the
"else-part".  Depending on the value of the Boolean expression, one of
those parts should be executed and the other should be skipped over.

For if-then-else, and many other control constructs, we need an
*unconditional jump* which will always go to the specified address,
and which doesn't use a Boolean.

#+BEGIN_EXAMPLE
   jump   somewhere[R0]    ; go to somewhere
#+END_EXAMPLE

The general form of an if-then-else is

#+BEGIN_EXAMPLE
if x < y
  then S1
  else S2
S3  
#+END_EXAMPLE

The general if-then-else construct can be translated to use just goto
and conditional goto:

#+BEGIN_EXAMPLE
    if x >= y then goto L1
    S1
    goto L2
L1: S2
L2: S3
#+END_EXAMPLE

** Loops

Loops are implemented using compilation patterns based on comparisons
and jumps.  The fundamental form is the *while loop*.

#+BEGIN_EXAMPLE
while Bexp do S1
S2
#+END_EXAMPLE

The compilation pattern is:

#+BEGIN_EXAMPLE
L1   if not Bexp then goto L2
     S2
     goto L1
L2
#+END_EXAMPLE

Occasionally you may encounter an infinite loop, which is sometimes
expressed as a while loop:

#+BEGIN_EXAMPLE
while true do S1
#+END_EXAMPLE

This doesn't need a Boolean expression; it is simply compiled into:

#+BEGIN_EXAMPLE
loop
   instructions for S1
   jump   loop[R0] 
#+END_EXAMPLE

Infinite loops are rather rare, or at least they should be.  On
occasion they are exactly what is wanted.  For example, operating
systems contain a loop that looks for something useful to do, and then
does it, and this should be an infinite loop.

However, there is a common but poor programming style that uses
infinite loops with random break or goto statements to get out of the
loop.  This may be appropriate on occasion but generally it is bad
style.

So far we have seen several compilation patterns:

- if-then
- if-then-else
- while

Every high level programming construct has a compilation pattern, and
they are mostly built using comparisons and jumps.  In principle,
these patterns are straightforward to use.  However, there are two
issues that require a little care: uniqueness of labels and nested
statements.

Labels must be unique: the same one cannot be used twice in the same
program, and if it is, the assembler will give an error message.
This means that you cannot follow the compilation patterns blindly.
If you use "loop" as the label for a while loop, as in the pattern
above, you need a different label for your next while loop.

The best approach here is not to use labels like loop, loop1, loop2.
It's far better to think about the *purpose* of the construct in your
program and to use a label that reflects this purpose.

Another complication is that most programs contain *nested
statements*.  These are statements that contain smaller statements,
and the containment may go several levels deep.

#+BEGIN_EXAMPLE
if b1
  then S1
       if b2 then S2 else S3
       S4
  else S5;
       while b3 do S6
S7
#+END_EXAMPLE

There is an important principle to follow here: every time a statement
appears in a compilation pattern (we have been calling them S1, S2,
S3, etc.), it should be translated as a *block*.

A block is a sequence of instructions which *always* begins execution
at the first instruction, and *always* finishes at the end.  You
*never* jump into the middle of it, and it *never* jumps out of the
middle to some other place.
  
Every statement should be compiled into a block of code.  This block
may contain internal structure --- it may contain several smaller
blocks --- but to execute it you should always begin at the beginning
and it should always finish at the end.

In programming language theory, programming with blocks is often
considered to be good practice or good style.  But it is more than
just an issue of style.  If you always treat the statements inside
compilation patterns as blocks, the patterns will "just work", no
matter how deeply nested they are.  If you violate the block
structure, you will find it difficult to get the program to work.

** Machine language

The actual bits representing an instruction (written in hex) (e.g
0d69) are *machine language*.  The actual hardware runs the machine
language --- it's just looking at the numbers.  The text notation with
names -- e.g. add R13,R6,R9 -- is called assembly language.  Assembly
language is for humans to read and write; machine language is for
machines to execute.  Both languages specify the program in complete
detail, down to the last bit

As a program is running, the memory contains all your program's data:
the variables, data structures, arrays, lists, etc.  *The memory also
contains the machine language program itself.* The program is stored
inside the computer's main memory, along with the data.  This concept
is called *the stored program computer*.
  
There is an alternative approach: a computer can be designed to have
one memory to hold the data, and a completely separate memory to hold
the program.  This approach is often used for special-purpose
computers (primarily micro-controllers), but experience has shown this
to be inferior for general purpose computers.

Sigma16 has several different kinds of instruction.  These are called
/instruction formats/.  All the instructions with the same format have
similar representations in machine language.  The Sigma16 Core has two
instruction formats:
  
-  RRR instructions use the registers
-  RX instructions use the memory
 
The machine language program is in the memory.  Therefore we need to
represent each instruction as a word that can be stored in memory.  An
instruction format is a systematic way to represent an instruction
using one or more words (a word is a string of bits).
  
- An RRR instruction is represented in one word
- An RX instruction is represented in two words.
  
Fields of an instruction word

An instruction word has 16 bits.  There are four fields, each 4 bits.
We write the value in a field using hexadecimal.  hex digits: 0, 1, 2,
3, 4, 5, 6, 7, 8, 9, a, b, c, d, e, f.  These correspond to 0, 1, ...,
15

The names of the fields are:

- op -- holds the operation code
- d  -- usually holds the destination register
- a  -- usually holds the first source operand register
- b -- usually holds the second source operand register

/Representing RRR instructions/

Every RRR instruction consists of
  
- An operation (e.g. add)
- Three register operands: a destination and two operands
- The instruction performs the operation on the operands and
  puts the result in the destination
  
Example: add R3,R12,R5.

We need to specify which RRR instruction this is.  Is it add? sub?
mul? another?  This is done with an operation code --- a number that
says what the operation is.  There are about a dozen RRR instructions,
so a 4-bit operation code suffices.

We also need to specify three registers: destination and two source
operands.  There are 16 registers, so a particular one can be
specified by 4 bits.  Total requirements: 4 fields, each 4 bits ---
total 16 bits.  An RRR instruction exactly fills one word.

All RRR instructions have the same form, just the operation
differs
  
- add  R2,R2,R5     ; R2 = R2 + R5
- sub  R3,R1,R3     ; R3 = R1 - R3
- mul  R8,R6,R7     ; R8 = R6 * R7
  
In add R2,R5,R9 we call R5 the first operand, R9 the second operand,
and R2 the destination.  It's ok to use the same register as an
operand and destination!  Later we'll see some more RRR instructions,
obut they all have the same form as these do.

Here are the RRR operation codes:

   mnemonic   opcode
  ---------- --------
   add        0
   sub        1
   mul        2
   div        3
   trap       b

Don't memorise this table!  You just need to understand how it's used.

Example of RRR:

#+BEGIN_EXAMPLE
add  R13,R6,R9
#+END_EXAMPLE

- The opcode (operation code) is 0
- Destination register is 13 (hex d)
- Source operand registers are 6 and 9 (hex 6 and 9)
- So the instruction is  0d69

/Representing RX instructions/

Every RX instruction contains two operands:
  
- A register
- An address or constant
  
We have seen several so far:
  
-  lea  R5,19[R0]  ; R5 = 19
-  load R1,x[R0]  ; R1 = x
-  store R3,z[R0] ; z = R3
-  jump  finished[R0] ; goto finished
  
- The first operand (e.g. R1 here) is called the destination
  register, just like for RRR instructions
- The second operand x[R0] specifies a memory address
- Each variable is kept in memory at a specific location which is
  identified by its address

The memory operand has two parts:
  
- The variable x is a name for the address where x is kept --- called
  the displacement.
- The R0 part is just a register, called the index register.  This can
  be any register, e.g. xyz[R5].  In the special case where the index
  register is R0, you can write it in assembly language as either xyz
  or xyz[R0].  However, the machine language representation is the
  same, and it always gives the index register explicitly.

Consider
#+BEGIN_EXAMPLE
load R1,x[R0]
#+END_EXAMPLE

There are two words in the machine language code.  The first word has
4 fields: op, d, a, b, where
  
- op contains f for every RX instruction
- d contains the register operand (in the example, 1)
- a contains the index register (in the example, 0)
- b contains a code indicating which RX instruction this is (1
  means load)
  
The second word contains the *displacement*.  In the example, this is
the address of x.  Suppose x has memory address 0008.  Then the
machine code for load R1,x[R0] is:

#+BEGIN_EXAMPLE
f101
0008
#+END_EXAMPLE

Operation codes for RX instructions

Recall, for RRR the op field contains a number saying which RRR
instruction it is.  For RX, the op field always contains f.  So how
does the machine know which RX instruction it is?  Answer: there is a
secondary code in the b field.

| mnemonic | b field |
|----------+---------|
| lea      |       0 |
| load     |       1 |
| store    |       2 |

** Pseudoinstructions

We have seen conditional jump instructions like *jumplt loop*.
Technically, jumplt, jumpeq and the rest are called
"pseudoinstructions".  They are just a convenient assembly language
notations to describe the actual underlying machine language
instructions.  All conditional jumps are expressed in machine language
using just two real instructions: jumpc0 and jumpc1:

#+BEGIN_EXAMPLE
jumpc0 Rd,disp[Ra]
jumpc1 Rd,disp[Ra]
#+END_EXAMPLE

The details of how jumpc0 and jumpc1 work will be discussed in the
section on the Standard architecture.  Here is a list of the
pseudoinstructions for conditional jumps after an integer comparison:

#+BEGIN_EXAMPLE
jumplt  someLabel[R0]  ; if <  then goto someLabel
jumple  someLabel[R0]  ; if <= then goto someLabel
jumpeq  someLabel[R0]  ; if =  then goto someLabel
jumpne  someLabel[R0]  ; if != then goto someLabel
jumpge  someLabel[R0]  ; if >= then goto someLabel
jumpgt  someLabel[R0]  ; if >  then goto someLabel
#+END_EXAMPLE

** A strange program

Consider ``Program Strange'' below.  This program doesn't compute
anything particularly useful.  It's rather strange and not a model for
good programming style, but it illustrates an extremely important
concept, which is discussed below.

You can find the program on the Examples page, in the Core section, or
you can copy it below and paste it into the Editor page.  Run the
program with different initial values of a variable *y*, as described
below.  For each value of *y*, first try executing the program
manually, with paper and pencil, and then run it on the emulator to
check whether your execution was correct.  Give the final values of
the registers, and think about what is going on as the program runs.
For each run, assume that all the registers contain 0 after the
program is booted, before it begins execution.

1. Run the program in its original form, with *y data 0*
2. Change the last line to *y data 1* and run it again
3. Now use *y data 256*
4. *y data 8192*
5. *y data -5424*

#+BEGIN_EXAMPLE
; Strange: A Sigma16 program that is a bit strange    
        load   R1,y[R0]
        load   R2,x[R0]
        add    R2,R2,R1
        store  R2,x[R0]
        lea    R3,3[R0]
        lea    R4,4[R0]
x       add    R5,R3,R3
        add    R0,R0,R7
        trap   R0,R0,R0
y       data   0
#+END_EXAMPLE

*Solution* -- it's best to try answering the questions on your own
first, and then to check by running the program on the emulator,
before reading the solution!

The program loads an *instruction* into a register, does arithmetic on
it by adding *y* to it, and stores the result back into memory.  This
phenomenon is called *self-modifying code*, and it exploits the fact
that instructions and data are held in the same memory (this is the
*stored program computer* concept).  The original instruction is *add
R5,R3,R3*, and its machine language code is 0533.

1. When y=0, the final values are: R1=0, R2=0533, R3=3, R4=4, R5=6.
   The only notable points are that the store instruction doesn't
   actually change the value of the word in memory (it was 0533 and
   0533 is being stored there), and the last add instruction doesn't
   change the value in R0 because R0 can never change; it is always 0.
   (Of course if R7=0 then the result of the addition is 0 anyway.)
  
2. When y=1, the final values are: R1=1, R2=0534, R3=3, R4=4, R5=7.
   Note that R5 is *not* 3+3=6.  When y=1 is added to the instruction,
   the result is 0534 which means *add R5,R3,R4*, so instead of adding
   R3+R3 it adds R3+R4.

3. When y=256, the final values are: R1=256=0100, R2=0633, R3=3, R4=4,
   R5=0, R6=6. The decimal number 256 is 0100 in hexadecimal.  When
   this is added to the instruction, the result is 0633, which means
   *add R6,R3,R3* so R3+R3 is loaded into R6, not into R5.
   
4. When y=8192, the final values are: R1=4096=2000, R2=2533, R3=3,
   R4=4, R5=9.  The decimal number 8192 is 2000 in hexadecimal, and
   when this is added to the instruction the result is 2533, which
   means *mul R5,R3,R3*.  It's no longer an *add* instruction, it's a
   *multiply* instruction that calculates R5 := R3*R3 = 9.
   
5. When y=-5424 the program goes into an infinite loop. R1=ead0 (the
   hexadecimal representation of -5424, R2=f003, R3=3, and R4=4.  What
   started out as the *add* instruction at x has been transformed into
   *jump 7[R0]*, comprising the word at *x* (f003) and the following
   word (which is 0007).  This jump instruction goes back to the first
   lea instruction, and the program runs for ever (lea, lea, jump).
   
There is a lot to say about the phenomenon of self-modifying code.

This program shows clearly that a computer does not execute assembly
language; it executes machine language.  Try running it on the Sigma16
application (single step each instruction).  You'll see that the
assembly language statement *add R5,R3,R3* is highlighted in red, but
that is just the GUI trying to be helpful.  What's important is that
the machine language instruction is fetched from memory and loaded
into ir (the instruction register), and that is not 0533.  The machine
decodes the contents of ir and does whatever that says to do; it isn't
aware of the assembly language statement.  Indeed, a machine doesn't
even understand the concept of assembly language --- everything is
just bits!
   
To follow exactly what is happening in the emulator, it's important to
look at the pc and ir registers.  These reflect what the machine is
doing.  The assembly language does not.

What is self-modifying code good for?  The answer lies in the early
history of electronic computers.  Early computers (late 1940s and
early 1950s) did not use an effective address (i.e.  displacement +
index) like Sigma16; the instructions simply specified the absolute
memory address of an operand.  This is ok for simple variables, but
how could they process arrays?

The solution was to use self modifying code.  In a loop that traverses
an array, there would be a load instruction using address 0.  In the
body of the loop, there would be instructions to calculate the address
of x[i] by loading the address of x and adding i; this is then stored
into the address field of the load instruction.  That instruction is
then executed, obtaining the value of x[i].  This technique became
obsolete in the early 1950s with the invention of index registers and
effective addresses.
   
The pioneers of computers considered the concept of the *stored
program computer* (i.e. the program and data are in the same memory)
to be fundamental and essential.  One of the most important reasons
was that it made arrays possible.  Now we consider the stored program
concept to be fundamental *for different reasons*.
   
Self modifying code is tricky, and difficult to debug.  It makes
programs hard to read: you can't rely on what the program says, but on
what its instructions will become in the future.  For these reasonas,
self modifying code is now considered to be bad programming practice.
   
If a program modifies itself, you can't have one copy of the program
in memory and allow it to be shared by several users.  For example,
it's common now to have a web browser open with several tabs.  Each
tab is served by an independent process (a separate running instance
of a program that updates the window showing the web page).  If you
have 5 tabs open, there are 5 processes, each running the same machine
language code, and there's only one copy of that in memory.  This
wouldn't work if the program modified itself!
   
Self modifying code leads to security holes: if a hacker has the
ability to change your machine language code in memory, they could
make your own program act against you.
   
Modern computers use a technique called *segmentation* that prevents a
program from modifying itself.  This leads to increased reliability
and security.
   
Some computers have a facility that allows you to gain the power of
self modifying code without actually modifying the code in memory.
The idea is to have an instruction *execute R1,x[R0]* which calculates
the logical or of the two operands and then executes the result; x is
the address of an instruction and R1 contains the modification to it.
The modified instruction is executed, but there is no change to the
machine code in memory.  This idea was used in the IBM 360 and its
successors.  However, as the design of effective addresses has become
more sophisticated, the execute instruction is rarely needed, and most
modern computers don't provide it.

** Breakpoints

When you are testing or debugging a program, you may need to execute
many instructions before reaching the point you're interested in.
Some programs execute thousands of instructions just to initialize.
It's infeasible to step through all those instructions, yet if you
just run at full speed you won't be able to see what's happening in
the section you are working on.

The solution is to run the program at full speed but to force it to
stop when it reaches a specific instruction.  This is called a
/breakpoint/.  When the program stops at the breakpoint, you can
examine the registers and step through instructions from that point.
At any time you can click Run and full speed execution resumes, until
either another breakpoint is encountered or the program terminates.

Both a breakpoint and a halt instruction will stop execution of the
program.  The difference is that after a breakpoint you can click Step
or Run to continue, but after halt the program cannot execute any more
instructions until you boot the processor again.

There are two ways to set a breakpoint:
- /Trap break/: Insert an instruction into the program that breaks
  execution at that point.
- /External break/: Define a breakpoint in the user interface, without
  modifying the program.

Both forms are useful.  Most of the time, while debugging a program, a
trap break is easier and more convenient.  However, if you don't want
to modify the program or reassemble it, or if you realise that you
need a breakpoint after execution has already started, then an
external break is better.

*** Trap break

A trap break is a trap instruction whose first operand register
contains the value 4.  The other operand registers are ignored.  When
this instruction executed, the emulator will stop execution, and you
can resume execution later.

Suppose you want to check  what the load instruction is doing
in this code:

#+BEGIN_EXAMPLE
    ...
    add    R1,R2,R3
    load   R4,x[R1]
    ...
#+END_EXAMPLE

Insert a breakpoint just /before/ the instruction you want to examine.
The breakpoint requires two instructions.  The first instruction loads
the break code into some register (say R9 but it doesn't matter
which), and the second instruction is a trap which actually performs
the break.  The first operand is the register that contains the break
code, and the other two operands are ignored, so we can just use R0.

#+BEGIN_EXAMPLE
    ...
    add    R1,R2,R3
    lea    R9,4       ; R9 := trap break code
    trap   R9,R0,R0   ; breakpoint
    load   R4,x[R1]
    ...
#+END_EXAMPLE

Now you can run the program at full speed, but when it executes the
trap instruction, the emulator will stop.  Since the trap instruction
has just executed, it will be highlighted in red, and the instruction
you're interested in -- the load -- will be highlighted in blue.
You can single step for a while, and click Run again at any time
to resume full speed execution.

A common technique is to put a trap break at the beginning of a loop.
By clicking Run repeatedly, you can step through the loop iterations.

For an example of a long running program with a trap break, see
Examples / Core / Testing / Looper.

*** External break
   
An external break tells the emulator to perform a breakpoint without
modifying the program.  Use these steps to set an external break:

1. Find the address of the instruction to stop at: look at the
   assembly listing, find the instruction, and the listing gives its
   address.
2. Go to the processor page, click Boot and then click
   Breakpoint.
3. A small window will appear; type in the breakpoint address.  It
   must be a hexadecimal address in assembly language format: it must
   begin with a $ and then contain four hex digits.  No other
   characters may be present, not even white space.
4. Click Refresh.  This parses the address you entered and remembers
   it.  (If you change the address in the window, click Refresh
   again.)
5. Click Enable.  This turns on the breakpoint.
6. Click CLose.  The breakpoint popup window will disappear so you can
   see the Processor again.

Now click Run and the program will execute at full speed.  When the pc
register is equal to the breakpoint address, the emulator will stop.
Then you can Step or Run to continue execution.

As long as the breakpoint is enabled, execution will stop every time
that location is encountered.  To prevent this, open the breakpoint
popup again and click Disable.

** Summary of core instruction formats

*** RRR format

RRR instructions are represented in one word comprising four 4-bit
fields.
Each field contains 4 bits representing a binary number between 0
and 15.

[[file:svg/RRRformat.pdf]]

- op (bits 15 to 12) is the operation code, usually called /opcode/.
  This determines the operation to be performed.  If the opcode is
  between 0 and 12 it specifies an RRR instruction.  An opcode greater
  than 12 indicates an /expanding opcode/: the instruction is not RRR
  but one of the other formats, and it has a secondary opcode that
  specifies precisely which instruction it is.  This is explained in
  the sections on RX and EXP formats.
- d (bits 11 to 8) is the /destination register/; the register where
  (in most cases) the result will be loaded.
- a (bits 7 to 4) is the register containing the first operand.
- b (bits 3 to 0) is the register containing the second operand.

In most cases, an RRR instruction takes two operands in registers
specified by the a and b fields and produces a result which is loaded
into the register specified by the d field.  A typical example of an
RRR instruction is add R4,R9,R2, which adds the contents of registers
R9 and R2, and loads the result into R4.  It's equivalent to R4 :=
R9 + R2.  The opcode for add is 0, so the machinen language code for
this instruction is 0492.

*** RX format

RX instructions specify a memory location as well as a register
operand.  The machine language representation is two words:

[[file:svg/RXformat.pdf]]


The RX instruction format is used for instructions that use a memory
address, which is specified by an index register and a displacement.
The name of the format describes briefly the two operands: a register
(R) and an indexed memory address (X).

An RX instruction contains two operands: one is a memory address, and
the other is a register.  Typical RX instructions are loads, stores,
and jumps.  The instruction consists of two consecutive words.  The
first has the same format as an RRR instruction, with four fields: op,
d, sa, sb.  The second word is a single 16-bit binary number, and is
called the displacement.

An RX instruction is represented by two words, with the following
fields: op=15, b contains the secondary opcode which specifies which
RX instruction it is, d is the destination, a is the index register,
and the second word is a 16 bit constant called the displacement
(often written disp for short).

- op field (bits 0-3 of ir) is f for all RX instructions
- d field (bits 4-7 of ir) has several uses
- a field (bits 8-11 of ir) is index register for effective address
- b field (bits 12-15 of ir) is secondary opcode
- disp (displacement) is the second word of the instruction
- ea (effective address) = displacement + r[a]

The memory address is specified in two parts: an index register and
the displacement.  The index register is specified in the sa field.
In assembly language, the notation used is number[reg], where the
number is the value of the displacement, and the reg is the index
register.  Thus $20b3[R2] means the address has displacement $20b3 and
the index register is R2.

When the machine executes an RX instruction, it begins by calculating
the effective address.  This is abbreviated "ea", and its value is the
sum of the displacement and the contents of the index register.

RX instructions are represented in two words, and they use an
"expanding opcode".  That is, the op field of the first word of the
instruction contains the constant f (the bits 1111) for every RX
instruction, and the sb field is used to hold a secondary opcode
indicating which RX instruction it is.

The register operand is specified in the d field.  For several RX
instructions, this is indeed the destination of the instruction: for
example, load places data into Rd.  However, a few RX instructions use
the d field differently (see, for example, the conditional jump
instructions).

The memory address is specified using the sa field and the
displacement, which is the entire second word of the instruction.

** Summary of core instructions

The following table summarises the instructions in the Core subset of
Sigma16.  The columns are:
- Mnemonic.  The assembly language name of the instruction
- ISA. The Instruction Set Architecture subset that contains the
  instruction; for this table all the instructions are Core.
- P. * indicates that the instruction is privileged, blank indicates
  that it is not.  All of the Core instructions are unprivileged.  For
  the meaning of "privileged", see the System section.
- Fmt. The instruction format.  There are two Core instruction
  formats: RRR (instruction has three operand fields, each a register)
  and RX (instruction has a register operand and an X operand
  consisting of a displacement constant and an index register).
- Args.  The assembly language argument format.  Usually this is the
  same as Fmt.  However, some instructions don't use all the fields,
  and the assembly language statement omits the irrelevant field
  (e.g. cmp is RRR format but the assembly language statement omits
  the d field, which is ignored).
- Code.
- Effect.  A statement in an imperative programming language which
  describes what the instruction does.

Pseudoinstructions for comparisons

- jumplt jump if <
- jumple jump if <=
- jumpeq jump if =
- jumpne jump if !=
- jumpge jump if >-
- jumpgt jump if >

Assembly directives

- data


* Standard architecture tutorials

The tutorials for the standard architecture will be availabe in a
future release.  See the Example programs (in the Standard section)
for examples, and see the full architecture reference for a list of
the instructions.

** Logic
** Bit fields and shifting
** Stack instructions
** Saving registers for procedure call
** Arithmetic on natural numbers
** Modules and linking
** System control registers

[[./figures/control-block-pc.png]]

** Interrupts


* The Sigma16 architecture
:PROPERTIES:
:CUSTOM_ID: sec-architecture
:END:

Sigma16 contains a set of registers, a memory, computational units,
and an Input/Output controller.

- A *register* is a digital circuit that can retain one word of data.  A
  new value can be loaded into a register, and the current contents
  may be read out.  Sigma16 contains several groups of registers;
  each group is displayed in a box on the Processor tab.
  
  - The *Register File* is an array of 16 registers named R0, R1,
    $ldots$, R15.  These registers are accessible to the machine
    language program.  Programs use the register file to hold
    variables that are currently in use.
    
  - The *Control* registers keep track of the instruction that is
    currently executing.
    
  - The *System* registers control the system status and interrupts.
    
  - The *Segment* registers are used for memory management.

- The *memory* is an array of $2^{16}$ words.  Each word in the
  memory is identified by an *address*, which is a 16-bit natural
  number.  The memory is similar to the register file, but
  significantly slower and much larger.

- The ALU (arithmetic and logic unit) is a circuit that can do
  arithmetic, such as addition, subtraction, comparison, and some
  other operations

- The Input/Output system can transfer data between the computer and
  the outside world.


** Words

In Sigma16, a *word* is a sequence of 16 bits.  Occasionally we will
also refer to a *double word* (a sequence of 32 bits).  A a *generic
word* is a sequence of bits of arbitrary length.  The system does not
use bytes (a byte is 8 bits) or extended words (64 bits).

The hardware components in Sigma16 are mostly 16 bits wide.  Each
addressable memory location is a word, and a memory address is a word.
Each register is a word.

By itself, a word has no inherent meaning: it is just a sequence of
bits.  Some instructions operate on a word without regard to what it
means: for example, several instructions copy a word from one place to
another.  Other instructions act on a word assuming that it represents
some particular primitive data type: for example, integer arithmetic
instructions assume that the word represents an integer, while address
instructions assume that the word represents a natural number.

Sigma16 supports natural numbers, and integers, which are represented
as words.  It also supports Booleans, which are represented as a bit
within a word.  Addresses and characters are both represented as
natural numbers.

*** Indexing bits in a word

The bits of a word are indexed from right to left, starting with 0.
The least significant (rightmost) bit has index 0, and the most
significant bit (leftmost) has index 15.

The following table shows the indices of all the bits in a word.  The
vertical bars break the word into groups of 4 bits.  This grouping has
helps to figure out the expected value of a word in hex notation.

$$\fbox{$\ x_{15}\> x_{14}\> x_{13}\> x_{12}
  \ \vert\ x_{11}\> x_{10}\> x_{9}\> x_{8}
  \ \vert\ x_{7}\> x_{6}\> x_{5}\> x_{4}
  \ \vert\ x_{3}\> x_{2}\> x_{1}\> x_{0}
  \ $}$$

For a word $x$, the notation $x.i$ means the value of the bit at index
$i$ in the word, for $0 \leq i < 16$.  For example, $R5.12$ is the
value of bit at index 12 in R5.  The least significant bit of R2 is
$R2.0$, and the most significant bit is $R2.15$.  When used in an
instruction, a bit index is specified as a 4-bit binary number /i/
such that 0 <= /i/ = 16.

*** Fields  

A bit field is a contiguous sequence of bits in a word.  It is
specified by the register containing a word, the index of the starting
bit in the field, and the size of the field.

*** Natural numbers

Natural numbers are represented in binary.  The binary value of an
$n$-bit generic word $x$ is

$$binval (x) = \sum_{0 \leq i < n} x_i * 2^i$$

For a word of 16 bits, natural numbers are restricted to the range
from 0 through $2^{16}-1$; that is, from 0 through 65,535.  For a
double word (32 bits), natural numbers are restricted to the range
from 0 through $2^{32}-1$; that is, from 0 through 4,294,967,295.

A binary number cannot be negative.  If you need numbers that can be
negative or positive, you must use an integer.  The arithmetic
instructions in Sigma16 operate on integers, but address arithmetic is
performed in binary.

*** Integers
Integers are represented using two's complement notation.  If the
leftmost (most significant) bit of a word is 0, its two's complement
value is the same as its binary value.  If the leftmost bit is 1, the
two's complement value is negative.  Any two's complement number can
be negated by inverting all the bits (replace 0 by 1 and vice versa)
and then adding 1, discarding any overflow.

For example, consider $x$ = 1111 1010.  Since the leftmost bit is 1,
we know that $x < 0$.  We can negate $x$ by inverting the bits,
obtaining 0000 0101.  Adding 1 gives 0000 0110 which is 6.  Since $-x
= 6$, we conclude that $x = -6$.

*** Notations for a word

Assembly language provides several notations for expressing the value
of a word.  If a numeric value is out of range it is truncated.

- An unsigned integer between 0 and 65,535 (2^16 - 1)
- A signed integer between -32,768 and 32,767 (-2^15 and 2^15 - 1)
- A 4-digit hexadecimal constant, where the digits are 0-9 a-f.
  Sometimes, when the context is clear, this is written as just the
  hex digits (e.g 3b2f).  In assembly language programs, hex constants
  are written with a preceding $ sign (e.g. $3b2f).  This is necessary
  to avoid ambiguity: 1234 is a decimal number and $1234 is a
  hexadecimal number.  In contexts where there is no ambiguiity, the $
  may be omitted: for example, the GUi shows register and memory
  contents as hexadecimal without the leading $.

** Memory

The memory is a hardware array of words that are accessed by address.
A memory address is 16 bits wide, and there is one memory location
corresponding to each address, so there are 2^16 = 64k memory
locations.  Each memory location is a 16-bit word.

Instructions specify memory addresses in two parts: the
*displacement*, which is a word representing a binary number, and the
*index*, which is one of the registers in the register file.  For
example, a memory address could be specified as $003c[R5]; the
displacement is 003c and the index is R5.

When the instruction is executed, the computer calculates the
*effective address* by adding the value of the displacement and the
value in the index register.  If R5 contains 2, then the effective
address of $003c[R5] is 003e.

This scheme may seem more complicated than simply specifying the
address directly, but it is flexible.  If the machine language just
gave the address as a single binary number, it would be limited to
accessing simple static variables.  The effective address mechanism is
simple to implement in hardware, as you can see in the digital circuit
processor, yet it allows the implementation of local variables,
records, arrays, pointers and linked data structures, jump tables, and
more.  These techniques are described later.

** Registers

*** Register file

The *register file* is a set of 16 general registers that hold a 16
bit word.  A register is referenced by a 4-bit binary number.  In
assembly language, we use the notations R0, R1, R2, ..., R9, R10, R11,
R12, R13, R14, R15 to refer to the registers.  The state of the
register file can be written as a table showing the value of each
register:

| Register | Contents |
|----------+----------|
| R0       | 0000     |
| R1       | fffe     |
| R2       | 13c4     |
| ...      | ...      |
| R14      | 03c8     |
| R15      | 0020     |

Sigma16 is a load/store style architecture; that is, it does not
combine memory accesses with arithmetic.  All calculations are carried
out in the register file, and explicit load and store instructions
must be used to copy data between the memory and the register file.

There are some programming conventions that use certain registers for
special purposes.  The hardware does not enforce, or even know about,
these conventions, and you do not have to follow the conventions in
programming.  However, it is necessary to obey the conventions in
order to use the standard software libraries in your program.  See the
section on Programming for a discussion of these standard usage
conventions.

**** R0 contains the constant 0

One of the registers, R0, has a special property: it always contains
the constant 0.  It is legal to perform an instruction that attempts
to load some other value into R0, but the register will still
contain 0 after executing such an instruction.  Such an instruction
will simply have no lasting effect.

**** R15 is the condition code register

Several instructions produce status information: the result of a
comparison, whether there was an overflow, etc.  This information is
automatically loaded into R15, which is the condition code register.
The description of each instruction states whether R15 is modified,
and what goes into it.

The bits in R15 are indexed from bit 0 (the most significant, or
lefttmost bit) to bit 15 (the least significant, or rightmost).  The
condition code bits that have specific meanings are called *flags*.

- Each bit position holds a Boolean value, either False or True,
  represented by 0 or 1 respectively.
- Each flag gives the status of a relation or event.  If the flag is
  True (1) the relation holds or the event has occurred.  If the flag
  is False (0) the relation does not hold, or the event has not
  occurred.

One way to use flags in the condition code is to control conditional
jumps:
- Use jumpc0 to jump if the Boolean is False
- Use jumpc1 to jump if the Boolean is True

Another way to use condition code flags is to save them as Boolean
variables and perform logic operations on them.  This is done using
the extract and logicr instructions.

There are separate flags for integers (represented as two's complement) and natural
numbers (represented as binary).  This is necessary because the
relation between two words sometimes depends on the type of the data.
For example, consider the word ffff (all 1 bits).  On its own, ffff is
just a word of bits and has no inherent meaning.
- If ffff is interpreted as a natural number (i.e. binary), it is
  positive and has the value 65,535, and ffff > 0000
- If ffff is interpreted as an integer (i.e. two's complement), then
  it is negative and has the value -1, and ffff < 0000.
Each flag has a short 1-character name to enable them to be displayed
compactly.  A naming convention is that flags for integers (two's
complement) have lower case letters, while flags for natural numbers
(binary) have upper case letters.  For example:
- l means < for integers
- L means > for integers
However, equality is the same regardless of type.  If two words
consist of exactly the same bits, then they have the same value as
integers, natural numbers, characters, addresses, and for any other
possible type as well.  Therefore there is only one flag for equality,
and its symbol is =.

The following table lists all the condition code flags.
- index: Each flag has an index which gives its bit position in the
  condition code.  Bits are numbered from right to left, starting
  with 0.
- meaning: Description using English or mathematical notation
- symbol: Character that is showin in the processor display when the
  flag is 1.
- name: Alphabetical name used as a variable name for the flag.


Table: Condition code flags


| bit index | Relation               | Symbol |
|-----------+------------------------+--------|
|         0 | > Int                  | g      |
|         1 | > Nat                  | G      |
|         2 | =                      | =      |
|         3 | < Nat                  | L      |
|         4 | < Int                  | <      |
|         5 | Int overflow           | v      |
|         6 | Nat overflow           | V      |
|         7 | Carry                  | C      |
|         8 | Stack overflow         | S      |
|         9 | Stack underflow        | s      |
|        10 | logicc function result | f      |

There is an exception for division by zero, but no corresponding flag
in the condition code.  The reason is that the div instruction places
the remainder in R15, so the condition code isn't available to
represent division by 0.  You can use an interrupt to detect division
by 0, and you can test explicity for division by 0 by using jumpz
specifying the register containing the divisor before execuing the div
instruction.

*** Instruction control registers
There are several instruction control registers that enable the
processor to keep track of the state of the running program.  These
registers are rarely used directly by the machine language program,
but they are essential for keeping track of the execution of the
program, and some instructions use them directly.

**** pc

The pc (program counter) register contains the address of the next instruction to be
executed (/not/ the address of the instruction currently being
executed).  The name is illogical, but "program counter" is the
traditional name so we will stick with standard terminology.

**** ir -- instruction register

**** adr -- address register

**** status register

| Index | Flag | meaning                        |
|     0 | U/S  | 0: user state. 1: system state |
|     1 | E    | 1: interrupts enabled          |
|       |      |                                |

*** Interrupt control registers

**** req and mask

The Interrupt request and mask registers contain the same bits.  When
an interrupt is requested, the corresponding bit is set in the req
register.  When the next instruction is executed, the interrupt occurs
if the corresponding mask bit is 1.

| Index | Flag      | meaning                 |
|     0 | timer     | timer interrupt request |
|     1 | seg fault | segmentation fault      |
|     2 | sovfl     | stack overflow          |
|     3 | sufl      | stack underflow         |
|     4 | utrap     | user trap               |
|     5 | tc ovfl   | integer overflow        |
|     6 | bin ovfl  | natural overflow        |
|     7 | zdiv      | divide by 0             |

**** rstat

When an interrupt occurs, the value of the status register is copied
into rstat.

**** rpc

When an interrupt occurs, the value of pc is copied into rpc.  This is
necessary to enable the operating system to resume the interrupted
program.

**** vect

The interrupt vector register contains the address of an array of
addresses of interrupt handlers.

*** Segmentation control registers

Control the memory management unit.


* Instruction set
:PROPERTIES:
:CUSTOM_ID: sec-instruction-set
:END:


** Instruction representation

Instructions are represented in the memory of the computer using
words, just like all other kinds of data.  From the programmer's
perspective, an instruction is like a simple statement in a
programming language.  From the circuit designer's perspective,
instructions must be executed using logic gates, and the specific way
it is represented as a word of bits is important.

An instruction specifies several pieces of information.  For example,
add R1,R2,R3 is an instruction that says four things: it's an
addition, the operands come from R2 and R3, and the result goes into
R1.  Therefore to represent instructions we need to organize a word as
a collection of several *fields*, with each field giving one specific
piece of information about the instruction.

The particular scheme for describing an instruction as a collection of
fields is called an *instruction format*.  Like most computers,
Sigma16 has a small number of instruction formats and a larger number of
instructions.  The key to understanding the interface between machine
language and digital circuit design is to master the instruction
formats.

The core architecture (the simplest part of the system) uses just two
instruction formats: the *RRR format* for instructions that perform
calculations in the registers, and the *RX format* for instructions
that refer to a memory location.

The advanced parts of the architecture provide additional instructions
which are represented with the EXP format. The name EXP stands
simultaneously for *expansion* (because it provides for many
additional instructions) and *experimental* (because it allows for
experimentation with the design and implementation of new
instructions).

Every instruction has a 4-bit field called the opcode (op for short).
This gives 16 values of the opcode: 14 of them (0 through 13) denote
the 14 RRR instructions, described later.  If the op field is 14 (hex
e) the instruction is EXP format and has a secondary opcode in the a
and b fields.  If the op field contains 15 (hex f) the instruction is
RX format with a secondary opcode in the b field.  The instruction
formats are described below.

The first word of every instruction contains the following fields.

- op  (bits 0-3) opcode, determines instruction format
- d   (bits 4-7) 4-bit destination
- a   (bits 8-11) 4-bit operand
- b   (bits 12-15) 4-bit operand, or expanded opcode for RX


The details of each format and its fields are given below, and The
following table gives an overview.
- Each instruction format has a fixed size, which is the number of
  words used to represent any instruction of that format.
- These words are subdivided into 4-bit fields, each with a unique
  name: op, d, a, b, etc.
- The type of instruction is specified by the opcode, which is the op
  field for RRR instructions, and which consists of several fields for
  the other formats.
- The instruction operands are specified by further fields.
- Some instructions combine two 4-bit fields into a single 8-bit
  field.
  - The a and b fields may be combined to form an 8-bit field called ab
    (only for the EXP format)
  - The g and h fields may be combined to form an 8-bit field called gh

| Format | Size | Opcode | Operands  | Example           |
|--------+------+--------+-----------+-------------------|
| RRR    |    1 | op     | d,a,b     | add Rd,Ra,Rb      |
| RX     |    2 | op,b   | d,a,disp  | load Rd,disp[Ra]  |
| EXP    |    2 | op,ab  | d,e,f,g,h | save Rd,Re,gh[Rf] |

There are two kinds of format: the machine instruction formats, and
the assembly language instruction statement formats.  There are three
machine instruction formats: RRR, RX, EXP.  However, there is a
larger set of assembly language statement formats, because there are
special syntaxes for some instructions, and there are assembler
directives that aren't instructions at all.  The assembly language
formats are described later.

*** RRR format

The RRR format is used for instructions that perform calculations in
the registers, without using memory.

An instruction in RRR format is one word containing four 4-bit fields
called op, d, a, b.  The op field is the operation code.  If $0 \leq
op \leq 13$, its value specifies which RRR instruction this is.  If
$13 < op$, this means the instruction "escapes" to another addressing
mode.  If $op=15$ the instruction is RX format, and $op=14$ means it
is EXP format.

|----+---+---+---|
| op | d | a | b |
|----+---+---+---|

Most RRR instructions have two operand registers specified in the a
and b fields.  They perform a calculation on the values in these
registers, and the result is written into the d register (d for
destination).

*** RX format

The RX format is used for instructions that access the memory.  There
are two operands: a memory address and a register.  The memory address
is specified using two fields: a constant (called the displacement)
and a register (called the index register).

An RX instruction consists of two words.  The first has the same
format as RRR.  The op field is 15, which means "this instruction has
RX format".  A secondary operation code is needed to specify which RX
instruction this is, this is given in the b field.  The d field is the
destination register, and the a field is the index register.  There is
only one operand register for RX instructions, since the b field is
needed for the secondary operation code.

|----+---+---+---|
| op | d | a | b |
|----+---+---+---|

The second word consists of one 16-bit field called the displacement
(abbreviated as disp).
|--------------|
| displacement |
|--------------|

The index register Rb and the displacement together specify the
/effective address/.  The assembly language syntax for the effective
address is =disp[Rb]=, and its value is $\mathrm{disp} + \mathrm{Rb}$.
For example, suppose R4 contains 7 when the following instruction is
executed:

#+BEGIN_EXAMPLE
   load  R2,5[R4]
#+END_EXAMPLE

The address operand is =5[R4]=, where the displacement is 5 and the
index is R4.  When the instruction executes, the effective address is
$5 + \mathrm{R4} = 5 + 7 = 12$, or =$000c=.

The displacement is a constant given in the instruction, but the index
register is variable.  Since R0 always contains 0, the effective
address for =disp[R0]= is the value of =disp=.

The displacement is represented in binary, and the effective address
is calculated in binary, not in two's complement.  Thus the effective
address of =ffff[R0]= is the (positive) address of the last word in
memory -- it isn't a negative number.

*** EXP format

The EXP instructions provide more complex operations, and they belong
to the Standard architecture.  (The Core architecture uses only RRR
and RX).  An EXP instruction consists of two words.

The first word has the same op and d fields as RRR and RX.  The op
field contains 14 (hex e), which indicates that the instruction is EXP
format.  The a and b fields are treated as one 8-bit natural number,
which is the secondary operation code.  This provides for the
possibility of up to 256 EXP format instructions, which enables new
experimental instructions to be defined.

|----+---+----|
| op | d | ab |
|----+---+----|

The second word contains for 4-bit fields.  Each of these may contain
either a register number or a short 4-bit number, depending on the
instruction.

|---+---+---+---|
| e | f | g | h |
|---+---+---+---|

*** Notation for machine language

We usually write instructions in assembly language (sub R3,R12,R9) but
the computer executes machine langugae (13c9).  When each instruction
is described below, an example is given showing a typical use of the
instruction, along with the general form of the assembly language
instruction.

The general form uses the machine language field names to show where
each piece of the instruction goes in the machine code.  The
instruction format is also given, along with any constant fields.

For example, here is the general form of the logicu instruction:

#+BEGIN_EXAMPLE
   logicu  Rd,e,Rf,g,h     ; Rd.e := h (Rd.e, Rf.g)
   EXP op=#e ab=$14
#+END_EXAMPLE

The format is EXP, so the instruction has all the fields of the EXP
format: op, d, ab, e, f, g, h.  There are two constant fields: op is
=$e=, and ab is =$14=.  The values of the other fields are given in
the general form of the assembly language.  The operands Rd and Rf
refer to registers, and those register numbers go into the d and f
fields of the instruction.  The e, g, and h fields are given as
numbers in the assembly language.  (The assembly language convention
is to give constants in decimal notation, not hexadecimal.)

Example:
#+BEGIN_EXAMPLE
   logicu  R7,5,R2,13,xor ; R7.5 := R7.5 xor R2.13
   e714 52d6
#+END_EXAMPLE


** Accessing memory

A memory address is a 16-bit binary number.  Instructions don't
specify addresses directly; they specify an address with two
components: a *displacement* and an *index*, written as
"displacement[index]".  The displacement is a 16 bit constant, and in
assembly language it may be given as a decimal integer, a hexadecimal
word, or a label.  The index is a register.  For example,$0c45[R5] has a
displacement of 0c45 and an index of R5.

When an instruction executes, the machine takes the displacement and
index and calculates the *effective address*.  This is defined to be
the binary sum of the displacement and the curent value in the index
register.  In the example above, if R5 contains 3, then the effective
address of $0c45[R5] is $0c48.

If you just want to specify an address *a* in an instruction, this can
be written as "a[R0]".  Since R0 contains the constant 0, the
effective address is just *a*.

*** lea

The *load effective address* instruction *lea Rd,disp[Rx]* calculates
the effective address of the operand disp[Rx] and places the result in
the destination register Rd.  The effective address is the binary sum
disp+Rx.

*** load

The *load* instruction *load Rd,disp[Rx]* calculates the effective
address of the operand disp[Rx] and copies the word in memory at the
effective address into the destination register Rd.  The effective
address is the binary sum disp+Rx.

-----------------   -----------------------------------------
general form        load Rd,disp[Ra]
effect              reg[Rd] := mem[disp+reg[Ra]]
machine format      RX
assembly format     RX
-----------------   -----------------------------------------

Examples
#+BEGIN_EXAMPLE
   load  R12,count[R0]   ; R12 := count
   load  R6,arrayX[R2]   ; R6 := arrayX[R2]
   load  R3,$2b8e[R5]    ; R3 := mem[2b8e+R5]
#+END_EXAMPLE

*** store

The *store* instruction *store Rd,disp[Rx]* calculates the effective
address of the operand disp[Rx] and the value of the destination
register Rd into memory at the effective address.  The effective
address is the binary sum disp+Rx.

-----------------   -----------------------------------------
general form        store Rd,disp[Ra]
effect              mem[disp+reg[Ra]] := reg[Rd]
machine format      RX
assembly format     RX
-----------------   -----------------------------------------

Store copies the word in the destination register into memory at the
effective address.  This instruction is unusual in that it treats the
"destination register" as the source of data, and the actual
destination which is modified is the memory location.

Most instructions take data from the rightmost operands and modify the
leftmost destination, just like an assignment statement (x := y+z).
However, the store instruction operates in the opposite direction.
The reason for this has to do with the circuit design of the
processor.  Although the "left to right" nature of the store
instruction may look inconsistent from the programmer's point of view,
it actually is more consistent from the deeper perspective of circuit
design.

Examples

#+BEGIN_EXAMPLE
   store  R3,$2b8e[R5]
   store  R12,count[R0]
   store  R6,arrayX[R2]
#+END_EXAMPLE

*** Stack of words

Three instructions (push, pop, top) support operations on a stack
represented as an array of contiguous elements, where the stack grows
from lower to higher addresses.  These instructions provide safe
operations: they never overwrite memory outside the stack, and they
indicate stack underflow and overflow by setting the condition code
and optionaly performing an exception.

A stack is represented by three addresses, which are provided to the
push, pop, and top instructions in registers:
- The /stack base/ is the address of the first word allocated for the
  stack.
- The /stack limit/ is the address of the last word allocated for the
  stack.
- The /stack top/ is the address of the stack element that was pushed
  most recently.

Although three addresses are required to characterise the state of a
stack, each individual stack instruction (push, pop, top) requires
only two of those addresses.  These are supplied as the Ra and Rb
operands, while Rd is used to supply or receive the data value.

The maximum number of elements the stack may contain is /stack
limit/ - /stack base/ + 1.  Normally, /stack limit/ is greater than
/stack base/.  If they are equal, there is only one word allocated for
the stack (which is generally not useful), and if /stack base/ >
/stack limit/ then no memory at all is allocated and every stack
operation will signal an underflow or overflow error.

If the stack is not empty, then /stack top/ is the address of the top
element in the stack.  If the stack is empty, then /stack top/ must be
/stack base/ - 1.

A stack can be created and initialized by allocating a region of
memory, setting /stack base/ to the first word and /stack limit/ to
the last word, and setting /stack top/ to /stack base/ - 1.

**** push

The push instruction pushes an element onto a stack.  It is RRR
format, and its general form is:

#+BEGIN_EXAMPLE
      push   Rd,Ra,Rb
#+END_EXAMPLE

- Rd = /stack data/: value to be pushed, unchanged
- Ra = /stack top/: incremented unless stack was full
- Rb = /stack limit/: unchanged
- R15 condition code indicates stack overflow
- System interrupt request register indicates stack overflow

This instruction pushes the word in Rd onto a stack with /stack top/
in Rd and /stack limit/ in Rb, provided that the stack is not full.
The push stores the data word in Ra into memory and increments /stack
top/ Rd.  If the stack is full, nothing is stored into memory and a stack
overflow error is indicated in the condition code and interrupt
request registers; an interrupt will occur if interrupts are enabled
and the stack mask bit is set.  The operational semantics is:
 
#+BEGIN_EXAMPLE
if Ra < Rb
  then Ra := Ra + 1; mem[Ra] := Rd
  else R15.sovfl := 1, req.sovfl := 1
#+END_EXAMPLE
  
If Rd = Rb this means the stack completely fills the region of memory
allocated for the stack, and there is no space to store a new element.
In this case, the push instruction does not store Ra, it doesn't
modify Rd, it doesn't modify memory outside the block, and it doesn't
overwrite data in the stack.  Instead, the instruction indicates a
stack overflow by setting the sovfl (stack overflow) bit in the
condition code (R15), and it also sets the stack fault bit in the
interrupt request register.  If interrupts are enabled and the stack
fault bit is set in the interrupt mask register, then an interrupt
will occur after the push instruction completes.  There will be no
interrupt if interrupts are disabled, or the stack fault bit is not
set in the mask register.

**** pop

The push instruction removes an element onto a stack and returns it.
The instruction is RRR format, and its general form is:

#+BEGIN_EXAMPLE
      pop    Rd,Ra,Rb
#+END_EXAMPLE

- Rd = /stack data/: destination for the popped stack element
- Ra = /stack top/: decremented unless stack was empty
- Rb = /stack base/: unchanged
- R15 condition code indicates stack underflow
- System interrupt request register indicates stack underflow

This instruction pops the word from a stack with /stack top/ in Ra and
/stack base/ in Rb, provided that the stack is not empty.  The pop
loads the top element of the stack into Rd and decrements /stack top/.
If the stack is empty, /stack top/ is not decremented, Rd is not
modified, and a stack underflow error is indicated in the condition
code and interrupt request registers; an interrupt will occur if
interrupts are enabled and the stack mask bit is set.  The operational
semantics is:

#+BEGIN_EXAMPLE
if Ra >= Rb
  then Rd := mem[Ra]; Ra := Ra - 1
  else R15.suvfl := 1, req.suvfl := 1
#+END_EXAMPLE

**** top

The top instruction returns the top element on a stack but does not
remove it.  The instruction is RRR format, and its general form is:

#+BEGIN_EXAMPLE
      top    Rd,Ra,Rb
#+END_EXAMPLE

- Rd = /stack data/: destination for the top element of the stack;
  unchanged if stack is empty
- Ra = /stack top/: unchanged
- Rb = /stack base/: unchanged
- R15 condition code indicates stack underflow
- System interrupt request register indicates stack underflow

This instruction loads the element at /stack top/ into Rd, provided
that the stack is not empty.  If the stack is empty, Rd is not
modified and a stack underflow error is indicated in the condition
code and interrupt request registers; an interrupt will occur if
interrupts are enabled and the stack mask bit is set.  The operational
semantics is:

#+BEGIN_EXAMPLE
if Ra >= Rb
  then Rd := mem[Ra]
  else R15.suvfl := 1, req.suvfl := 1
#+END_EXAMPLE

*** Stack frames
<<<<<<< HEAD

When a program calls a procedure it is usually necessary to save the
state of the caller in a data structure called a stack frame.  (This
is not necessary during a "tail call".)  The stack frame is pushed
onto the execution stack.  When the procedure returns, the contents of
the stack frame need to be loaded back into the registers.  These
operations can be performed by ordinary store instructions (for
procedure call) and load instructions (for procedure return).
However, this often requires a significant number of instructions.

=======

When a program calls a procedure it is usually necessary to save the
state of the caller in a data structure called a stack frame.  (This
is not necessary during a "tail call".)  The stack frame is pushed
onto the execution stack.  When the procedure returns, the contents of
the stack frame need to be loaded back into the registers.  These
operations can be performed by ordinary store instructions (for
procedure call) and load instructions (for procedure return).
However, this often requires a significant number of instructions.

>>>>>>> 3cfe3104
The =save= and =restore= instructions transfer a block of data between
registers and memory, making it easier to use stack frames.  These
instructions are analogous to =store= and =load=, but they store or
load multiple words, not just an individual word.

- *save* stores a sequence of adjacent registers into a block of
  contiguous memory locations.
- *restore* is the opposite: it loads the block of memory into the
  registers.

For both instructions, the sequence of registers is specified by
giving the first and last register.  The starting address of the
memory block is specified by an effective address of the form
=offset[Reg]=, where Reg is any register (e.g. R4, R13, etc) and
=offset= is a number between 0 and 255.

Normally $d \leq e$, in which case the number of registers to be saved
is $e-d + 1$.  If $d > e$, the instruction will do nothing.  The base
register $R_f$ should not lie within the group of registers to be
saved or restored.

The first register to be saved is $R_d$, and the last register to be
saved is $R_e$.  The instruction always stores at least one register.
If $d = e$, for example =save R5,R5,0[R14]= then only R5 is stored.
If $d < e$ then the register numbers wrap around For example,

There is an important restriction with =save= and =restore=: the
displacement is limited to a small natural number between 0 and 255.
(Recall that for load and store, the displacement can be as large as
65,535.)  The reason for this is that the save and restore
instructions are EXP format and the offset is represented by an 8-bit
field (whereas load and store are RX format and the displacement is a
16-bit word).

The instruction is EXP format, and the offset is limited to 8 bits,
because it is specified in the *gh* field, which is the rightmost 8
bits of the second word of the instruction.  The secondary opcode is
9, which is in the ab field of the first word of the instruction.
<<<<<<< HEAD

**** save

The general form is

#+BEGIN_EXAMPLE
   save Rd,Re,gh[Rf]
   EXP op=#e ab=$0b
#+END_EXAMPLE

The save instruction performs a sequence of stores:

- $\mathsf{mem}[R_f+gh] := R_d$
- $\mathsf{mem}[R_f+gh+1] := R_{d+1}$
- $\mathsf{mem}[R_f+gh+2] := R_{d+2}$
- $\ldots$
- $\mathsf{mem}[R_f+gh+e-d] := R_e$

=======

**** save

The general form is

#+BEGIN_EXAMPLE
   save Rd,Re,gh[Rf]
   EXP op=#e ab=$0b
#+END_EXAMPLE

The save instruction performs a sequence of stores:

- $\mathsf{mem}[R_f+gh] := R_d$
- $\mathsf{mem}[R_f+gh+1] := R_{d+1}$
- $\mathsf{mem}[R_f+gh+2] := R_{d+2}$
- $\ldots$
- $\mathsf{mem}[R_f+gh+e-d] := R_e$

>>>>>>> 3cfe3104
For example, the following instruction will save registers R3 through R9
into memory starting at address 6 + R13:

#+BEGIN_EXAMPLE
   save   R3,R9,6[R13]  ; e30b 9d06. store R3-R9 starting at 6[R13]
#+END_EXAMPLE

It is equivalent to a sequence of store instructions:
#+BEGIN_EXAMPLE
   store   R3,6[R13]
   store   R4,7[R13]
   store   R5,8[R13]
   store   R6,9[R13]
   store   R7,10[R13]
   store   R8,11[R13]
   store   R9,12[R13]
#+END_EXAMPLE

As this example shows, using =save= and =restore= can make procedure
calls more concise and readable as well as less error-prone.

**** restore

This =restore= instruction has the same operands as the corresponding
=save=, and it performs a sequence of stores corresponding to the
loads performed by save.  The general form is

#+BEGIN_EXAMPLE
   restore Rd,Re,gh[Rf]
   EXP op=#e ab=$0c
#+END_EXAMPLE

The restore instruction performs a sequence of loads:

\begin{verbatim}
- $R_d := \mathsf{mem}[R_f+gh] $
- $R_{d+1} := \mathsf{mem}[R_f+gh+1] $
- $R_{d+2} := \mathsf{mem}[R_f+gh+2] $
- $\ldots$
- $R_e := \mathsf{mem}[R_f+gh+e-d] $
\end{verbatim}

  For example, consider this instruction:
#+BEGIN_EXAMPLE
   restore  R3,R10,4[R14]
#+END_EXAMPLE

The effect is equivalent to

#+BEGIN_EXAMPLE
   load  R3,4[R14]
   load  R4,5[R14]
   load  R5,6[R14]
   load  R6,7[R14]
   load  R7,8[R14]
   load  R8,9[R14]
   load  R9,10[R14]
   load  R10,11[R14]
#+END_EXAMPLE


Suppose a stack frame was created by the =save= example above. 
To restore the registers from the stack frame, use:
  
#+BEGIN_EXAMPLE
   restore R3,R9,6[R13]  ; e30b 9d06. store R3-R9 starting at 6[R13]
#+END_EXAMPLE

It is equivalent to a sequence of store instructions:

#+BEGIN_EXAMPLE
   load   R3,6[R13]
   load   R4,7[R13]
   load   R5,8[R13]
   load   R6,9[R13]
   load   R7,10[R13]
   load   R8,11[R13]
   load   R9,12[R13]
#+END_EXAMPLE
  

#+BEGIN_EXAMPLE
   restore R3,R5,6[R13]  ; e30c 5d06. load R3-R5 starting at 6[R13]
#+END_EXAMPLE

This is equivalent to a sequence of load instructions:
#+BEGIN_EXAMPLE
   load    R3,6[R13]
   load    R4,7[R13]
   load    R5,8[R13]
   load    R6,9[R13]
#+END_EXAMPLE



The *restore* instruction copies a sequence of consecutive memory
locations starting from the effecive address into a sequence of
adjacent registers.  The index register (R14 in this example) is not
changed.  Restore is equivalent to a fixed sequence of load
instructions; its purpose of restore is to restore the state of
registers from memory after a procedure call or a context switch.


The instruction *restore Re,Rf,gh[Rd]* copies the contents of memory
at consecutive locations beginning with mem[gh+Rf] into registers Re,
Re+1, ..., Rf.



**** Implementing procedure call and return

A common usage of save and restore is to simplify procedure call and
return.  When a procedure is called, store the registers onto the
execution stack when a procedure is called (using save), and then to
load them back from the stack when the procedure is returned
(restore).  Normally, the format of a stack frame has a fixed location
for saving the registers, at a small offset from the beginning of the
frame.  A register called the /stack pointer/ gives the address of the
frame, and the offset for saving the registers is normally a small
value (such as 3 or similar).




** Arithmetic

*** add

The instruction ~add Rd,Ra,Rb~ has operands ~Ra~ and ~Rb~ and
destination ~Rd~.  It fetches the operands ~Ra~ and ~Rb~, calculates
the sum ~Ra~ + ~Rb~, and loads the result into the destination ~Rd~.
The effect is ~Rd := Ra + Rb~.  For example, ~add R5,R12,R2~
performs ~R5 := R12 + R3~.

The add instruction is RRR format with opcode=0.  Given destination Rd
and operands Ra and Rb (where d, a, b are hex digits), add Rd,Ra,Rb is
reprseented by 0dab.

  Code    Assembly          Effect
  -----   ----------------  ------------------
  062c    add R6,R2,R12     ; R6 := R2 + R12
  0d13    add R13,R1,R3     ; R13 := R1 + R3
  
The add instruction sets both the destination register and the
condition code.  Flags in the condition code indicate overflow, carry,
and sign of the result.

---------  ---------------------
 R15.ccG    result > 0 (binary)
 R15.ccg    result > 0 (two's complement)
 R15.ccE    result = 0
 R15.ccl    result <tc 0 (two's complement)
 R15.ccV    overflow (binary)
 R15.CCv    overflow (two's complement)
 R15.CCc    carry output
---------  ---------------------

The bits in a word are numbered from right to left, starting at bit
index 0 in the rightmost (least significant) position, up to index 15
at the leftmost (most significant) position.  The notation x.n denotes
the bit in x with index n.

A field is a consecutiave sequence of bits within a word.  A field is
specified with the index of the leftmost bit in the field, along with
the size of the field.  For example, the field in x with index 9 and
size 3 consists of the bits x.9 x.8 x.7.

#+BEGIN_EXAMPLE
    add R1,R2,R3    ; R1 := R2 + R3
#+END_EXAMPLE

The instruction add Rd,Ra,Rb has operands Ra and Rb and destination
Rd.  It fetches the operands Ra and Rb, calculates the sum Ra + Rb,
and loads the result into the destination Rd.  The effect is Rd :=
Ra + Rb.  For example, add R5,R12,R2 performs R5 := R12 + R3.

The add instruction is RRR format with opcode=0.  Given destination Rd
and operands Ra and Rb (where d, a, b are hex digits), add Rd,Ra,Rb is
reprseented by 0dab.

| Code | Assembly      | Effect           |
|------+---------------+------------------|
| 062c | add R6,R2,R12 | ; R6 := R2 + R12 |
| 0d13 | add R13,R1,R3 | ; R13 := R1 + R3 |
  
The add instruction can be used for both binary addition (on natural
numbers) and for two's complement addition (on signed integers).

- 16-bit natural numbers are unsigned integers 0, 1, 2, ..., 65535.
  If two natural numbers are added, the result is a natural number
  (the result cannot be negative).  If the result is 65536 or larger,
  it cannot be represented as a 16 bit binary number.  If this
  happens, the destination register is set to the lower 16 bits of the
  true result, and the binary overflow flag is set in the Condition Code.
  
- 16-bit two's complement numbers are signed integers -32999?, ...,
  -1, 0, 1, ..., 32???.  If two signed integers are added, the result
  is a signed integer.  If the result is less than -32000 or greater
  than 32000, then the result cannot be represented as a 16 bit two's
  complement number.  If this happens, the destination register is set
  to the lower 16 bits of the true result, and the two's complement
  overflow flag is set in the Condition Code.  Furthermore, the
  overflow flag is set in the req register.  If interrupts are enabled
  and the overflow flag is 1 in the mask register, then an interrupt
  will occur immediatelhy after the add instruction executes.

The add instruction can be used for both binary addition (on natural
numbers) and for two's complement addition (on signed integers).

- 16-bit natural numbers are unsigned integers 0, 1, 2, ..., 65535.
  If two natural numbers are added, the result is a natural number
  (the result cannot be negative).  If the result is 65536 or larger,
  it cannot be represented as a 16 bit binary number.  If this
  happens, the destination register is set to the lower 16 bits of the
  true result, and the binary overflow flag is set in the Condition Code.
  
- 16-bit two's complement numbers are signed integers -32999?, ...,
  -1, 0, 1, ..., 32???.  If two signed integers are added, the result
  is a signed integer.  If the result is less than -32000 or greater
  than 32000, then the result cannot be represented as a 16 bit two's
  complement number.  If this happens, the destination register is set
  to the lower 16 bits of the true result, and the two's complement
  overflow flag is set in the Condition Code.  Furthermore, the
  overflow flag is set in the req register.  If interrupts are enabled
  and the overflow flag is 1 in the mask register, then an interrupt
  will occur immediatelhy after the add instruction executes.

*** sub

Example: sub R1,R2,R3 ; R1 := R2 - R3

This instruction is similar to add; the only difference is that it
calculates R2-R3 and places the result in R1.  The effect on the
condition code is the same as for add.

The instruction sub Rd,Ra,Rb has operands Ra and Rb and destination
Rd.  It fetches the operands Ra and Rb, calculates the difference Ra -
Rb, and loads the result into the destination Rd.  The effect is Rd :=
Ra - Rb.  For example, sub R5,R12,R2 performs R5 := R12 - R3.

The sub instruction is RRR format with opcode=1.

  Code    Assembly          Effect
  -----   ----------------  ------------------
  162c    sub R6,R2,R12     ; R6 := R2 - R12
  1d13    sub R13,R1,R3     ; R13 := R1 - R3
  
In addition to setting the destination register, the sub instruction
sets several bits in the condition code R15 and may set a bit in the
req register.

---------  ---------------------
 R15.ccG    result > 0 (binary)
 R15.ccg    result > 0 (two's complement)
 R15.ccE    result = 0
 R15.ccl    result < 0 (two's complement)
 R15.ccV    overflow (binary)
 R15.CCv    overflow (two's complement)
 R15.CCc    carry output
 R15.ccf    logicc instruction function result
---------  ---------------------

*** mul

Example: mul R1,R2,R3 ; R1 := R2 * R3

The multiply instruction mul Rd,Ra,Rb calculates the integer (two's
complement) product of the operands Ra and Rb, and places the result
in the destination register Rd.  The mul instruction does not produce
the natural (binary) product.

If the magnitude of the product is too large to be representable as a
16 bit two's complement integer, this is an overflow.  If overflow
occurs, the integer overflow bit is set in the condition code (F15)
and the integer overflow bit is also set in the interrupt request
register (req), and the lower order 16 bits of the product are loaded
into Rd.

---------  ---------------------
 R15.ccg    result > 0 (two's complement)
 R15.ccE    result = 0
 R15.ccl    result < 0 (two's complement)
 R15.CCv    overflow (two's complement)
 R15.CCc    carry output
---------  ---------------------

*** div

Example: div R1,R2,R3 ; R1 := R2 / R3, R15 := R2 rem R3

Unlike the other arithmetic operations, the divide instruction div
Rd,Ra,Rb produces two results: the quotient Ra / Rb and the remainder
Ra rem Rb.  It loads the quotient into the destination register Rd,
and the remainder is loaded into R15.

If the destination register Rd is actually R15, then the quotient is
placed in R15, and the remainder is discarded.

The divide instruction doesn't set the condition code, since R15 is
used for the remainder.  Therefore there is no condition code bit to
indicate division by 0.  However, it is easy for a program to detect a
division by 0.

- (Explicit test for error) The program can compare the divisor with 0
  before or after executing the divide instruction, and jump to an
  error handler if the divisor is 0.  This is similar to testing the
  condition code after an add, sub, or mul instruction, but it does
  require two instructions: a compare followed by a conditional jump.
  For example:

#+BEGIN_EXAMPLE
   div    R1,R2,R3       ; R1 := R2/R3, R15 := R2 rem R3
   cmp    R3,R0       ; Did we divide by 0?
   jumpeq zeroDivide[R0] ; If yes, handle error
#+END_EXAMPLE
  
- (Exception) The program can detect division by 0 using an interrupt.
  To do this, enable interrupts and enable the interrupt mask for
  division by 0.  See the section on Interrupts.  This approach does
  not require a compare or jump instruction for each division.

*** cmp

The compare instruction =cmp Ra,Rb= compares the values in the operand
registers =Ra= and =Rb=, and then sets flags in the condition code
(R15) to indicate the result. The notation R15.i means bit /i/ in R15;
thus R15.0 is the leftmost bit of R15.  The instruction performs both
natural number comparison (binary) and integer comparison (two's
complement).  The resulting flags are

- binary less than (L) in R15.0
- two's complement less than (<) in R15.1
- equal in R15.2
- binary greater than (G) in R15.3
- two's complement greater than (>) in R15.4

The result of a cmp instruction can be used to control a conditional
jump.  The jumpc0 instruction jumps is a specified bit of R15 is 0,
and the jumpc1 instruction jumps if a specified bit is 1.

Pseudoinstructions provide the most common cases; for example jumple
jumps if the condition code indicates that a comparison produced
either integer less-than or equal.  A common pattern is a cmp followed
by a jump pseudoinstruction, for example:

#+BEGIN_EXAMPLE
    cmp     R4,R9      ; compare R4 with R9
    jumpgt  abc]R0]    ; if R4 > R9 then goto abc
#+END_EXAMPLE
*** addc

The addc instruction performs a binary addition with carry
propagation.  It adds the two operand registers and the carry bit in
the condition code register, R15.  The sum is loaded into the
destination register Rd and the carry output is written back into the
carry bit, overwriting its previous value.  Overflow is not possible
with this instruction.

*** muln

#+BEGIN_EXAMPLE
     muln   Rd,Ra,Rb
#+END_EXAMPLE

The muln instruction calculates the product of two natural numbers in
Ra and Rb.  The result is 32 bits; the leftmost 16 bits (the most
significant part) is loaded into R15, and the rightmost 16 bits (the
least significant part) is loaded into Rd.  If Rd is R15, the most
significant part is discarded.

*** divn

#+BEGIN_EXAMPLE
     divn   Rd,Ra,Rb
#+END_EXAMPLE

The divn instruction divides two natural numbers: dividend / divisor.
All the numbers -- numerator, denominator, quotient, remainder -- are
natural numbers represented in binary.

- The dividend is a 32 bit natural number; its leftmost 16 bits are in
  R15 and the rightmost 16 bits are in Ra.  Thedenominator is in Rb.
- Two results are produced: a 32-bit quotient anda 16-bit remainder.
- The leftmost 16 bits of the quotient are placedin R15 (replacing the
  leftmost part of the dividend).  The rightmost16 bits of the
  quotient are placed in Rd.
- The remainder is placed in Ra, overwriting the least significant
  half of the dividend operand


** Jumps

A jump is a transfer control to another address, rather than to the
following instruction. The destination address is specified as the
effective address in the jump instruction.  A jump can be used to
implement a goto statement.  (See also [[*Branches][Branches]].)

*** jump
*** jumpc0, jumpc1
*** jumpz, jumpnz

*** jal


** Branches

A branch instruction transfers control to another address, rather than
to the following instruction. The destination address is specified as
an offset relative to the value of the pc (after the pc has been
incremented).  A branch can be used to implement a goto statement.
(See also [[*Jumps][Jumps]].)

*** brf, brb

The brf instruction is Branch forward, and the brb instruction is
branch backward.

The operand is a 16-bit natural number called the /offset/.  This is
added to (brf) or subtracted from (brb) the current value of the pc
register.  Since the pc is incremented as the instruction is fetched,
an offset of 0 refers to the instruction after the brf/brb.

#+BEGIN_EXAMPLE
a    brf  3
     add  R0,R0,R0  ; brf 0 would go here
     add  R0,R0,R0  ; brf 1 would go here
     add  R0,R0,R0  ; brf 2 would go here
b    add  R0,R0,R0  ; the instruction a actually goes here
#+END_EXAMPLE

Normally the operand is expressed as a label rather than a constant.

#+BEGIN_EXAMPLE
a    brf  b
     add  R0,R0,R0
     add  R0,R0,R0
     add  R0,R0,R0
b    add  R0,R0,R0  ; the instruction a goes here
#+END_EXAMPLE

If the operand is expressed as a number (brf 3), the assembler uses
the number in the machine instruction.  However, if the operand is
expressed as a lable (brf b), the assembler calculates the correct
offset value and inserts that into the machine instruction.

In order to implement /goto xyz/, use =brf xyz= (branch forward) if
=xyz= occurs after the branch instruction, and use =brb xyz= (branch
backward) if =xyz= occurs before the branch.

*** brfc0, brbc0, brfc1, brbc1

There are four conditional branch instructions that perform a branch
based on the value of a bit in a register.  For example, brfc1
R7,3,dest is equivalent to "go to dest if bit 3 of R7 is 1".  The
instructions are:

- brfc0 - branch forward if the specified bit is 0
- brfc1 - branch forward if the specified bit is 1
- brbc0 - branch backward if the specified bit is 0
- brbc1 - branch backward if the specified bit is 1

These instructions are somewhat similar to jumpc0 and jumpc1, but
there are two key differences:

- The branch instructions can use any bit in any register of the
  register file to determine whether the branch will take place, but
  the jump instructions can use only a bit in the condition code R15.
- The branch instructions are pc-relative, but the jump instructions
  give the absolute address of the destination.

*** brfz, brbz, brfnz, brbnz

These instructions perform a branch if a specified register is either
equal to 0 (z), or not equal to 0 (nz).  Equal to 0 means every bit in
the register is 0; not equal to 0 means some bit in the register is 1.
For example, brfnz R3,dest means "if R3 !=0 then goto dest".

- brfz - branch forward if zero
- brfnz - branch forward if not zero
- brbz - branch backward if zero
- brbnz - branch backward if not zero

*** dispatch

The /dispatch/ instruction implements a branch table.  It provides an
efficient way to implement a case statement using a binary code.

Suppose =code= is a variable that contains an integer, such that $0
\leq code < 8$.  The following set of instructions will branch to a
specific destination depending on the value of the code.

#+BEGIN_EXAMPLE
   load   R8,code[R0]  ; load a 3-bit binary code
   dispatch R8,3,0       ; 38 dispatch 3-bit code
   brf    caseA        ; if code=0 then goto caseA
   brf    caseB        ; if code=1 then goto caseB
   brf    caseC        ; if code=2 then goto caseC
   brf    caseD        ; if code=3 then goto caseD
   brf    caseE        ; if code=4 then goto caseE
   brf    caseF        ; if code=5 then goto caseF
   brf    caseG        ; if code=6 then goto caseG
   brf    caseH        ; if code=7 then goto caseH
#+END_EXAMPLE

The =dispatch= instruction has three operands: a register /code/ that
specifies a binary code, an integer constant /size/ that gives the
number of bits in the code, and a fixed /offset/ (which is usually 0).

- The instruction automatically uses /size/ to mask the
  code, by performing a logical and.  For example, if /size/ is 3, it
  calculates  /code/ AND fff7.  This ensures that the resulting
  code is not out of range: it is guaranteed to lie between 0 and $2 ^
  size - 1$.
- The instruction then performs a pc relative branch forward by a
  distance of 2 * code + offset.  The multiplication by 2 ensures that
  a 2-word instruction can be placed in each position in the branch
  table.
- The branch table is normally a sequence of unconditional branch
  instructions, either brf or brb.

<<<<<<< HEAD
=======
** Logic and bits

The instructions in this section treat a word as a sequence of bits,
not as a number.  There are instructions that perform logic operations
on individual bits, on all the bits in a word, and that operate on bit
fields.

The bits in a word x are indexed from 0 to 15, where 0 is the index of
the leftmost (most significant) bit and 15 is the index or the
rightmost (least significant) bit.  The notation x.i means the bit
with index i in the word x.  For example, x.0 is the leftmost bit and
x.15 is the rightmost bit.  When used in an instruction, a bit index
is specified as a 4-bit binary number /i/ such that 0 <= /i/ <= 15.

A bit field is a contiguous sequence of bits in a word.  It is
specified by the register containing a word, the index of the starting
bit in the field, and the size of the field.

The bit field instructions can be implemented using a combination of
logic and shift instructions.  They are included in the architecture
for several reasons:

- These operations provide useful abstractions for writing
  interpreters and simulators.
- When used in an interpreter, bit field operations are executed
  frequently: they are a crucial part of the "inner loop".  Therefore
  the efficiency of common bit field operations is important.
- The bit field instructions are easier to use and more readable than
  the corresponding logic and shifts.
- These instructions can be implemented efficiently in a digital
  circuit and this implementation is an interesting design problem.
>>>>>>> 3cfe3104

** Logic

The commonest Boolean operators are =inv=, =and=, =or=, and =xor=.
However, these aren't the only useful operations: there are 16 logic
functions of two arguments.  Instead of providing specialised
instructions for a few of the logic functions, Sigma16 provides three
general instructions that implement all of them.

- =logicw= performs logic on all the corresponding bits in two operand
  registers, and places the word result in a destination register.
- =logicr= performs logic on two operand bits within a register, and
  places the result in a destination bit in the same register.
- =logicb= performs logic on two operand bits that may be in different
  registers.  The result overwrites the first operand bit.

The bit logic instructions =logicr= and =logicb= extract the operand
bits from registers, calculate the result using a supplied function,
and put the bit back into a word, leaving the rest of the word
unchanged.  The word logic instructions update every bit in the
destination.  The bit logic instructions update only one bit in the
destination, enabling you to keep many Boolean variables in just one
register.

Logic instructions make it easy to calculate any Boolean expression,
but they are not the only way.  In some cases it is better to use
"short circuit evaluation".
  
*** General logic functions

The invert function (also called not, logical negation) has one input.

| x | inv x |
|---+-------|
| 0 |     1 |
| 1 |     0 |

The truth tables for =and=, =or=, =xor= have two inputs.

| x | y | x and y | x or y | x xor y |
|---+---+---------+--------+---------|
| 0 | 0 |       0 |      0 |       0 |
| 0 | 1 |       0 |      1 |       1 |
| 1 | 0 |       0 |      1 |       1 |
| 1 | 1 |       1 |      1 |       0 |
|---+---+---------+--------+---------|

These aren't the only logic functions with two inputs.  Every logic
function with two inputs $x$ and $y$ can be defined by a truth table
where we list all possible values for the inputs and give the
corresponding result.  Each input could be either 0 or 1.  Since there
are 2, there are $2^2 = 4$ lines in the truth table.

The tables above give specific values, either 0 or 1, for each result.
For example, the result column for the =and= function is (reading from
top to bottom) 0001, while =xor= is 0110.  For an arbitrary function,
we can write the result column as $abcd$ where each variable is either
0 or 1.

| x | y | result |
|---+---+--------|
| 0 | 0 | a      |
| 0 | 1 | b      |
| 1 | 0 | c      |
| 1 | 1 | d      |

Since there are 4 variables, there are $2^4$ possible settings of
$(a,b,c,d)$ and consequently there are 16 Boolean logic functions that
take two arguments.  For example, if $(a,b,c,d) = (0,0,0,1)$ this is
the truth table for /and/.  if $(a,b,c,d) = (0,1,1,0)$ this is the
truth table for /xor/.

The Sigma16 logic instructions take a 4-bit code that specifies the
logic function by giving the values of $(a,b,c,d)$.  In assembly
language, the code is given as a decimal number between 0 and 15.
The codes for the most common functions are:

| abcd | code | name     |
|------+------+----------|
| 0001 |    1 | x and y  |
| 0110 |    6 | x xor y  |
| 0111 |    7 | x or y   |
| 1000 |    8 | x nor y  |
| 1110 |   14 | x nand y |

Furthermore, the =inv= function can be treated as a 2-input function
where the second argument is ignored.

*** Word logic: logicw

The logicw instruction performs a bitwise logic operation on two
operands: each bit of the result is obtained by performing the logic
function on the corresponding bits of the two operands.  The
instruction allows an arbitrary logic function on two bits.

An arbitrary logic function of two variables is applied to the two
operand registers Re and Rf, and the result is loaded into the
destination register Rd.  The function $h$ is specified as described
above; for example, 6 is the code for exclusive or.  The general form
is

#+BEGIN_EXAMPLE
   logicw  Rd,Re,Rf,h     ; Rd := h (Re, Rf)
   EXP. op=#e, ab=$12, g is ignored
#+END_EXAMPLE

The following example computes the =xor= of registers R1 and R2, and
puts the result into R3.

#+BEGIN_EXAMPLE
   lea     R1,$00ff[R0]  ; R1 := 00ff
   lea     R2,$0f0f[R0]  ; R2 := 0f0f
   logicw  R3,R1,R2,6    ; e312 1206. R3 := 0ff0
#+END_EXAMPLE

*** Pseudoinstructions: invw, andw, orw, xorw

If you're using one of the most common logic functions, a
pseudoinstruction is convenient and can make a program more readable.
There are pseudoinstructions =invw=, =andw=, =orw=, =xorw= which have
the same form as =logicw= except the function is specified by the
pseudo operation and the function operand is omitted.
<<<<<<< HEAD

#+BEGIN_EXAMPLE
    invw  R3,R4     ; R3 := invert R4
    andw  R3,R4,R5  ; R3 := R4 and R5
    or w  R3,R4,R5  ; R3 := R4 or R5
    xorw  R3,R4,R5  ; R3 := R4 xor R5
#+END_EXAMPLE

A pseudoinstruction is not a machine instruction: the Sigma16
processor does not have an =andw= instruction.  Instead, the assembler
generates the =logicw= instruction corresponding to any of =invw=,
=andw=, =orw=, =xorw=.  The following assembly language statements
generate exactly the same machine language:

#+BEGIN_EXAMPLE
     logicw R5,R7,R2,1     ; R5 := R7 and R2
     andw   R5,R7,R2       ; R5 := R7 and R2
#+END_EXAMPLE

=======

#+BEGIN_EXAMPLE
    invw  R3,R4     ; R3 := invert R4
    andw  R3,R4,R5  ; R3 := R4 and R5
    or w  R3,R4,R5  ; R3 := R4 or R5
    xorw  R3,R4,R5  ; R3 := R4 xor R5
#+END_EXAMPLE

A pseudoinstruction is not a machine instruction: the Sigma16
processor does not have an =andw= instruction.  Instead, the assembler
generates the =logicw= instruction corresponding to any of =invw=,
=andw=, =orw=, =xorw=.  The following assembly language statements
generate exactly the same machine language:

#+BEGIN_EXAMPLE
     logicw R5,R7,R2,1     ; R5 := R7 and R2
     andw   R5,R7,R2       ; R5 := R7 and R2
#+END_EXAMPLE

>>>>>>> 3cfe3104
If you prefer to use the actual machine instruction, rather than a
pseudoinstruction, you can define a symbol for the logic function
using an =equ= assembly directive.  The symbol can then be used
instead of the numeric code:

#+BEGIN_EXAMPLE
xor  equ   6
     ...
     logicw R5,R7,R2,xor   ; R5 := R7 xor R2
#+END_EXAMPLE

*** Bit logic within a register: logicr

The =logicr= instruction allows you to specify any two operand bits
and a destination bit, all within the same register.  This is
convenient when a program has a collection of Boolean flags kept in
the same word.  The general form is:

#+BEGIN_EXAMPLE
   logicr  Rd,e,f,g,h  ; Rd.e := h (Rd.f, Rd.g)
   EXP op=#e ab=$13
#+END_EXAMPLE

- Rd is the destination register, which also contains both source
  operands bits
- e is the index of the destination bit
- f is the index of the first argument bit
- g is the index of the second argument bit
- h is the logic function
- The instruction format is EXP, with primary =e= and secondary opcode
  =$13=.

Here is an example that performs logic on bits within R1, which is
initialized to 0002. and calculates the logic or of bit 0 (which is 0)
and bit 1 (which is 1).  The result goes into bit 10, changing R1 from
=$0002= to =$0402=.  The logic function or has code 7.  Tthe operands
are bits 9 and 2, and the result is placed into bit 3.  The
instruction says: within R1, perform logic function 7 on bits 0 and 1,
and place the result in bit 10.

#+BEGIN_EXAMPLE
  lea     R1,2[R0]     ; R1 := 0002, R1.0 = 0, R1.1 = 1
  logicr  R1,10,0,1,or ; e113 a017. R1 := 0402, R1.10 = 1  
#+END_EXAMPLE

The op field of the first word of the machine language code for this
example is 14 (hex e), indicating EXP format.  The secondary operation
code is =$13=, which is stored in the =ab= field.  Since the general
form is =logicr Rd,e,f,g,h=, we have $d=1$, $e=a$, $f=0$, $g=1$, and
$h=7$, so the machine language code is =e113 a017=.

If your program keeps a set of Boolean variables in one register, you
can calculate Boolean expressions in that register with =logicr=.
<<<<<<< HEAD

*** Pseudoinstructions invr, andr, orr, xorb

Pseudoinstructions are provided for the most common bit logic
functions.  The operands are the same as for =logicr=, except the last
operand is omitted, as the function is specified by the mnemonic.
=======

*** Pseudoinstructions invr, andr, orr, xorb

Pseudoinstructions are provided for the most common bit logic
functions.  The operands are the same as for =logicr=, except the last
operand is omitted, as the function is specified by the mnemonic.

#+BEGIN_EXAMPLE
      invr    R1,3,9     ; R1.3 := inv R1.9
      andr    R1,3,9,2   ; R1.3 := R1.9 and R1.2
      orr     R1,3,9,2   ; R1.3 := R1.9 or R1.2
      xorr    R1,3,9,2   ; R1.3 := R1.9 xor R1.2
#+END_EXAMPLE

*** Bit logic across registers: logicb

The =logicb= instruction specifies two operand bits that may be in
different registers.  The result will overwrite the first operand bit.
The general form is:

#+BEGIN_EXAMPLE
   logicb  Rd,e,Rf,g,h     ; Rd.e := h (Rd.e, Rf.g)
   EXP op=#e ab=$14
#+END_EXAMPLE
>>>>>>> 3cfe3104

#+BEGIN_EXAMPLE
<<<<<<< HEAD
      invr    R1,3,9     ; R1.3 := inv R1.9
      andr    R1,3,9,2   ; R1.3 := R1.9 and R1.2
      orr     R1,3,9,2   ; R1.3 := R1.9 or R1.2
      xorr    R1,3,9,2   ; R1.3 := R1.9 xor R1.2
#+END_EXAMPLE

*** Bit logic across registers: logicb

The =logicb= instruction specifies two operand bits that may be in
different registers.  The result will overwrite the first operand bit.
The general form is:

#+BEGIN_EXAMPLE
   logicb  Rd,e,Rf,g,h     ; Rd.e := h (Rd.e, Rf.g)
   EXP op=$e ab=$14
#+END_EXAMPLE
=======
   lea    R2,$0200[R0]   ; R2.9 := 1
   lea    R7,$0000[R0]   ; R7.13 := 0
   logicb R2,9,R7,13,xor ; e214 97d6. R2 := 0200, R2.9 := R2.9 xor R7.13
#+END_EXAMPLE

*** Pseudoinstructions invb, andb, orb, xorb
>>>>>>> 3cfe3104

Example:
#+BEGIN_EXAMPLE
<<<<<<< HEAD
   lea    R2,$0200[R0]   ; R2.9 := 1
   lea    R7,$0000[R0]   ; R7.13 := 0
   logicb R2,9,R7,13,xor ; e214 97d6. R2 := 0200, R2.9 := R2.9 xor R7.13
#+END_EXAMPLE

*** Pseudoinstructions invb, andb, orb, xorb

#+BEGIN_EXAMPLE
      invb    R1,3,R2,9   ; R1.3 := inv R2.9
      andb    R1,3,R2,9   ; R1.3 := R1.3 and R2.9
      orub    R1,3,R2,9   ; R1.3 := R1.3 or R2.9
      xorb    R1,3,R2,9   ; R1.3 := R1.3 xor R2.9
#+END_EXAMPLE

The =invb= pseudoinstruction is more flexible than =invr=, as it
allows the operands to come from different registers.  However, if
you're doing logic operations in a word of Booleans, it may be clearer
to write =invb R9,3,7= than to write the equivalent =invbr R9,3,R9,7=.

*** Pseudoinstructions setb, clearb, moveb, movebi

The bit logic instructions have some useful special cases that don't
appear to involve logic at all.  These are supported by
pseudoinstructions.

- =setb Rd,e= puts 1 into a specified bit: =Rd.e := 1=.

#+BEGIN_EXAMPLE
    setb   R4,7         ; R4.7 := 1
#+END_EXAMPLE

- =clearb Rd,e= puts 0 into the specified bit.
=======
      invb    R1,3,R2,9   ; R1.3 := inv R2.9
      andb    R1,3,R2,9   ; R1.3 := R1.3 and R2.9
      orub    R1,3,R2,9   ; R1.3 := R1.3 or R2.9
      xorb    R1,3,R2,9   ; R1.3 := R1.3 xor R2.9
#+END_EXAMPLE

The =invb= pseudoinstruction is more flexible than =invr=, as it
allows the operands to come from different registers.  However, if
you're doing logic operations in a word of Booleans, it may be clearer
to write =invb R9,3,7= than to write the equivalent =invbr R9,3,R9,7=.

*** Pseudoinstructions setb, clearb, moveb, movebi

The bit logic instructions have some useful special cases that don't
appear to involve logic at all.  These are supported by
pseudoinstructions.

- =setb Rd,e= puts 1 into a specified bit: =Rd.e := 1=.

#+BEGIN_EXAMPLE
    setb   R4,7         ; R4.7 := 1
#+END_EXAMPLE

- =clearb Rd,e= puts 0 into the specified bit.

#+BEGIN_EXAMPLE
    clearb R4,7         ; R4.7 := 0
#+END_EXAMPLE

- =moveb Rd,e,Rf,g= copies a bit from one register into a specified
  position in another register.

#+BEGIN_EXAMPLE
    moveb  R4,7,R12,5   ; R4.7 := R12.5
#+END_EXAMPLE

- =movebi Rd,e,Rf,g= inverts a bit and copies it from one register
  into a specified position in another register.

#+BEGIN_EXAMPLE
    moveb  R4,7,R12,5   ; R4.7 := R12.5
#+END_EXAMPLE

** Bit fields
>>>>>>> 3cfe3104

#+BEGIN_EXAMPLE
    clearb R4,7         ; R4.7 := 0
#+END_EXAMPLE

- =moveb Rd,e,Rf,g= copies a bit from one register into a specified
  position in another register.

#+BEGIN_EXAMPLE
    moveb  R4,7,R12,5   ; R4.7 := R12.5
#+END_EXAMPLE

- =movebi Rd,e,Rf,g= inverts a bit and copies it from one register
  into a specified position in another register.

#+BEGIN_EXAMPLE
    moveb  R4,7,R12,5   ; R4.7 := R12.5
#+END_EXAMPLE

** Bit fields

The bit field instructions treat a word as a string of bits, and
operate either on the entire string or a substring (i.e. a bit field).

*** Shifting: shiftl, shiftr

The shift instructions treat the operand as a string of bits, and move
each bit a fixed distance to the left or right.

The instruction shiftl =Rd,Ra,k= shifts the value in the operand
register Ra by h bits to the left, and the result is placed in the
destination register Rd.  The operand Ra is not modified.  The
leftmost k bits of the operand are discarded and the rightmost k bits
of the result become 0.  The general form is

#+BEGIN_EXAMPLE
   shiftl Rd,Re,h
   EXP op=$e, ab=$10, f,g are ignored
#+END_EXAMPLE

The instruction =shiftr Rd,Re,k= shifts the value in the operand
register Ra by k bits to the right, and the result is placed in the
destination register Rd.  The operand Ra is not modified.  During the
shift, the rightmost k bits of the value are discarded and the
leftmost k bits become 0.  The general form is

#+BEGIN_EXAMPLE
   shiftr Rd,Re,h
   EXP op=$e, ab=$11, f,g are ignored
#+END_EXAMPLE

The following instruction shifts the value in R3 to the right by 5
bits and place the result in R2.  The operand register R3 is not
changed.

#+BEGIN_EXAMPLE
   shiftr  R2,R3,5
#+END_EXAMPLE

The instruction format is EXP, and the assembly language statement format
is RRKEXP

*** Obtaining fields: extract, extracti

The extract instruction copies an arbitrary field of bits from a
source register and inserts those bits into an arbitrary position in
a destination register.  The extracti instruction is similar to
extract, but extracti inverts the bits in the source field before
they are inserted into the destination.

The bits in the destination field are overwritten; other bits in the
destination as well as all bits in the source are unchanged.

The fields are specified by giving the bit indices of the leftmost
bit in the field (the left index) and the rightmost bit in the
field (the right index).  Normally the left index is greater than
the right index; otherwise the field is empty.

The assembly language format is RkkRk.  Rd is the destination
register, the field to be overwritten is bits f to g (inclusive) in
the destination, the source register is Re, and the source field
starts at bit h in Re.  The general form of the assembly language
statement is:

#+BEGIN_EXAMPLE
   extract Rd,f,g,Re,h
#+END_EXAMPLE   

The effect is to overwrite each bit in the destination field with
the corresponding bit in the source field:

#+BEGIN_EXAMPLE
Rd.i := Rs.k
Rd.i-1 := Rs.k-1
...
Rd.j := Rs.k-(j-i+1)
#+END_EXAMPLE

Example:
#+BEGIN_EXAMPLE
extract R2,7,4,R3,20
R2.7 := R3.20
R2.6 := R3.19
R2.5 := R3.18
R2.4 := R3.17
#+END_EXAMPLE   

The machine language format is EXP, with the following fields:

|----+---+---+---|
| op | d | a | b |
|----+---+---+---|
| e  | f | g | h |
|----+---+---+---|

- op  = e (escape to EXP)
- d   = Rd (destination register)
- ab  = secondary opcode for extract
- e   = Re (source register)
- f   = destination start bit_index
- g   = destination end bit_index
- h   = source start bit index

-  (obsolete)  extract  Rd,Rs,d_index,s_index,size

- Rd is the destination register
- d_index (0..15) is the starting bit index in the destination register
- size (0..15) is the number of bits in the field
- Rs is the source register (field is obtained from this register)
- s_index (0..15) is the starting bit index in the source register

#+BEGIN_EXAMPLE
      lea      R1,$ffff[R0]     ; ffff
      add      R2,R0,R0         ; 0000
      extract  R2,R1,11,3,4     ; 0f00  R2.11-8 := R1.3-0
#+END_EXAMPLE

The effect of an extract instruction can be described by writing each
bit assignment individually, so there are /size/ individual bit
assignments.  The notation R2.7 means /the bit at position 7 in
register R2/.  Using this notation, the example above performs the
following bit assignments:

| extract R2,R1,11,3,4 |
|----------------------|
| R2.11 := R1.3        |
| R2.10 := R1.2        |
| R2.9 := R1.1         |
| R2.8 := R1.0         |
|----------------------|

Although extract performs a number of bit assignments, it is a single
instruction and its execution time is a small fixed number of clock
cycles.  The execution time does not depend on the value of the field
size, and extracting a large field doesn't require more time than
extracting a small field. The hardware implementation of the
instruction does not use an iteration to copy the bits; they are all
copied in parallel in one clock cycle.

Any register may be specified for the source and destination.  If they
are the same, the effect is to move a bit field from one place to
another within the register (this is not the same as a shift).  If the
destination is R0, the result is discarded and the instruction has no
effect.

The size is a 4-bit field, and its value is between 0 and 15.  Thus an
extract instruction cannot copy the entire word in one regsiter to
another register, as a size of 16 cannot be specified.  If size=0 then
the instruction does nothing.  the source and destination fields
cannot extend beyond the rightmost bit in a register.

Here is another example:

#+BEGIN_EXAMPLE
      add      R3,R0,R0
      extract  R3,R1,13,5,1     ; 2000
      lea      R4,$ffff[R0]
      extract  R4,R0,13,5,1     ; dfff
#+END_EXAMPLE

These instructions can be implemented using a combination of
logic and shift instructions.  They are included in the architecture
for several reasons:

- These operations provide useful abstractions for writing
  interpreters and simulators.
- When used in an interpreter, bit field operations are executed
  frequently: they are a crucial part of the "inner loop".  Therefore
  the efficiency of common bit field operations is important.
- The bit field instructions are easier to use and more readable than
  the corresponding logic and shifts.
- These instructions can be implemented efficiently in a digital
  circuit and this implementation is an interesting design problem.

** System control

*** trap 
*** getctl, putctl
*** resume


** Table of instructions

#+BEGIN_EXPORT html
<div style="overflow-x: auto">
#+END_EXPORT

- The Mnemonic gives the symbolic name of the instruction used in
  assembly language
- The ISA specifies the smallest subset of the instruction set
  architecture that allows this instruction.  The Core subset is a
  minimal architecture; the Standard subset contains a full range of
  instructions
- The R15 entry indicates how the instruction uses R15: cc indicates
  the instruction sets the condition code in R15, and x indicates the
  instruction places data in R15.  A blank entry means the
  instruction does not change R15.
- The P entry indicates whether the instruction is Privileged (P) or
  not (blank)

The Args column shows the assembly language statement format.
- R is a register, e.g. R4 or R15
- D is an expression denoting the displacement, which must be
  representable in 16 bits
- k is a small constant representable in 4 bits, so 0 <= k < 16
- K is a large constant representable in 12 bits, so 0 <=k < 4096

The first word of an instruction:

|----+---+---+---|
| Op | D | A | B |
|    | J |   |   |
|----+---+---+---|

Fields of the first instruction word:

- Op = bits 15..12.  Used in all instructions as the
  primary operation code
- D = bits 11,10,9,8.  Destination register (e.g. R5)
- A = bits 7..4.  First operand register (e.g. R12)
- B = bits 3..0.  is either second operand register (e.g. R7) or secondary opcode
  (4-bit constant)
- k is a 4-bit constant in the d field, (e.g. 5)
- ab is 8-bit secondary opcode for EXP format (e.g. $c3)
- C is a control register specified by 4 bits
- A "don't care" field is indicated with a dash
The second word of an instruction, for RX and EXP formats:


Formats for the second word of an instruction.  The second word may
consist of one of the following:
- disp - a 16-bit constant
- kq - a 4-bit constant k (in the e field), followed by a 12-bit
  constant q (in the fgh fields)
- 

  
|----------+------+-----+---+-----+-------+--------------+------+------------------------------------+--------------------------------------------------|
| Name     | ISA  | R15 | P | Fmt | Afmt  | Args         | Op   | Effect                             |                                                  |
|----------+------+-----+---+-----+-------+--------------+------+------------------------------------+--------------------------------------------------|
| add      | Core | cc  |   | RRR | RRR   | D,A,B        | 0    | Rd := Ra + Rb                      |                                                  |
| sub      | Core | cc  |   | RRR | RRR   | D,A,B        | 1    | Rd := Ra - Rb                      |                                                  |
| mul      | Core | cc  |   | RRR | RRR   | D,A,B        | 2    | Rd := Ra * Rb                      |                                                  |
| div      | Core | rem |   | RRR | RRR   | D,A,B        | 3    | Rd := Ra / Rb, R15 := Ra rem Rb    |                                                  |
| cmp      | Core | cc  |   | RRR | RR    | D,A          | 4    | R15 := Ra cmp Rb                   |                                                  |
| addc     | Std  | cc  |   | RRR | RRR   | D,A,B        | 5    | Rd := Ra + Rb + R15.carry          |                                                  |
| muln     | Std  | d   |   | RRR | RRR   | D,A,B        | 6    | R15++Rd := Ra :*: Rb               |                                                  |
| divn     | Std  | d   |   | RRR | RRR   | D,A,B        | 7    | R15++Rd := R15++Ra :/: Rb          |                                                  |
|          | Core |     |   | RRR |       | D,A,B        | 8    | nop, reserved for experimenting -- |                                                  |
|          | Core |     |   | RRR |       | D,A,B        | 9    | nop, reserved for experiment --    |                                                  |
|          | Core |     |   | RRR |       | D,A,B        | a    | nop, reserved for experiment --    |                                                  |
|          | Core |     |   | RRR |       | D,A,B        | b    | nop, reserved for experiment --    |                                                  |
| trap     | Core |     |   | RRR | RRR   | D,A,B        | c    | user interrupt                     |                                                  |
|          |      |     |   |     |       |              | d    | nop, reserved                      |                                                  |
|          |      |     |   |     |       |              | e    | escape to EXP format               |                                                  |
|          |      |     |   |     |       |              | f    | escape to RX format                |                                                  |
|----------+------+-----+---+-----+-------+--------------+------+------------------------------------+--------------------------------------------------|
| lea      | Core |     |   | RX  | RX    | D,A[Disp]    | f,0  | Rd := ea                           |                                                  |
| load     | Core |     |   | RX  | RX    | D,A[Disp]    | f,1  | Rd := M[ea]                        |                                                  |
| store    | Core |     |   | RX  | RX    | D,A[Disp]    | f,2  | M[ea] := Rd                        |                                                  |
| jump     | Core |     |   | RX  | X     | D,A[Disp]    | f,3  | pc := ea                           |                                                  |
| jumpc0   | Core |     |   | RX  | kX    | J,A[Disp]    | f,4  | R15.k=0 ==> pc := ea               |                                                  |
| jumpc1   | Core |     |   | RX  | kX    | J,A[Disp]    | f,5  | R15.k=1 ==> pc := ea               |                                                  |
| jal      | Core |     |   | RX  | RX    | D,A[Disp]    | f,6  | Rd := pc, pc := ea                 |                                                  |
| testset  | Sys  |     |   | RX  | RX    | D,A[Disp]    | f,7  | Rd := M[ea], M[ea] := 1            |                                                  |
|          |      |     |   | RX  |       |              | f,8  | -- reserved --                     |                                                  |
|          |      |     |   | RX  |       |              | ...  | -- reserved --                     |                                                  |
|          |      |     |   | RX  |       |              | f,f  | -- reserved --                     |                                                  |
|----------+------+-----+---+-----+-------+--------------+------+------------------------------------+--------------------------------------------------|
| brf      | Std  |     |   | EXP | K     | Disp         | e,00 | pc := pc+2+fgh                     |                                                  |
| brb      | Std  |     |   | EXP | K     | Disp         | e,01 | pc := pc+2-fgh                     |                                                  |
| brfc0    | Std  |     |   | EXP | RkK   | D,K,Q        | e,02 | !Rd.e => pc += 2+fgh               |                                                  |
| brbc0    | Std  |     |   | EXP | RkK   | D,K,Q        | e,03 | !Rd.e => pc += 2-fgh               |                                                  |
| brfc1    | Std  |     |   | EXP | RkK   | D,K,Q        | e,04 | Rd.e  => pc += 2+fgh               |                                                  |
| brbc1    | Std  |     |   | EXP | RkK   | D,K,Q        | e,05 | Rd.e  => pc += 2-fgh               |                                                  |
| brfz     | Std  |     |   | EXP | RK    | D,Disp       | e,06 | Rd=0  => pc += 2+fgh               |                                                  |
| brbz     | Std  |     |   | EXP | Rk    | D,Disp       | e,07 | Rd=0  => pc += 2-fgh               |                                                  |
| brfnz    | Std  |     |   | EXP | RK    | D,Disp       | e,08 | Rd!=0 => pc += 2+fgh               |                                                  |
| brbnz    | Std  |     |   | EXP | RK    | D,Disp       | e,09 | Rd!=0 => pc += 2-fgh               |                                                  |
| dispatch | Std  |     |   | EXP | RkK   | D,Disp       | e,0a | Rd!=0 => pc += 2-fgh               |                                                  |
| save     | Std  |     |   | EXP | RRX   | Rd,Re,gh[Rf] | e,0b | M[ea] := R1, ..., M[ea+d-1] := Rd  |                                                  |
| restore  | Std  |     |   | EXP | RRX   | D,E,P        | e,0c | R1 := M[ea], ..., Rd := M[ea+d-1]  |                                                  |
| push     | Std  | cc  |   | EXP | RRR   | D,E,F        | e,0d | M[ea] := Rd, Rb++                  |                                                  |
| pop      | Std  | cc  |   | EXP | RRR   | D,E,F        | e,0e | Rb--, Rd := M[ea]                  |                                                  |
| top      | Std  | cc  |   | EXP | RRR   | D,E,F        | e,1f | Rb--, Rd := M[ea]                  |                                                  |
| shiftl   | Std  |     |   | EXP | RRk   | D,E,L        | e,10 | Rd := Ra shl b                     |                                                  |
| shiftr   | Std  |     |   | EXP | RRk   | D,E,L        | e,11 | Rd := Ra shr b                     |                                                  |
| logicw   | Std  |     |   | EXP | RRRk  | Rd,Re,Rf,h   | e,12 | Rd := Re (lut g) Rf                | logicw R5,R7,R2,x ; R5 := R7 xor R2              |
| logicr   | Std  |     |   | EXP | Rkkkk | Rd,e,f,g,h   | e,13 | Rd.e := Rd.f (lut h) Rd.g          | logicr R3,12,9,2,6 ; R3.12 := R3.9 xor R3.6      |
| logicb   | Std  |     |   | EXP | RkRkk | Rd,e,Rf,g,h  | e,14 | Rd.e := Rd.f (lut h) Rd.g          | logicrcc R2,3,R7,8,6 ; R15.logb := R2.3 xor R7.8 |
| extract  | Std  |     |   | EXP | RkkRk | D,E,L,M,N    | e,15 | Rd := extract Rd di size Rs si     |                                                  |
| extracti | Std  |     |   | EXP | RkkRk | D,E,L,M,N    | e,16 | Rd := extracti Rd di size Rs si    |                                                  |
| getctl   | Sys  |     | P | EXP | RC    | D,C          | e,17 | Rd := Sc                           |                                                  |
| putctl   | Sys  |     | P | EXP | RC    | D,           | e,18 | Sc := Rd                           |                                                  |
| resume   | Sys  |     | P | EXP | null  | R            | e,19 | pc := ipc, status := istatus       |                                                  |
|          |      |     |   | EXP |       |              | e,1a | reserved                           |                                                  |
|          |      |     |   | EXP |       |              | ...  | reserved                           |                                                  |
|          |      |     |   | EXP |       |              | e,ff | reserved                           |                                                  |
|----------+------+-----+---+-----+-------+--------------+------+------------------------------------+--------------------------------------------------|
|          |      |     |   |     |       |              |      | <33>                               |                                                  |
|----------+------+-----+---+-----+-------+--------------+------+------------------------------------+--------------------------------------------------|

#+BEGIN_EXPORT html
</div">
#+END_EXPORT

*** Pseudoinstructions


* Assembly language

:PROPERTIES:
:CUSTOM_ID: sec-assembly-language
:END:

A computer is a digital circuit that executes programs in machine
language, which is hard for humans to read because it consists
entirely of numbers.  Assembly language provides a readable notation
for writing machine language programs.  It uses names for instructions
and variables, as well as other notations to make the code easier to
understand.

An instruction in machine language is just one or more words (often
written in hexadecimal notation), while the corresponding instruction
in assembly language uses mnemonic names so the programmer doesn't
have to memorise all the operation codes, addresses of variables, and
so on. For example, the assembly language statement mul R12,R3,R8 is
more readable than the corresponding machine language instruction
2c38.  However, the assembly language still gives the programmer
complete control over every bit a program.

  
A programmer writes a machine-level program in assembly language.  A
software application called the *assembler* reads it in and translates
it to machine language.  When it sees an instruction mnemonic like add
or div, it replaces it with the operation code (0, 3, or whatever).
The assembler helps with variable names --- the machine language needs
addresses (numbers) and the assembler calculates them
  
- You can use names (add, div) rather than numeric codes (0, 3)
- You can use variable names (x, y, sum) rather than memory addresses
  (02c3, 18d2)
- You write a program in assemply language
- The assembler translates it into machine language

Compilers and assemblers are similar in some ways: both of them
translate a program from one language to another.  The main difference
is that compilers translate between languages that are quite
different, while assemblers translate between similar languages.

Example: a sequence of RRR instructions

Assembly language
#+BEGIN_EXAMPLE
    add    R3,R5,R1
    sub    R4,R2,R3
    mul    R1,R9,R10   
#+END_EXAMPLE

Machine language
#+BEGIN_EXAMPLE
    0351
    1423
    219a
#+END_EXAMPLE


** Assembly language instruction formats with examples

| afmt  | operand general form | example           | notes         |
|-------+----------------------+-------------------+---------------|
| RRR   | Rd,Ra,Rb             | add R1,R2,R3      |               |
| RR    | Ra,Rb                | cmp R1,R2         |               |
| RX    | Rd,disp[Ra]          | load R1,xyz[R2]   |               |
| kX    | k,disp[Ra]           | jumpc0 6,loop[R2] | 0 <= k <= 15  |
| RRRk  | Rd,Ra,Rb,K[Re]       | save R1,R5,3[R14] | 0 <= K <= 255 |
| RRk   | Ra,Rb,k              | shiftl R1,R2,5    | 0 <= k <= 15  |
| Rkkkk | Rd,e,f,g,h           | logicr R1,        |               |
| RkkRk | Ra,j,n,Rb,k          | extract           |               |
| RC    | Rc,Rd                | putctl vect,R4    |               |
|       |                      |                   |               |


** Programs, modules, and files

The assembler inputs a program in assembly language.  Its primary
output is an *object module* which contains the machine language code.
The assembler also produces an *assembly listing*, which presents the
program in a form useful for the programmer, and a *metadata module*
which enables the emulator to track the source statement corresponding
to each instruction.

Each module has an associated object code, which may be empty. The
object code can be produced by a successful assembly (i.e. an assembly
with no errors) or it can be obtained from the Editor.  This allows
object code to be read from a file or entered directly by the user.


There is a standard convention for file names.  If, for example, you
have a program named MyProgram, then the files associated with it
should be as follows:

    -----------------  -----------
    module name        MyProgram
    source file        MyProgram.asm.txt
    object file        MyProgram.obj.txt
    assembly listing   MyProgram.lst.txt
    -----------------  -----------

** Values

A value is a 16-bit word.  An assembly language program uses
expressions to denote values, but the actual underlying quantity is a
value.  A value consists of a word and several attributes:

- word is a natural number in the range from 0 to 2^{16}-1.
- origin
  - if origin=Local, the value is defined within the module
  - if origin=External, the value is imported from another module
- movability
  - If movability=Relocatable, the value must be adjusted by the
    relocation constant when the module is relocated
  - If movability=Fixed, the value is not affected during relocation

*** Expressions

An expression is syntax that denotes a value. 

A *name* must begin with a letter (a-z or A-Z), and may contain
letters, digits, or underscore characters.

Constants can be written in decimal, hexadecimal, or binary:

- *Decimal constants* consist of a sequence of digits, with an
  optional leading - sign.  Examples: 42 55039 -1

- *Hexadecimal constants* are written with a dollar sign $ followed by
  four hex digits (0 1 2 3 4 5 6 7 8 9 a b c d e f).  Examples: $0249
  $c78a

- *Binary constants* are written with a hash sign # followed by any
  number of 0 or 1 characters.  You can write fewer than 16 bits; they
  will be padded on the left with zeros.  Examples: #1101
  #000100000001101

Expressions may contain arithmetic operators + - * /.

|-------------+----------+-------------+-------------|
| operand     | operator | operator    | result      |
|-------------+----------+-------------+-------------|
| fixed       | +        | fixed       | fixed       |
| fixed       | +        | relocatable | relocatable |
| relocatable | +        | fixed       | relocatable |
| relocatable | +        | relocatable | error       |
|-------------+----------+-------------+-------------|
| fixed       | -        | fixed       | fixed       |
| fixed       | -        | relocatable | relocatable |
| relocatable | -        | fixed       | relocatable |
| relocatable | -        | relocatable | fixed       |
|-------------+----------+-------------+-------------|
| fixed       | *        | fixed       | fixed       |
| fixed       | *        | relocatable | error       |
| relocatable | *        | fixed       | error       |
| relocatable | *        | relocatable | error       |
|-------------+----------+-------------+-------------|
| fixed       | /        | fixed       | fixed       |
| fixed       | /        | relocatable | error       |
| relocatable | /        | fixed       | error       |
| relocatable | /        | relocatable | error       |
|-------------+----------+-------------+-------------|


relocatable 


An expression can do arithmetic on a local label, but not on an
imported name.  The reason is that arithmetic requires that the value
of the name is known.  That's why an expression like a equ rcd+5 can
be used only after the label rcd is defined: it enables the value of
each name to be calculated during pass 1.  But the values of imported
names are not known at all during assembly; they become defined only
during linking.  Such a value can affect the values of words in the
object code, but not their locations.

An expression is assembly language syntax that, when evaluated,
denotes a value (i.e. a 16-bit word).  Evaluation takes place entirely
at assembly time.  Expressions may be labels, constants, or
may be calculated.

*** Location counter
The assembler maintains a variable called the location counter, which
is the address where the next word of object code will be loaded.  The
location counter is a local value.  It is initialized to 0000
Relocatable.

When an instruction word or data word is generated, its address is set
to the current value of the location counter, which is then
incremented.

The org directive specifies a new value of the location counter.
First the operand of the org statement is evaluated.  This value must
be local (it is an error if the value is external).  The location
counter and its movability are set to the value and movability of the
operand.

*** Attributes

A machine language program consists of words stored in memory at
particular addresses.  A word is just a collection of 16 bits; it has
no type.

An assembly language program specifies all the words that comprise a
program.  In principle you could just write out all the words as
numbers, but this is difficult and prone to errors.  Thw whole point
of assembly language is to provide notations that make it easier to
specify these numbers, while retaining total control---every single
bit in the object code is determined by the assembly language.

A *value* is a word of 16 bits.  Values do not have types; their type
depends entirely on usage.  Values may be used in generating object
code, either as the displacment field of an RX instruction or as the
operand of a data statement.

Every value is either *fixed* or *relocatable*.  If a module is
linked, then its relocatable values may be translated, but the fixed
values remain unchanged.


** Code generators
Each line of source code is an assembly language statement.  Unlike
higher level languages, assembly language statements are not nested.
There are three kinds of assembly language statement:

- /Comments/ (blank lines, or lines beginning with ;)
- /Code/ statements define instructions or constant data
- /Directives provide metadata but don't generate any code

An assembly language statement contains one or more fields.  A field
consists of non-space characters (with one exception: a space may
appear in a string literal).  Fields are separated from each other by
one or more white space characters.

- Label.  The label field is optional.  If present, the label must be
  a name and it must begin in the first character of the line.  If the
  first character is a space, then that line has no label.
	
- Operation.  The operation field is an identifier that specifies an
  instruction or assembler directive.  It must be preceded by one or
  more white space characters.  Every statement (apart from a full
  line comment) must have an operation field.

- Operands.  The operands field specifies operands for an instruction
  or arguments for assembly directives.  There may be several
  operands, which must be separated by commas.  Each type of statement
  (determined by the operation field) requires a specific syntax for
  the operands.  Most instructions and assembler directives require
  operands, but some do not.
	
- Comment.  All text that either (1) follows white space after the
  operands field, or (2) follows a semicolon (;), is a comment, and is
  ignored by the assembler.  If one or more of the other fields
  (label, operation, operands) is missing, the comment must be
  preceded by a semicolon to prevent it from being interpreted as
  operands.  The rule is: all text after a semicolon is a comment, and
  all text after white space following operands is a comment.  A
  statement where the first non-space character is a semicolon is a
  full line comment.  If the statement has no operands, then all text
  after the operation field is a comment.  It is good practice always
  to begin a comment with a semicolon.

*** Instructions

Assembly language statements generally correspond to the instruction
formats, but there is not an exact correspondence for several reasons:

- Sometimes an instruction is written in assembly language with a
  field omitted which exists in the machine language code but is
  ignored.  For example, the instruction *cmp R1,R2* generates an RRR
  instruction, but the third operand field is omitted because the
  instruction requires only one operand, not two.  The assembler sets
  the unused operand to 0, but the machine ignores it.  This is called
  a "don't care" field in the instruction.
  
- Sometimes two instructions look the same in assembly language but
  use different machine language instruction formats.  For example,
  *add R1,R2,R3* and *push R1,R2,R3* look similar, but *add* uses the
  RRR instruction format and *push* uses the EXP instruction format.
  The reason for this is that there are not enough bits in the op
  field to accommodate all the instructions with three register
  operands, so an *expanding opcode* is used.  Thus push is
  represented with op=14, indicating EXP format, and the EXP variant
  is used for this instruction.
  
- The 4-bit fields are sometimes used to denote a register from the
  register file (R3), or a control register (mask), or a constant .
  In assembly language the constants are written just as a number
  (e.g. shiftl R1,R2,5).  Control registers are written by name rather
  than their number in the control register file (e.g. getctl
  R3,mask).
  
- Some assembly language statements are *pseudoinstructions*.  These
  are special cases of more general instructions.  For example, *and*
  is a pseudoinstruction which generates a *logicw* instruction
  specialised to perform a logical and.

Table: *Assembly language statement formats*


 | Label   | Statement | Operands | Purpose                    |
 |---------+-----------+----------+----------------------------|
 | optname | data      | exprs    | generate word for each exp |
 |         | RRRop     | r,r,r    |                            |
 |         | RXop      | r,exp[r] |                            |
 |         | RRop      | r,r      |                            |
 |         | Rop       | r        |                            |
 |         | RRKKop    | r,r,k,k  |                            |

-------------------------------------------------------
 Asm   Example                  ML formats
------- ---------------------  ---------------------------
 RRR     add     Rd,Ra,Rb       RRR
 RX      lea     Rd,disp[Ra]    RX

 RR      inv     Rd,Ra          RRR (b ignored), RREXP
 JX      jump    disp[Ra]       RX (b ignored)
 KX      jumpc0  d,disp[Ra]     RX (d is constant)

 RRK     shiftl  Rd,Ra,k        EXP
 RkkRk   extract Rd,e,f,Rg,h    EXP
 RCEXP   getctl  Re,Cf          EXP
-------------------------------------------------------

An EXP instruction may use the fields op, d, ab, e, f, g, h.  The g
and h fields can be combined into a single 8-bit field gh All EXP
instructions combine the a and b fields into a single 8-bit field
called ab.  Some EXP instructions combine the g and h fields into a
single 8-bit field called gh.  The EXP format has the following
variants.
  
- The RREXP format takes two register operands, which are in the e and
  f fields of the second word. The d field of the first word and the g
  and h fields of the second word are ignored (the assembler will set
  these to 0).  Any RREXP instruction could be reprsented as RRR, but
  there are only a few RRR opcodes avaiable, so uncommon instructions
  that require two registers are represented as RREXP.  Example:
  *execute R5,R6* is RREXP.

- The RCEXP format takes two register operands; the first is a general
  register and the second is a control register.  An example of the
  operand field is *R3,mask*.  The operands are in the e and f fields
  of the second word.  The d field of the first word and the g and h
  fields of the second word are ignored (the assembler will set these
  to 0.)  The first operand is an element of the register file (for
  example, R4).  The second operand is a control register, which is
  specified by a 4-bit number.  In assembly language, we normally
  refer to the control registers by name rather than number, to make
  it easier to remember which is which.  For example, *getctl
  R3,status* has RCEXP format.
  
- The RRREXP format takes three register operands, which are in the f,
  g, and h fields of the second word. An example of the operand field
  is $R1,R2,R3*.  The d field of the first word and the e field of the
  second word are ignored (the assembler will set these to 0).  The
  RRREXP instructions would be a natural fit for the RRR format, but
  there are not enough RRR opcodes available, so the EXP format is
  used to expand the number of instructions that can be represented.
  For example, *push R5,R8,R9* has RRREXP format.
  
- The RRKEXP format takes two register operands and a 4-bit constant
  number.  An example of the operand field is *R1,R2,13*.  The
  register operands are in the f and g fields of the second word, and
  constant is in the h field of the second word.  The d field of the
  first word and the e field of the second word are ignored (the
  assembler sets these to 0).  For example, *shiftr R3,R6,7* has
  RRKEXP format.
  
- The RRKKEXP format takes two register operands and two 4-bit
  constant binary number operands.  The register operands are in the e
  and f fields of the second word, while the two constants are in the
  g and h fields.  The d field of the first word is ignored (the
  assembler sets it to 0).
  
- The RRXEXP format takes two register operands as well as a memory
  address specified with an 8-bit offset and index register.  Thus
  these instructions require three registers to be specified, as well
  as the offset.  Thus every bit of both instruction words is needed
  to represent an RRXEXP format instruction.  In assembly language,
  the memory address is written as *offset[Rh]* where *offset* is an
  -bit binary number and Rh is a register.  The effective memory
  address is *offset+Rh*. This is similar to ordinary memory
  addresses; the only difference is that it uses an 8-bit offset
  rather than a 16-bit displacement. For example, *save R1,R9,2[R14]*
  has RRKEXP format.  

Expressions, values and relocatables

- An expression is syntax: 23, -5, $b23e, struc+5, arrEnd-arrStart
- A value denotes a word (it is a number) and is the result of
  evaluating an expression
- A value is marked as either relocatable or fixed
- Expressions may occur in
  - Displacement field of an assembly language statement; the value of
    the expression is placed in the displacement field of the
    corresponding machine language instruction.
  - If a displacement value is relocatable, its address is recorded in
    the list of addressess of words to be relocated
  - Right hand side of an equ statement.  The value may be fixed or
    relocatable.  The name (the left hand side) is defined as a new
    identifier, the definition line is the line containing the equ,
    the value is the evaluation of the right hand side, which may be
    either fixed or relocatable.  Identifiers used in the expression
    on the RHS have the line number included in their usage lines.
  - But identifiers that appear in an expression (even if relocatable)
    are not recorded in the relocation list; only displacements are
    placed in the relocation list.


- Instruction set

The following sections describe the instructions in groups organized
by their function.  Some of the groups contain instructions with
different formats.  From the programmer's perspective the function is
more important, so these groups are useful in finding the right
instruction to use.  (From the perspective of designing a digital
circuit to impleemnt the architecture, the format is essential.)

*** data

The data statement specifies a sequence of constants to be placed in
consecutive memory locations starting at the location counter, subject
to relocation.  Its argument is a list of one or more 4-digit hex
constants separated by commas.

A long block of data can be broken up into several data statements.
Suppose x1, x2, etc are 4-digit hex constants.  Then

#+BEGIN_EXAMPLE
data  x1,x2,x3,x4,x5,x6
#+END_EXAMPLE

is equivalent to

#+BEGIN_EXAMPLE
data x1,x2,x3
data x4,x5,x6
#+END_EXAMPLE

Suppose

- The module's relocation constant is r
- The location counter has been set to c
- The i'th constant (counting from 0) in a data statement is x.

Then the linker will set mem[r+c+i] := x.

One point to watch out for is that an assembly language data statement
uses $ to indicate that a number is a hex constant (e.g. $03b7) but
the object language data statement requires all numbers to be 4-digit
hex constants, and does not require (or allow) a preceding $ character


** Directives

A directive is an assembly language statement that gives further
information about how to translate the program to object code and how
to link the code with other modules.  Directirves specify metadata but
they don't generate an instruction or constant data.

*** module

A program may be organized as a collection of modules, where each
module appears in a separate file.  When several modules are present,
each one needs a unique name.  The /module/ statement declares the
name of the module, which is specified in the label field.  There are
no operands.  The following statement says that this is the object
code for module named /abc/:

#+BEGIN_EXAMPLE
abc   module 
#+END_EXAMPLE

A /module/ statement is optional.  If none is present in a file, the
module is anonymous.  If a file does contain a /module/ statement, it
must be the first statement in the file, although it may be preceded
by comments and blank lines.  It is illegal for a file to contain more
than one /module/ statement.

An anonymous module can import other modules, but other modules cannot
import anything exported from an anonymous module.  This means, in
effect, that an anonymous module is useful only as a main program.

It is good practice for the main program to have a module statement;
in effect, this is the name of the program as well as the name of the
module.

An assembly language file should have a name of the form
basename.asm.txt.  If there is a module statement /modname module/,
then basename should be /modname/.  For example, the file
Heapsort.asm.txt might contain the statement /Heapsort module/.  If
there is no module statement, basename is arbitrary.

*** equ

#+BEGIN_EXAMPLE
codeWrite  equ  2
codeRead   equ  1
#+END_EXAMPLE

The expression in an equ can calculate the size of an object:

#+BEGIN_EXAMPLE
astart     data 5
           data 9
           data 78
aend
asize      equ  aend-astart
#+END_EXAMPLE

*** block

#+BEGIN_EXAMPLE
asize   equ    100
n       data   asize
arr     block  asize
#+END_EXAMPLE

*** org

The org statement sets the location counter to a specified address.
Subsequent instructions and data will be placed in memory at
contiguous locations starting from that address.

There is one argument, which is an expression denoting the new value
of the location counter.  The location counter has an associated
attribute that specifies either Relocatable or Fixed.  The org
statement sets this attribute, as well as the numeric value of the
location counter, to the value of the operand.

Examples:

    org   35     ; subsequent code starts from 0023 (Fixed)
    org   @+50   ; skip 50 words (Relocatable)

The assembler initializes the location counter to 0 before it begins
translating an assembly language module.  This means that every module
begins implicitly with org 0.

*** import

The import statement states that the value of an identifier is defined
in another module.  During the assembly of the module containing the
import, the identifier is given a provisional value of 0, but this
will be replaced by the actual value by the linker.  For example,

#+BEGIN_EXAMPLE
x   import  Mod1,x
y   import  Mod1,abc
#+END_EXAMPLE

says that x is a name that can be used in this module, but it is
defined in Mod1; y can be used in this module but it is defined in
Mod1 under the name abc.

*** export

An export statement says that the module is making the value of a
symbol available for use in other modules, which may import it.  The
statement takes two operands: the name being exported and the value,
which must be a 4-digit hex constant.  It makes no difference whether
the name is relocatable, as the linker performs any relocation before
writing the exported value into other modules that import it.
Examples:

#+BEGIN_EXAMPLE
export  haltcode,0
export  fcn,002c
#+END_EXAMPLE

The export statement states that the value of an identifier should be
made available for other modules to import.  For example, this module
defines a function and exports it so other modules can import and call
it:

#+BEGIN_EXAMPLE
Mod1     module
         export fcn

fcn      add    R1,R1,R1
         jump   0[R12]
#+END_EXAMPLE

 ** Assembly listing

The first section of the assembly listing shows each line of the
source program.  The line number appears first, followed by the memory
address that the instruction on this line will be placed in.  The
address is given as a 4 digit hexadecimal number, and it is binary
(not two's complement).  Next comes the machine language code
generated by the line of source code.  If the line contains a two-word
instruction, there will be two 4-digit hexadecimal values; for a
one-word instruction there will be one hex number, and if the line
doesn't produce any code these fields will be blank.  After the code,
the original source statement appears.

The second section of the assembly listing is the *Symbol Table*.
This shows each identifier (or "symbol") that appears in the program,
the address allocated for the symbol, the source code line where it
was defined, and the source code lines where it was used.


** Summary of assembly language statements

| Statement  | Label  | Operands              | Purpose                    |
|------------+--------+-----------------------+----------------------------|
| identifier | module |                       | Define name of module      |
|            | org    | expression            | Set location counter       |
| identifier | equ    | expression            | Define value               |
| identifier | import | identifier,identifier | Import  value  from module |
|            | export | identifier            | Export values              |



* Object code and linker
:PROPERTIES:
:CUSTOM_ID: sec-linker
:END:

Small programs often consist of just one module (or file).  The
assembler translates the assembly language source code into machine
language which is then executed by the processor.

However, there are several reasons for breaking up larger programs
into several modules.  It's easier to work with several modules of
reasonable size rather than one gigantic file.  A module may provide
generic services that can be incorporated into many programs.
Programs can be simplified if they use libraries for common tasks,
rather than implementing everything from scratch.  It is faster to
assemble small files than large ones.

When a program consists of several modules, each one can be assembled
separately.  However, the resulting machine language is not executable
if it refers to procedures or other values defined in another module.
An instruction in module A cannot refer to a word X in module B unless
it knows the address of X, and when module A is assembled it knows
nothing about module B.

To produce an executable program, its modules need to be combined into
a single executable module, with all the addresses resolved.  This is
called *linking*.

Sigma16 supports linking.  The system is designed so that programs
that consist of just one standalone module can be executed directly,
without linking.  This means you can ignore the issues of modules and
linking if you just want to write a andalone program.

** Object language

Object code is expressed in a textual language, so the object code is
readable by a human (at least, by a human who understands machine
language).  For example, binary data is specified using four
hexadecimal characters rather than a word of binary data.

*** Object statement syntax

The object language has a simple syntax and only a few types of
statement.  Each object statement is written on one line.  It begins
with a keyword indicating the type of statement, followed by one or
more spaces, followed by an operand field which must not contain any
white space.  The operand field is a comma-separated list of tokens;
each token is either a hex constant or an identifier.

- In the object language, hex constants are written as four
  characters, using digits 0-9 a-f.  Unlike assembly language, a hex
  constant is not preceded by $.  There is no need for this, as all
  numbers are written in hex in object code.  Assembly language allows
  both hex and decimal numbers so there needs to be a way to tell them
  apart.

- Identifiers have the same syntax as in assembly language: a string
  of letters, digits, and underscore characters, beginning with a
  letter.

The object language has seven statements: =module=, =org=, =data=,
=import=, =export=, and =relocate=.  Some of these are related to
corresponding statements in assembly language, but their syntax is
different and in some cases they may contain different information.

*** module

*** org

*** data

data x0,x1,...,x_{j-1}

Let xs be the list of j words in a data statement, and llc is the linker
location counter.  For each word x, the linker performs:

#+BEGIN_EXAMPLE
mem[llc] := x
llc := llc + 1
#+END_EXAMPLE

*** import

General form

#+BEGIN_EXAMPLE
import  modName,externalName,address,field
#+END_EXAMPLE

Examples

#+BEGIN_EXAMPLE
import  Mod2,abc,03c4,dist
import  Mod3,ybit,03be,g
#+END_EXAMPLE

*** export

*** relocate

The relocate statement specifies a list of addresses of words that
must be relocated.  Suppose the value x is specified in a relocate
statement, and the linker is relocating the module by offset y.  Then
the linker will set mem[x+y] = obj[x]+y.

#+BEGIN_EXAMPLE
relocate hex4,hex4,...
#+END_EXAMPLE



General form:

The relocate statement specifies a list of addresses, which refer to
object code words in the module.  The effect is to add the linker
location counter (llc) to each object code word.

code[addr] := code[addr] + llc

#+BEGIN_EXAMPLE
relocate  addr,addr,...,addr
#+END_EXAMPLE

Each location is relcated.  The word The addresses 

** Module metadata

The assembler and linker create metadata files which enable the
emulator to show the assembly language statement corresponding to the
instruction currently being executed.  The metadata is not part of the
machine language, and the emulator doesn't look at it in order to
execute the program.  It is entirely optional: the emulator can run a
program without any metadata, although without it the emulator cannot
display the current assembly language source statement.  This section
explains how the metadata works and the format of the files.

The emulator attempts to show the assembly language source as the
program runs, and it highlights the current and next instruction.  To
do this, the emulator needs to have some information that isn't
present in the object code.  This extra information is supplied in a
separate metadata file produced by the assembler and the linker.

An object file foo.obj.txt may have a corresponding metadata file
foo.omd.txt ("object metadata").  An executable file foo.exe.txt may
have a corresponding metadata file foo.xmd.txt ("executable
metadata").  The format of the metadata is identical for object and
executable; the reason for the distinction is that the user might have
a program with main program foo.asm.txt, and later give the executable
the same name foo.  In that case, there will be separate metadata
files for the object and the executable.

  The metadata contains the source code in two forms:
plain text and with html tags for highlighting the fields.  In
addition, the metadata contains a mapping from address to source code
line number.

The metadata file format is parsed in order to populate several data
structures that enable the emulator to 
The metadata contains the lines of text of the assembly listing.
These lines contain the address, the object code at that address, and
the assembly language source statement.  Each line of the assembly
listing appears t  The emulator displays most
lines of the assembly listing with the same field highlighting

A metadata file contains two sections: the ASmap followed by the
source listing text.
A metadata file must have the following contents:

$a0,s0,a1,s1,a2,s2, ..., a_{n-1},s_{n-1}$

When the pc contains address $a_i$ then the source statement $s_i$
should be displayed.


- =fsmap= /n/
- comma separated list of /n/ numbers, which may be split into lines
- =source= /n/
- /n/ lines of html giving the assembly listing.  Each line appears
  twice: first a "plain" form, followed by a "decorated" form that
  contains html span elements for highlighting the fields of the text

Here is an example of a metadata file:

#+BEGIN_EXAMPLE
fasmap 17
14,14,15,15,16,16,17,17,18,19
19,20,20,21,21,22,24
source 32
<span class='ListingHeader'>Line Addr Code Code Source</span>
<span class='ListingHeader'>Line Addr Code Code Source</span>
   1 0000            ; Main: test linker
   1 0000           <span class='FIELDLABEL'> ... </span>
#+END_EXAMPLE

** Linker

- GUI: selected module is main program and also receives the
  executable.  All other modules are linked, and their object code is
  placed after that of the selected module.  It is an error if any
  module has not been assembled.  The order of the object code depends
  on the order of the modules in the module list, which is essentially
  arbitrary, except that the selected module always comes first in the
  executable.

** Booter
*** Executable code

  An executable module is written in the same language as object
  modules.  The only difference is that an executable module must
  contain only these types of statement: module, data, org.  It is now
  allowed to contain any of the following statments: import, export,
  relocate.

  If an assembly language program doesn't contain any import or export
  directives, then its object code won't contain any import, export, or
  relcate statements.  In this case, the object code is already
  executable and does not require linking: it can be booted directly by
  the processor.

  The booter (invoked by clicking the Boot button in the processor page)
  reads in the currently selected module and checks to see whether it is
  a valid executable module.  If so, it loads the code into the memory.
  If not, it indicates that the program cannot be booted.


* User interface
*** Files and modules
- In Modules tab, click Choose Files
  - The dialogue shows .asm.txt, .lnk.txt, .obj.txt, .md.txt
  - To select all the relevant files in a directory, click the little
    box at the left on the row giving "Name, date modified, ..."
  - Click Open (or cancel)
*** Simple standalone programs

 If a program does not import any names, it is *standalone*.  The text
 of the program is shown in the editor pane.  Go to the Assembler pane
 and click Assemble.  If there are no errors, go directly to the
 Processor pane (you can skip the Linker) and click Boot.  This will
 read the machine language into the memory, and now you can run the
 program.

*** Programs with multiple modules

A module consists of program text, and it may have an optional file,
and an optional module name.

- The module text is a sequence of assembly language statements.  The
  text may exist only in the editor buffer, or it may be associated
  with a file.

- If there is a file, this may be specified either as a path (the
  unique identification of the file (=C:\\Users\...\prog.asm.txt=), or
  as just a filename (myprogram.asm.txt) which is relative to the
  current directory.

To edit a file, the modDir and modName are both optional.  An edited
file may have a module name specified with a module statement.  To
read or save a file, both the module directory and name must be known.

Editor operations on files and modules

Each operation that changes the editor buffer (New, Open, Close)
checks first to see whehter the buffer has been changed since it was
last saved.  If so, a dialogue asks whether the file should be saved.

- New -- Check whether text in the editor buffer has been saved; if
  not, ask whether to save it.  Create a new module with empty text
  and no file name, add it to the module set, and select it as the
  current module.  Clear the text in the editor buffer.

- Open -- Check whether text in the editor buffer has been saved; if
  not, ask whether to save it.  Enter the open file dialogue where an
  existing file can be found by navigation or by typing in its name.
  If the dialogue is cancelled, the module set and editor buffer are
  left unchanged.  If a file is selected in the dialogue, and it is
  already in the module set, then it is selected in the current
  module.  Otherwise, a new module is created with the file's
  contents, and is selected as the current module.  and The file is
  loaded into the editor buffer and added to the module set.

- Refresh -- The file corresponding to the current module is read, and
  its contents are loaded into the editor buffer.

- SaveAs -- Enters the save file dialogue where the directory and file
  name can be chosen.  The editor buffer is written into this file.

- Save -- Writes the editor buffer into the current file and
  directory.  If either the module name or directory is not known,
  this reverts to a SaveAs.

- Select -- Opens a list of all modules; you can click one of them
  which is then set as the current module.
  
- Close -- Check whether text in the editor buffer has been saved; if
  not, ask whether to save it. The module is removed from the module
  set, and the editor buffer is cleared.  The first module (module
  number 0) is selected as the current module, but if there is no
  module at all, an empty module is created and selected as current
  (in effect, if there is only one module and you close it, an
  automatic New is performed).

- Example -- Reads in a simple example program and sets it as the
  current module.  This is a standalone program; you can simply click
  Editor: Example, then Assembler: Assemble, then Processor: Boot, and
  run the program.  This example is used in the first "getting
  started" tutorial.  The example program is also available in the
  Examples directory, accessible through Editor: Open.

Select is for switching among the existing modules, while New and Open
are for introducing a new module.


* Programming
:PROPERTIES:
:CUSTOM_ID: sec-programming
:END:

** Structure of a program

Simple ("static") variabls need to be declared with a data statement,
which also gives an initial value.

#+BEGIN_EXAMPLE
x  data  23
#+END_EXAMPLE

This means: allocate a word in memory for x and initialize it to 23.
The data statements should come after the trap instruction that
terminates the program

** How to perform commmon tasks

*** Using extract
A special case is to move a Boolean from one place to another.
- A Boolean is a bit in a register, so it takes two 4-bit fields to
  specify an arbitrary Boolean
- Would like to make it easy to implement b := c, where b and c are
  arbitrary Booleans
- This would require two 4-bit fields for each of b and c, for a total
  of four 4-bit fields
- The Exp format could accommodate this
- But this could also be done using the extract instruction
- Therefore it should either be omitted, or else be a pseudo
  instruction that generates an extract

The extract instruction is not essential: it can be performed by a
sequence of shift and logic instructions.  However, an extract
instruction is faster than the equivalent sequence of shifts and
logic, and it also makes a program more readable by making the
intention clear.


Pseudoinstruction

Copy a bit

Invert a bit

Generate a field mask

The field pseudoinstruction loads a word into the destination register
Rd; this word consists of 1 bits in the specified field (g,h) and 0 in
all other bit positions.  This provides a field mask that can be used
with logic instructions for a variety of purposes.

- General form: *field Rd,g,h*
- Pseudo-instruction:  *injecti Rd,R0,g,h*
- Assembler format: RKK

Semantics
- Rd.i = 1 for g <= i <- h
- Rd.i = 0 for i < g or i > h

Example:

#+BEGIN_EXAMPLE
 field   R3,4,  ; R3 := 0fc0
#+END_EXAMPLE

Using a field mask
- invert it to give negative mask
- and R1 with mask to clear bits outside the field
- and R1 with negative mask to clear only the field 
- xor R1 with mask to invert bits in the field

*** Copying one register to another

Sometimes you want to copy a value from one register to another: R3 :=
R12.  There isn't an instruction specifically for this purpose,
because there is no need: just use the add instruction:

#+BEGIN_EXAMPLE
add R3,R12,R0 ; R3 := R12
#+END_EXAMPLE
  
Since R12 + 0 = R12, this copies the value in R12 into R3.  One might
think that this is less efficient than having a special instruction to
perform the copy, but it actually turns out to be more efficient to do
it this way!

** Compilation

There are two ways to handle variables:

The statement-by-statement style: Each statement is compiled
independently.  The pattern is: load, arithmetic, store.
Straightforward but inefficient.
  
The register-variable style: Keep variables in registers across a
group of statements.  Don't need as many loads and stores.  More
efficient.  You have to keep track of whether variables are in memory
or a register.  Use comments to show register usage.  Real compilers
use this style.  Use this style if you like the shorter code it
produces.
  
We'll translate the following program fragment to assembly
language, using each style:

#+BEGIN_EXAMPLE
x = 50;
y = 2*z;
x = x+1+z;
#+END_EXAMPLE

Statement-by-statement style

#+BEGIN_EXAMPLE
; x = 50;
     lea    R1,$0032   ; R1 = 50
     store  R1,x[R0]   ; x = 50

; y = 2*z;
     lea    R1,$0002   ; R1 = 2
     load   R2,z[R0]   ; R2 = z
     mul    R3,R1,R2   ; R3 = 2*z
     store  R3,y[R0]   ; y = 2*z

; x = x+1+z;
     load   R1,x[R0]   ; R1 = x
     lea    R2,1[R0]   ; R2 = 1
     load   R3,z[R0]   ; R3 = z
     add    R4,R1,R2   ; R4 = x+1
     add    R4,R4,R3   ; R4 = x+1+z
     store  R4,x[R0]   ; x = x+1+z
#+END_EXAMPLE

Register-variable style

#+BEGIN_EXAMPLE
; Usage of registers
;   R1 = x
;   R2 = y
;   R3 = z

; x = 50;
     lea    R1,$0032   ; x = 50
     load   R3,z[R0]   ; R3 = z
     lea    R4,$0002   ; R4 = 2
; y = 2*z;
     mul    R2,R4,R3   ; y = 2*z
; x = x+1+z;
     lea    R4,$0001   ; R4 = 1
     add    R1,R1,R4   ; x = x+1
     add    R1,R1,R3   ; x = x+z
     store  R1,x[R0]   ; move x to memory
     store  R2,y[R0]   ; move y to memory
#+END_EXAMPLE
                                
Comparison of the styles

Statement by statement.
- Each statement is compiled into a separate block of code.
- Each statement requires loads, computation, then stores.
- A variable may appear in several different registers.
- There may be a lot of redundant loading and storing.
- The object code corresponds straightforwardly to the source
  code, but it may be unnecessarily long.
  
Register variable
- The instructions corresponding to the statemnts are mixed
  together.
- Some statements are executed entirely in the registers.
- A variable is kept in the same register across many
  statments.
- The use of loads and stores is minimised.
- The object code is concise, but it's harder to see how it
  corresponds to the source code.
- It's possible to have a mixture of the styles: you don't have
  to follow one or the other all the time.

** Errors: avoiding, finding, and fixing

*** Critical regions

A testset instruction is not semantically equivalent to a load
followed by a store.  Consider this example:

#+BEGIN_EXAMPLE
; (1) testset
     testset   R1,mutex[R0]
#+END_EXAMPLE

It is not the same as

#+BEGIN_EXAMPLE
; (2) sequence of instructions
     load     R1,mutex[R0]
     lea      R2,1[R0]
     store    R2,mutex[R0]
#+END_EXAMPLE

The essential difference is that (1) executes as an atomic operation,
but (2) does not, and this could lead to errors in mutual exclusion,
which could lead in turn to fatal errors, crashes, and security
violations.

Consider, for example, a situation where two processes are sharing
mutex to control access to a critical retion.

  an interrupt could occor after the
load and before the store.  Suppose, for example, that initially mutex
= 0 and the sequence  is executed.
Another process could be performing a similar sequence of instructions
on the same mutex variable.

*** Robust programming

*Use a systematic programming process

- Start with a high level algorithm
- Then translate that to the low level ("if b then goto label") form
- Translate the low level to assembly language, keeping the higher
  level versions as comments
  
*Use comments both to develop the program and to document it*

- Write the comments first, as you develop the program.  There should
  already be some good comments (e.g. the algorithm) before any
  instructions at all have been written.
- Don't fall into the trap of hacking out instructions and then adding
  comments later: this loses the benefits that documention offers as
  you're writing the code.
  
*How to write good comments*

- Keep the high level and low level algorithms as comments
- Comment each instruction
- Use the comments to explain what your program is doing, not to
  explain what an instruction does.
- Assume that the reader already knows the language, but not the
  details of your program.

*** Error messages

*** Runtime debugging

*What if an instruction doesn't do what you expected?*

- Execute the program to the point where the mysterious instruction is
  about to be executed, but has not yet executed.  (To do this, you
  can step through the program, or set a breakpoint.)
  
- Make sure you know what the instruction is supposed to do (check the
  User Guide).
  
- Looking at the state of the registers and memory, carefully predict
  what you expect the instruction to do.
  
- Execute the one instruction (click Step) and compare the state of
  the machine with your prediction.
  
- Make sure the instruction has not been modified in memory.  Compare
  the machine language produced by the assembler with the *current*
  contents of the word or words in memory where the instruction is
  located.

*** Breakpoints

*(Note: the breakpoint system is not fully implemented yet; the
following describes a temporary breakpoint facility.)*

A breakpoint is the address of an instruction; when the machine is
about to execute that instruction (i.e. when the pc contains that
address) the emulator will halt execution, enabling the programmer to
examine the state of registers and memory.  To set a breakpoint, click
Breakpoint and enter the instruction address you want to stop at in
the dialogue box.  There are several control buttons.  Refresh means
"read the contents of the text in the box, which must be a $ followed
by a 4 hex digit address".  Whenever you change the text, you should
click Refresh.  The Enable button toggles the breakpoint on and off.
The Close button hides the Breakpoint dialogue box.  Here's an
example.  Suppose you want to stop execution of a program at address
00f6:

- Click Breakpoint
- Enter $00f6
- Click Refresh
- Click Enable
- Click Close
- Click Run

The execution will run until the pc becomes equal to 00f6
and will then stop.

Click Refresh, then Enable, then
Close.  Then click Run, and the emulator will run at full speed until
the pc reaches the specified value; then it will stop so you can
examine the state of the machine.


* Installation

You can run most of Sigma16 in a web browser -- there's nothing to
download, nothing to install.  Visit the [Sigma16 home
page](https://jtod.github.io/home/Sigma16/) in your browser and
click on the link to launch the app.  It will run in your browser;
you don't have to install anything.  The Home page also contains
links to the source code and further information about the project.

** Command line tools

Sigma16 also contains some advanced features that use the command
line in a shell.  These features include text commands for
assembling and linking programs, and for running the circuit
simulator.  These features require some software installation.  In
addition, building Sigma16 from soure requires some additional
software that must be installed.  All of the software required is
free and open source, and all of it runs on Windows, Macintosh, and
Gnu/Linux.

*** node and npm

*** Configuring the shell

Shell running bash

Add the following to your .bashrc
file, but replace /Users//yourlogin/Documents/path/to/ with your own file
location.  In a bash shell running on cygwin, try /Users/yourlogin.

#+BEGIN_EXAMPLE
SIGMA16=/Users/yourlogin/Documents/path/to/SigmaProject/Sigma16
export SIGMA16
alias helloworld="node ${SIGMA16}/app/helloworld.js"
#+END_EXAMPLE

*** Testing the installation

#+BEGIN_EXAMPLE
$ node --version
v16.5.0
#+END_EXAMPLE

*** Building Sigma16

The Web version of Sigma16 contains several files that need to be
built from source.  Of course, if you launch the app from the Sigma16
Home Page you don't need to worry about that: you get a fully-built
version.

Use emacs to build *.html from source *.org

#+BEGIN_EXAMPLE
^C ^E h h
#+END_EXAMPLE

#+BEGIN_EXAMPLE
$ npm install -g wabt
$ wat2wasm emcore.wat --enable-threads
#+END_EXAMPLE



*** Why Sigma16?


**** Focus on connections
***** Vertical connections
- ISA - target for compilation
- circuit implements ISA
***** Horizontal connections
- ISA - programming language constructs
- ISA - OS kernel
**** Principles and training
- When you learn one architecture, it's much easier to learn more
- 
**** Synthetic vs commercial architecture
***** Benefit of commercial architecture: training
- But which architecture? x86? ARM? RISC-V? New ones?
**** Design rationale
***** As simple as possible -- but no simpler
***** 16-bit word size
***** Register file
***** Readable machine language
**** Software tools
***** Integrated environment
***** Run in browser without installation

* Rationale and design

- Why Sigma16?
- Focus on connections
- Vertical connections
- ISA - target for compilation
- circuit implements ISA
- Horizontal connections
- ISA - programming language constructs
- ISA - OS kernel
- Principles and training
- When you learn one architecture, it’s much easier to learn more
- Synthetic vs commercial architecture
- Benefit of commercial architecture: training
- But which architecture? x86? ARM? RISC-V? New ones?
- Design rationale
- As simple as possible – but no simpler
- 16-bit word size
- nRegister file
- Readable machine language
- Software tools
- Integrated environment
- Run in browser without installation

* About Sigma16
:PROPERTIES:
:CUSTOM_ID: sec-about-sigma16
:END:

** Copyright and license

The architecture, software tools, and documentation were designed,
implemented, and written by John O'Donnell.  Contact email:
john.t.odonnell9@gmail.com

Copyright (C) 2020, 2021 John T. O'Donnell

License: GNU GPL Version 3 or later.  The full text of the GPL-3
license is given below.

Sigma16 is free software: you can redistribute it and/or modify it
under the terms of the GNU General Public License as published by the
Free Software Foundation, either version 3 of the License, or (at your
option) any later version.  Sigma16 is distributed in the hope that it
will be useful, but WITHOUT ANY WARRANTY; without even the implied
warranty of MERCHANTABILITY or FITNESS FOR A PARTICULAR PURPOSE.  See
the GNU General Public License for more details.  You should have
received a copy of the GNU General Public License along with Sigma16.
If not, see <https://www.gnu.org/licenses/>.

** In case of problems

If you encounter a problem with the app, please file a bug report.  It
is essential in a bug report (for any software, not just Sigma16) to
provide as much as possible of the following information.

- State what version of the software you’re running.  This is
  visible in the Welcome page, as well as the User Guide and the
  Options page.

- State what browser and operating system you're using.  There are
  some incompatibilities between Chrome, Firefox, Edge, and Safari, as
  well as differences between operating systems.
  
- Describe what the problem was.

- Provide the source code of the assembly language program you’re
  running.

- If possible, provide some photos or screen shots showing the app at
  the point where the problem arose.  Smartphone photos are fine.  Try
  to show the processor display, including the registers.

** Release notes
*** Version 3.5.0, January 2023
- No change to the Core instruction set
- revised the Standard instructions, some changes to representation
- added family of branch instructions
*** Version 3.4.0
- Bit indexing is changed to "little end" style.  The least
  significant bit has index 0, and the most significant bit has
  index 15.
- The architecture is organized into precisely defined subsets: Core
  and Standard
*** Version 3.3.2, April 2021
- There is no change in the architecture
- The software is modified to enable it to continue working when a
  planned change to web browsers occurs in May 2021.  The program runs
  on a hosted web server that enables it to work fully with cross
  origin isolation.
*** Version 3.2.3, development from April 2021
*** Version 3.2.2, March 2021

- A bug in breakpoints is fixed
- In addition, there is a new way to specify breakpoings using trap
- When the emulator stops, the memory display is correct; you no
  longer need to refresh it

*** Version 3.2.1, February 2021

Version 3.2 brings several changes that will be visible to users of
previous versions of Sigma16:

- /cmplt, cmpeq, cmpgt are removed./ Instead, use the =cmp=
  instruction, which sets the condition code (=R15=), and then use any
  of the conditional jump instructions =jumplt=, =jumple=, =jumpeq=,
  =jumpne=, =jumpge=, =jumpgt=.  (Rationale: There are more Booleans
  in the condition code than just less-than, equal, and greater-than.
  The new style accomodates all the conditions in a uniform manner,
  but the old style does not.  Version 3.1 already supported =cmp= and
  the conditional jumps.)  Here's an example:

#+BEGIN_EXAMPLE
; Old style -- these instructions have been removed
     cmplt   R1,R2,R3      ; R1 := R2 < R3
     jumpt   R1,loop[R0]   ; if R2 < R3 then goto loop
; New style -- use the following instead
     cmp     R2,R3         ; compare R2 with R3
     jumplt  loop[R0]      ; if R2 < R3 then goto loop
#+END_EXAMPLE

- /jumpf is renamed to jumpz, and jumpt is renamed to jumpnz./ The new
  names stand for /jump if zero/ and /jump if not zero/.  Most old
  programs will use =jumpf= or =jumpt= only after =cmplt=, =cmpeq=, or
  =cmpgt=, but following =cmp= you should use one of the conditional
  jumps listed above. (Rationale: The new names reflect more
  accurately what the instructions actually do.  The decision about
  whether to jump depends on whether the entire register contains 0;
  it isn't a decision based on checking just a single bit.)

The following changes do not require modifying old programs; they just
relax the syntax rules so some programs would no longer give an error
message.

- /[R0] is optional./ In previous versions of Sigma16, every
  displacement requires the index register to be stated explicitly,
  even if it's =R0=: for example, =load R3,xyz[R0]=.  Now, the =[R0]=
  can be omitted, although you can include it if you wish.  Thus =load
  R3,xyz= and =load R3,xyz[R0]= are equivalent.  (Rationale: The
  reason for requiring =[R0]= in the past was to emphasise the
  regularity of the instruction representation.  However, a primary
  aim of the design of Sigma16 is to provide subsetting of the
  architecture, which supports a spiral approach to learning computer
  architecture.  Another aim is to provide a good platform for schools
  or other students who will just learn a little of the system.
  Removing the requirement for =[R0]= simplifies the language for a
  beginner.  Furthermore, for an experienced expert programmer it's
  more readable to omit the =[R0]= as this reduces the amount of
  clutter in the code.)

- /Allow lower case "r" in register names./ In previous versions,
  elements of the register file required an upper case =R=: for
  example, =R8=.  Now you can write =r8= as well as =R8=, and both
  names refer to the same register.  (Of course the same holds for the
  rest of the register file.)  This is a trivial syntax issue.
  There's no technical reason to prefer =r8= or =R8=; it's just a
  matter of personal preference.  It may be easier to read =r8=
  because the lower case =r= is shorter than the digits.  It's good
  style to use either the =Rn= or =rn= form consistently, but the
  assembly language doesn't enforce that. Labels are case sensitive but
  registers are not.    Labels are case-sensitive,
  so =xyz= and =XYZ= are distinct names, but registers are not labels,
  and registers are not case sensitive.

There are some changes to the machine language that don't affect
assembly language programs.

- Some of the opcodes have changed, so programs need to be
  reassembled.

- The word logic instructions =inv=, =and=, =or=, =xor= are now
  pseudoinstructions that generate the =logicw= instruction.  The
  assembly language syntax is the same as before; only the underlying
  machine language representation is different

There are some new instructions and features, as well as some
instructions and features that have been in the architecture for some
time but weren't documented in the User Gude.  These won't affect
existing programs.

** Text of GPL3 License

GNU GENERAL PUBLIC LICENSE
Version 3, 29 June 2007

Copyright © 2007 Free Software Foundation, Inc. <https://fsf.org/>

Everyone is permitted to copy and distribute verbatim copies of this license document, but changing it is not allowed.

Preamble
The GNU General Public License is a free, copyleft license for software and other kinds of works.

The licenses for most software and other practical works are designed to take away your freedom to share and change the works. By contrast, the GNU General Public License is intended to guarantee your freedom to share and change all versions of a program--to make sure it remains free software for all its users. We, the Free Software Foundation, use the GNU General Public License for most of our software; it applies also to any other work released this way by its authors. You can apply it to your programs, too.

When we speak of free software, we are referring to freedom, not price. Our General Public Licenses are designed to make sure that you have the freedom to distribute copies of free software (and charge for them if you wish), that you receive source code or can get it if you want it, that you can change the software or use pieces of it in new free programs, and that you know you can do these things.

To protect your rights, we need to prevent others from denying you these rights or asking you to surrender the rights. Therefore, you have certain responsibilities if you distribute copies of the software, or if you modify it: responsibilities to respect the freedom of others.

For example, if you distribute copies of such a program, whether gratis or for a fee, you must pass on to the recipients the same freedoms that you received. You must make sure that they, too, receive or can get the source code. And you must show them these terms so they know their rights.

Developers that use the GNU GPL protect your rights with two steps: (1) assert copyright on the software, and (2) offer you this License giving you legal permission to copy, distribute and/or modify it.

For the developers' and authors' protection, the GPL clearly explains that there is no warranty for this free software. For both users' and authors' sake, the GPL requires that modified versions be marked as changed, so that their problems will not be attributed erroneously to authors of previous versions.

Some devices are designed to deny users access to install or run modified versions of the software inside them, although the manufacturer can do so. This is fundamentally incompatible with the aim of protecting users' freedom to change the software. The systematic pattern of such abuse occurs in the area of products for individuals to use, which is precisely where it is most unacceptable. Therefore, we have designed this version of the GPL to prohibit the practice for those products. If such problems arise substantially in other domains, we stand ready to extend this provision to those domains in future versions of the GPL, as needed to protect the freedom of users.

Finally, every program is threatened constantly by software patents. States should not allow patents to restrict development and use of software on general-purpose computers, but in those that do, we wish to avoid the special danger that patents applied to a free program could make it effectively proprietary. To prevent this, the GPL assures that patents cannot be used to render the program non-free.

The precise terms and conditions for copying, distribution and modification follow.

TERMS AND CONDITIONS
0. Definitions.
“This License” refers to version 3 of the GNU General Public License.

“Copyright” also means copyright-like laws that apply to other kinds of works, such as semiconductor masks.

“The Program” refers to any copyrightable work licensed under this License. Each licensee is addressed as “you”. “Licensees” and “recipients” may be individuals or organizations.

To “modify” a work means to copy from or adapt all or part of the work in a fashion requiring copyright permission, other than the making of an exact copy. The resulting work is called a “modified version” of the earlier work or a work “based on” the earlier work.

A “covered work” means either the unmodified Program or a work based on the Program.

To “propagate” a work means to do anything with it that, without permission, would make you directly or secondarily liable for infringement under applicable copyright law, except executing it on a computer or modifying a private copy. Propagation includes copying, distribution (with or without modification), making available to the public, and in some countries other activities as well.

To “convey” a work means any kind of propagation that enables other parties to make or receive copies. Mere interaction with a user through a computer network, with no transfer of a copy, is not conveying.

An interactive user interface displays “Appropriate Legal Notices” to the extent that it includes a convenient and prominently visible feature that (1) displays an appropriate copyright notice, and (2) tells the user that there is no warranty for the work (except to the extent that warranties are provided), that licensees may convey the work under this License, and how to view a copy of this License. If the interface presents a list of user commands or options, such as a menu, a prominent item in the list meets this criterion.

1. Source Code.
The “source code” for a work means the preferred form of the work for making modifications to it. “Object code” means any non-source form of a work.

A “Standard Interface” means an interface that either is an official standard defined by a recognized standards body, or, in the case of interfaces specified for a particular programming language, one that is widely used among developers working in that language.

The “System Libraries” of an executable work include anything, other than the work as a whole, that (a) is included in the normal form of packaging a Major Component, but which is not part of that Major Component, and (b) serves only to enable use of the work with that Major Component, or to implement a Standard Interface for which an implementation is available to the public in source code form. A “Major Component”, in this context, means a major essential component (kernel, window system, and so on) of the specific operating system (if any) on which the executable work runs, or a compiler used to produce the work, or an object code interpreter used to run it.

The “Corresponding Source” for a work in object code form means all the source code needed to generate, install, and (for an executable work) run the object code and to modify the work, including scripts to control those activities. However, it does not include the work's System Libraries, or general-purpose tools or generally available free programs which are used unmodified in performing those activities but which are not part of the work. For example, Corresponding Source includes interface definition files associated with source files for the work, and the source code for shared libraries and dynamically linked subprograms that the work is specifically designed to require, such as by intimate data communication or control flow between those subprograms and other parts of the work.

The Corresponding Source need not include anything that users can regenerate automatically from other parts of the Corresponding Source.

The Corresponding Source for a work in source code form is that same work.

2. Basic Permissions.
All rights granted under this License are granted for the term of copyright on the Program, and are irrevocable provided the stated conditions are met. This License explicitly affirms your unlimited permission to run the unmodified Program. The output from running a covered work is covered by this License only if the output, given its content, constitutes a covered work. This License acknowledges your rights of fair use or other equivalent, as provided by copyright law.

You may make, run and propagate covered works that you do not convey, without conditions so long as your license otherwise remains in force. You may convey covered works to others for the sole purpose of having them make modifications exclusively for you, or provide you with facilities for running those works, provided that you comply with the terms of this License in conveying all material for which you do not control copyright. Those thus making or running the covered works for you must do so exclusively on your behalf, under your direction and control, on terms that prohibit them from making any copies of your copyrighted material outside their relationship with you.

Conveying under any other circumstances is permitted solely under the conditions stated below. Sublicensing is not allowed; section 10 makes it unnecessary.

3. Protecting Users' Legal Rights From Anti-Circumvention Law.
No covered work shall be deemed part of an effective technological measure under any applicable law fulfilling obligations under article 11 of the WIPO copyright treaty adopted on 20 December 1996, or similar laws prohibiting or restricting circumvention of such measures.

When you convey a covered work, you waive any legal power to forbid circumvention of technological measures to the extent such circumvention is effected by exercising rights under this License with respect to the covered work, and you disclaim any intention to limit operation or modification of the work as a means of enforcing, against the work's users, your or third parties' legal rights to forbid circumvention of technological measures.

4. Conveying Verbatim Copies.
You may convey verbatim copies of the Program's source code as you receive it, in any medium, provided that you conspicuously and appropriately publish on each copy an appropriate copyright notice; keep intact all notices stating that this License and any non-permissive terms added in accord with section 7 apply to the code; keep intact all notices of the absence of any warranty; and give all recipients a copy of this License along with the Program.

You may charge any price or no price for each copy that you convey, and you may offer support or warranty protection for a fee.

5. Conveying Modified Source Versions.
You may convey a work based on the Program, or the modifications to produce it from the Program, in the form of source code under the terms of section 4, provided that you also meet all of these conditions:

a) The work must carry prominent notices stating that you modified it, and giving a relevant date.
b) The work must carry prominent notices stating that it is released under this License and any conditions added under section 7. This requirement modifies the requirement in section 4 to “keep intact all notices”.
c) You must license the entire work, as a whole, under this License to anyone who comes into possession of a copy. This License will therefore apply, along with any applicable section 7 additional terms, to the whole of the work, and all its parts, regardless of how they are packaged. This License gives no permission to license the work in any other way, but it does not invalidate such permission if you have separately received it.
d) If the work has interactive user interfaces, each must display Appropriate Legal Notices; however, if the Program has interactive interfaces that do not display Appropriate Legal Notices, your work need not make them do so.
A compilation of a covered work with other separate and independent works, which are not by their nature extensions of the covered work, and which are not combined with it such as to form a larger program, in or on a volume of a storage or distribution medium, is called an “aggregate” if the compilation and its resulting copyright are not used to limit the access or legal rights of the compilation's users beyond what the individual works permit. Inclusion of a covered work in an aggregate does not cause this License to apply to the other parts of the aggregate.

6. Conveying Non-Source Forms.
You may convey a covered work in object code form under the terms of sections 4 and 5, provided that you also convey the machine-readable Corresponding Source under the terms of this License, in one of these ways:

a) Convey the object code in, or embodied in, a physical product (including a physical distribution medium), accompanied by the Corresponding Source fixed on a durable physical medium customarily used for software interchange.
b) Convey the object code in, or embodied in, a physical product (including a physical distribution medium), accompanied by a written offer, valid for at least three years and valid for as long as you offer spare parts or customer support for that product model, to give anyone who possesses the object code either (1) a copy of the Corresponding Source for all the software in the product that is covered by this License, on a durable physical medium customarily used for software interchange, for a price no more than your reasonable cost of physically performing this conveying of source, or (2) access to copy the Corresponding Source from a network server at no charge.
c) Convey individual copies of the object code with a copy of the written offer to provide the Corresponding Source. This alternative is allowed only occasionally and noncommercially, and only if you received the object code with such an offer, in accord with subsection 6b.
d) Convey the object code by offering access from a designated place (gratis or for a charge), and offer equivalent access to the Corresponding Source in the same way through the same place at no further charge. You need not require recipients to copy the Corresponding Source along with the object code. If the place to copy the object code is a network server, the Corresponding Source may be on a different server (operated by you or a third party) that supports equivalent copying facilities, provided you maintain clear directions next to the object code saying where to find the Corresponding Source. Regardless of what server hosts the Corresponding Source, you remain obligated to ensure that it is available for as long as needed to satisfy these requirements.
e) Convey the object code using peer-to-peer transmission, provided you inform other peers where the object code and Corresponding Source of the work are being offered to the general public at no charge under subsection 6d.
A separable portion of the object code, whose source code is excluded from the Corresponding Source as a System Library, need not be included in conveying the object code work.

A “User Product” is either (1) a “consumer product”, which means any tangible personal property which is normally used for personal, family, or household purposes, or (2) anything designed or sold for incorporation into a dwelling. In determining whether a product is a consumer product, doubtful cases shall be resolved in favor of coverage. For a particular product received by a particular user, “normally used” refers to a typical or common use of that class of product, regardless of the status of the particular user or of the way in which the particular user actually uses, or expects or is expected to use, the product. A product is a consumer product regardless of whether the product has substantial commercial, industrial or non-consumer uses, unless such uses represent the only significant mode of use of the product.

“Installation Information” for a User Product means any methods, procedures, authorization keys, or other information required to install and execute modified versions of a covered work in that User Product from a modified version of its Corresponding Source. The information must suffice to ensure that the continued functioning of the modified object code is in no case prevented or interfered with solely because modification has been made.

If you convey an object code work under this section in, or with, or specifically for use in, a User Product, and the conveying occurs as part of a transaction in which the right of possession and use of the User Product is transferred to the recipient in perpetuity or for a fixed term (regardless of how the transaction is characterized), the Corresponding Source conveyed under this section must be accompanied by the Installation Information. But this requirement does not apply if neither you nor any third party retains the ability to install modified object code on the User Product (for example, the work has been installed in ROM).

The requirement to provide Installation Information does not include a requirement to continue to provide support service, warranty, or updates for a work that has been modified or installed by the recipient, or for the User Product in which it has been modified or installed. Access to a network may be denied when the modification itself materially and adversely affects the operation of the network or violates the rules and protocols for communication across the network.

Corresponding Source conveyed, and Installation Information provided, in accord with this section must be in a format that is publicly documented (and with an implementation available to the public in source code form), and must require no special password or key for unpacking, reading or copying.

7. Additional Terms.
“Additional permissions” are terms that supplement the terms of this License by making exceptions from one or more of its conditions. Additional permissions that are applicable to the entire Program shall be treated as though they were included in this License, to the extent that they are valid under applicable law. If additional permissions apply only to part of the Program, that part may be used separately under those permissions, but the entire Program remains governed by this License without regard to the additional permissions.

When you convey a copy of a covered work, you may at your option remove any additional permissions from that copy, or from any part of it. (Additional permissions may be written to require their own removal in certain cases when you modify the work.) You may place additional permissions on material, added by you to a covered work, for which you have or can give appropriate copyright permission.

Notwithstanding any other provision of this License, for material you add to a covered work, you may (if authorized by the copyright holders of that material) supplement the terms of this License with terms:

a) Disclaiming warranty or limiting liability differently from the terms of sections 15 and 16 of this License; or
b) Requiring preservation of specified reasonable legal notices or author attributions in that material or in the Appropriate Legal Notices displayed by works containing it; or
c) Prohibiting misrepresentation of the origin of that material, or requiring that modified versions of such material be marked in reasonable ways as different from the original version; or
d) Limiting the use for publicity purposes of names of licensors or authors of the material; or
e) Declining to grant rights under trademark law for use of some trade names, trademarks, or service marks; or
f) Requiring indemnification of licensors and authors of that material by anyone who conveys the material (or modified versions of it) with contractual assumptions of liability to the recipient, for any liability that these contractual assumptions directly impose on those licensors and authors.
All other non-permissive additional terms are considered “further restrictions” within the meaning of section 10. If the Program as you received it, or any part of it, contains a notice stating that it is governed by this License along with a term that is a further restriction, you may remove that term. If a license document contains a further restriction but permits relicensing or conveying under this License, you may add to a covered work material governed by the terms of that license document, provided that the further restriction does not survive such relicensing or conveying.

If you add terms to a covered work in accord with this section, you must place, in the relevant source files, a statement of the additional terms that apply to those files, or a notice indicating where to find the applicable terms.

Additional terms, permissive or non-permissive, may be stated in the form of a separately written license, or stated as exceptions; the above requirements apply either way.

8. Termination.
You may not propagate or modify a covered work except as expressly provided under this License. Any attempt otherwise to propagate or modify it is void, and will automatically terminate your rights under this License (including any patent licenses granted under the third paragraph of section 11).

However, if you cease all violation of this License, then your license from a particular copyright holder is reinstated (a) provisionally, unless and until the copyright holder explicitly and finally terminates your license, and (b) permanently, if the copyright holder fails to notify you of the violation by some reasonable means prior to 60 days after the cessation.

Moreover, your license from a particular copyright holder is reinstated permanently if the copyright holder notifies you of the violation by some reasonable means, this is the first time you have received notice of violation of this License (for any work) from that copyright holder, and you cure the violation prior to 30 days after your receipt of the notice.

Termination of your rights under this section does not terminate the licenses of parties who have received copies or rights from you under this License. If your rights have been terminated and not permanently reinstated, you do not qualify to receive new licenses for the same material under section 10.

9. Acceptance Not Required for Having Copies.
You are not required to accept this License in order to receive or run a copy of the Program. Ancillary propagation of a covered work occurring solely as a consequence of using peer-to-peer transmission to receive a copy likewise does not require acceptance. However, nothing other than this License grants you permission to propagate or modify any covered work. These actions infringe copyright if you do not accept this License. Therefore, by modifying or propagating a covered work, you indicate your acceptance of this License to do so.

10. Automatic Licensing of Downstream Recipients.
Each time you convey a covered work, the recipient automatically receives a license from the original licensors, to run, modify and propagate that work, subject to this License. You are not responsible for enforcing compliance by third parties with this License.

An “entity transaction” is a transaction transferring control of an organization, or substantially all assets of one, or subdividing an organization, or merging organizations. If propagation of a covered work results from an entity transaction, each party to that transaction who receives a copy of the work also receives whatever licenses to the work the party's predecessor in interest had or could give under the previous paragraph, plus a right to possession of the Corresponding Source of the work from the predecessor in interest, if the predecessor has it or can get it with reasonable efforts.

You may not impose any further restrictions on the exercise of the rights granted or affirmed under this License. For example, you may not impose a license fee, royalty, or other charge for exercise of rights granted under this License, and you may not initiate litigation (including a cross-claim or counterclaim in a lawsuit) alleging that any patent claim is infringed by making, using, selling, offering for sale, or importing the Program or any portion of it.

11. Patents.
A “contributor” is a copyright holder who authorizes use under this License of the Program or a work on which the Program is based. The work thus licensed is called the contributor's “contributor version”.

A contributor's “essential patent claims” are all patent claims owned or controlled by the contributor, whether already acquired or hereafter acquired, that would be infringed by some manner, permitted by this License, of making, using, or selling its contributor version, but do not include claims that would be infringed only as a consequence of further modification of the contributor version. For purposes of this definition, “control” includes the right to grant patent sublicenses in a manner consistent with the requirements of this License.

Each contributor grants you a non-exclusive, worldwide, royalty-free patent license under the contributor's essential patent claims, to make, use, sell, offer for sale, import and otherwise run, modify and propagate the contents of its contributor version.

In the following three paragraphs, a “patent license” is any express agreement or commitment, however denominated, not to enforce a patent (such as an express permission to practice a patent or covenant not to sue for patent infringement). To “grant” such a patent license to a party means to make such an agreement or commitment not to enforce a patent against the party.

If you convey a covered work, knowingly relying on a patent license, and the Corresponding Source of the work is not available for anyone to copy, free of charge and under the terms of this License, through a publicly available network server or other readily accessible means, then you must either (1) cause the Corresponding Source to be so available, or (2) arrange to deprive yourself of the benefit of the patent license for this particular work, or (3) arrange, in a manner consistent with the requirements of this License, to extend the patent license to downstream recipients. “Knowingly relying” means you have actual knowledge that, but for the patent license, your conveying the covered work in a country, or your recipient's use of the covered work in a country, would infringe one or more identifiable patents in that country that you have reason to believe are valid.

If, pursuant to or in connection with a single transaction or arrangement, you convey, or propagate by procuring conveyance of, a covered work, and grant a patent license to some of the parties receiving the covered work authorizing them to use, propagate, modify or convey a specific copy of the covered work, then the patent license you grant is automatically extended to all recipients of the covered work and works based on it.

A patent license is “discriminatory” if it does not include within the scope of its coverage, prohibits the exercise of, or is conditioned on the non-exercise of one or more of the rights that are specifically granted under this License. You may not convey a covered work if you are a party to an arrangement with a third party that is in the business of distributing software, under which you make payment to the third party based on the extent of your activity of conveying the work, and under which the third party grants, to any of the parties who would receive the covered work from you, a discriminatory patent license (a) in connection with copies of the covered work conveyed by you (or copies made from those copies), or (b) primarily for and in connection with specific products or compilations that contain the covered work, unless you entered into that arrangement, or that patent license was granted, prior to 28 March 2007.

Nothing in this License shall be construed as excluding or limiting any implied license or other defenses to infringement that may otherwise be available to you under applicable patent law.

12. No Surrender of Others' Freedom.
If conditions are imposed on you (whether by court order, agreement or otherwise) that contradict the conditions of this License, they do not excuse you from the conditions of this License. If you cannot convey a covered work so as to satisfy simultaneously your obligations under this License and any other pertinent obligations, then as a consequence you may not convey it at all. For example, if you agree to terms that obligate you to collect a royalty for further conveying from those to whom you convey the Program, the only way you could satisfy both those terms and this License would be to refrain entirely from conveying the Program.

13. Use with the GNU Affero General Public License.
Notwithstanding any other provision of this License, you have permission to link or combine any covered work with a work licensed under version 3 of the GNU Affero General Public License into a single combined work, and to convey the resulting work. The terms of this License will continue to apply to the part which is the covered work, but the special requirements of the GNU Affero General Public License, section 13, concerning interaction through a network will apply to the combination as such.

14. Revised Versions of this License.
The Free Software Foundation may publish revised and/or new versions of the GNU General Public License from time to time. Such new versions will be similar in spirit to the present version, but may differ in detail to address new problems or concerns.

Each version is given a distinguishing version number. If the Program specifies that a certain numbered version of the GNU General Public License “or any later version” applies to it, you have the option of following the terms and conditions either of that numbered version or of any later version published by the Free Software Foundation. If the Program does not specify a version number of the GNU General Public License, you may choose any version ever published by the Free Software Foundation.

If the Program specifies that a proxy can decide which future versions of the GNU General Public License can be used, that proxy's public statement of acceptance of a version permanently authorizes you to choose that version for the Program.

Later license versions may give you additional or different permissions. However, no additional obligations are imposed on any author or copyright holder as a result of your choosing to follow a later version.

15. Disclaimer of Warranty.
THERE IS NO WARRANTY FOR THE PROGRAM, TO THE EXTENT PERMITTED BY APPLICABLE LAW. EXCEPT WHEN OTHERWISE STATED IN WRITING THE COPYRIGHT HOLDERS AND/OR OTHER PARTIES PROVIDE THE PROGRAM “AS IS” WITHOUT WARRANTY OF ANY KIND, EITHER EXPRESSED OR IMPLIED, INCLUDING, BUT NOT LIMITED TO, THE IMPLIED WARRANTIES OF MERCHANTABILITY AND FITNESS FOR A PARTICULAR PURPOSE. THE ENTIRE RISK AS TO THE QUALITY AND PERFORMANCE OF THE PROGRAM IS WITH YOU. SHOULD THE PROGRAM PROVE DEFECTIVE, YOU ASSUME THE COST OF ALL NECESSARY SERVICING, REPAIR OR CORRECTION.

16. Limitation of Liability.
IN NO EVENT UNLESS REQUIRED BY APPLICABLE LAW OR AGREED TO IN WRITING WILL ANY COPYRIGHT HOLDER, OR ANY OTHER PARTY WHO MODIFIES AND/OR CONVEYS THE PROGRAM AS PERMITTED ABOVE, BE LIABLE TO YOU FOR DAMAGES, INCLUDING ANY GENERAL, SPECIAL, INCIDENTAL OR CONSEQUENTIAL DAMAGES ARISING OUT OF THE USE OR INABILITY TO USE THE PROGRAM (INCLUDING BUT NOT LIMITED TO LOSS OF DATA OR DATA BEING RENDERED INACCURATE OR LOSSES SUSTAINED BY YOU OR THIRD PARTIES OR A FAILURE OF THE PROGRAM TO OPERATE WITH ANY OTHER PROGRAMS), EVEN IF SUCH HOLDER OR OTHER PARTY HAS BEEN ADVISED OF THE POSSIBILITY OF SUCH DAMAGES.

17. Interpretation of Sections 15 and 16.
If the disclaimer of warranty and limitation of liability provided above cannot be given local legal effect according to their terms, reviewing courts shall apply local law that most closely approximates an absolute waiver of all civil liability in connection with the Program, unless a warranty or assumption of liability accompanies a copy of the Program in return for a fee.

END OF TERMS AND CONDITIONS

How to Apply These Terms to Your New Programs
If you develop a new program, and you want it to be of the greatest possible use to the public, the best way to achieve this is to make it free software which everyone can redistribute and change under these terms.

To do so, attach the following notices to the program. It is safest to attach them to the start of each source file to most effectively state the exclusion of warranty; and each file should have at least the “copyright” line and a pointer to where the full notice is found.

    <one line to give the program's name and a brief idea of what it does.>
    Copyright (C) <year>  <name of author>

    This program is free software: you can redistribute it and/or modify
    it under the terms of the GNU General Public License as published by
    the Free Software Foundation, either version 3 of the License, or
    (at your option) any later version.

    This program is distributed in the hope that it will be useful,
    but WITHOUT ANY WARRANTY; without even the implied warranty of
    MERCHANTABILITY or FITNESS FOR A PARTICULAR PURPOSE.  See the
    GNU General Public License for more details.

    You should have received a copy of the GNU General Public License
    along with this program.  If not, see <https://www.gnu.org/licenses/>.
Also add information on how to contact you by electronic and paper mail.

If the program does terminal interaction, make it output a short notice like this when it starts in an interactive mode:

    <program>  Copyright (C) <year>  <name of author>
    This program comes with ABSOLUTELY NO WARRANTY; for details type `show w'.
    This is free software, and you are welcome to redistribute it
    under certain conditions; type `show c' for Details.
The hypothetical commands `show w' and `show c' should show the appropriate parts of the General Public License. Of course, your program's commands might be different; for a GUI interface, you would use an “about box”.

You should also get your employer (if you work as a programmer) or school, if any, to sign a “copyright disclaimer” for the program, if necessary. For more information on this, and how to apply and follow the GNU GPL, see <https://www.gnu.org/licenses/>.

The GNU General Public License does not permit incorporating your program into proprietary programs. If your program is a subroutine library, you may consider it more useful to permit linking proprietary applications with the library. If this is what you want to do, use the GNU Lesser General Public License instead of this License. But first, please read <https://www.gnu.org/licenses/why-not-lgpl.html>.


* Typesetting notes :noexport:
** svg

#+BEGIN_EXAMPLE
$ svg2pdf.exe -$ XXXX-XXXX-XXXX-XXXX -dpi 72 -d  testfoo.pdf RRRtest.svg
You have 94 time to evaluate "VeryUtils SVG to PDF Converter Command Line", you may purchase a full version from "https://veryutils.com/" web page.
[Message]============================
About to transcode 1 SVG file(s)

Converting RRRtest.svg to testfoo.pdf ... ... success

$

$ svg2pdf.exe -$ john.t.odonnell9@gmail.com -dpi 72 -d bar.pdf RRRtest.svg



$ svg2pdf -$ 65XS-D623-4455-S4VG-ET58 -dpi 72 -d baz.pdf RRRtest.svg
Thank you for choosing "VeryUtils SVG to PDF Converter Command Line" product.
[Message]============================
About to transcode 1 SVG file(s)

Converting RRRtest.svg to baz.pdf ... ... success

$
#+END_EXAMPLE

There are several ways to include an svg image.

#+BEGIN_EXPORT html
<h3> silly heading</h3>
#+END_EXPORT

** svg the best way: inline include

The idea is to inline the contents of the svg figure, but to obtain
the text from a separate svg file.

# #+INCLUDE: "./svg/RRRformat.svg" export html

That was an included file.

** Raw inline svg

Hello there this is it 

#+BEGIN_EXPORT html
<div>
<svg width="160" height="40" >

  <title>RRR format</title>
  <desc>Fields of RRR instruction format</desc>


  <g style="font-size: 14pt; font-family: sans-serif">
  
    <rect x="0" y="0" width="160" height="40"
          style="fill: none; stroke: black"/>
    <line x1="40" y1="0" x2="40" y2="40" style="stroke: black"/>
    <line x1="80" y1="0" x2="80" y2="40" style="stroke: black"/>
    <line x1="120" y1="0" x2="120" y2="40" style="stroke: black"/>

    <text x="20" y="25" style="text-anchor: middle">op</text>
    <text x="60" y="25" style="text-anchor: middle">d</text>
    <text x="100" y="25" style="text-anchor: middle">a</text>
    <text x="140" y="25" style="text-anchor: middle">b</text>

  </g>
</svg>
</div>
#+END_EXPORT
That was it!

** svg via org mode external link

Here is the source code in the org file
#+BEGIN_EXAMPLE
[[file:svg/RRRformat.svg]]
#+END_EXAMPLE

It's important not to use a description in the external link; i.e. the
link ends with two consecutive right brackets.  (If a description is
given, then org will put in a button to click to get the image, but
what I want is for the image to appear inline.)

That code appears here:
[[file:svg/RRRformat.svg]]
Org produces the following code in the html export:

#+BEGIN_EXAMPLE
<p>
That code appears here:
<object type="image/svg+xml" data="svg/RRRformat.svg" class="org-svg">
Sorry, your browser does not support SVG.</object>
Org produces the following code in the html export:
</p>
#+END_EXAMPLE

** Using raw html to include image

An alternative is to use raw html to include the image:
Here is the source code in the org file

#+BEGIN_EXAMPLE
#+HTML: <img src='svg/RRRformat.svg'/>
#+END_EXAMPLE
That code goes here:
#+HTML: <img src='svg/RRRformat.svg'/>
And this is  the code that org puts into the html export:

#+BEGIN_EXAMPLE
<p>
That code goes here:
</p>
<img src='svg/RRRformat.svg'/>
<p>
And this is  the code that org puts into the html export:
#+END_EXAMPLE

** Embedding an object

/Embedding as an image./ Here is an external svg figure.  From
Eisenberg, J. David; Bellamy-Royds, Amelia. SVG Essentials: Producing
Scalable Vector Graphics with XML (p. 21). O'Reilly Media. Kindle
Edition.

The svg specifies xmlns but this external reference is a problem

#+BEGIN_EXAMPLE
  xmlns="http://www.w3.org/2000/svg">
#+END_EXAMPLE

Here is the figure

#+HTML: <img src='svg/simplefig.svg'/>

That was an external svg figure

/Embedding as an object./  Here is the same file but embedded as an
object rather than an image.

The following generates an error when the app is loaded:

#+BEGIN_EXAMPLE
Error in event handler: TypeError: Cannot read property 'querySelectorAll' of null
    at d.resetClassificationForFrames (chrome-extension://fdjamakpfbbddfjaooikfcpapjohcfmg/content/contentScripts/kwift.CHROME.min.js:1:46879)
    at d.resetAllClassifications (chrome-extension://fdjamakpfbbddfjaooikfcpapjohcfmg/content/contentScripts/kwift.CHROME.min.js:1:46056)
    at j._classifyHandler (chrome-extension://fdjamakpfbbddfjaooikfcpapjohcfmg/content/contentScripts/kwift.CHROME.min.js:17:83684)
    at t.MessageHandler._onSendMessageListener (chrome-extension://fdjamakpfbbddfjaooikfcpapjohcfmg/content/contentScripts/kwift.CHROME.min.js:17:152024)
    at chrome-extension://fdjamakpfbbddfjaooikfcpapjohcfmg/content/contentScripts/kwift.CHROME.min.js:17:151660
#+END_EXAMPLE

The problem is with importing the svg figure as an object.

xxx #+BEGIN_EXPORT html
<object data="svg/simplefig.svg" type="image/svg+xml"
title="simplefig">
</object>
xxx #+END_EXPORT

That is the end of the figure embedded as an object.

** Asides

Here is an example of an AsideNote.

#+HTML: <div class='AsideNote'>
*Aside note.* This is some text surrounded by a box and with a soft
background color.  Since org puts a <p> tag around the contents of the
div, the css sets the top and bottom margins to 0em for div.AsideNote
> p.
#+HTML: <asidepar>
To have a paragraph inside the AsideNote, use <asidepar>.
#+HTML: </div>

** Math in plain html

From org documentation: The HTML export back-end transforms ‘<’ and
‘>’ to ‘&lt;’ and ‘&gt;’. To include raw HTML code in the Org file so
the HTML export back-end can insert that HTML code in the output, use
this inline syntax: ‘@@html:...@@’. For example: Here are some html
math symbols

- @@html: &sum; @@
- @@html: &sum;<sub>n = 0</sub><sup>&inf;</sup> @@
- @@html: &sum; <sub>i=0</sub> <sup>n-1</sup> @@
- @@html: &sum; <sub>0&le;i&lt;n</sub> (x<sub>i</sub> * 2 <sup>i</sup>) @@
- @@html: 2 &le; 3 @@
- @@html: 4 &ge; 5 @@
- @@html: <MATH>&int;_a_^b^{f(x)<over>1+x} dx</MATH> @@

** Math mode

There is a problem with using mathjax while rendering the user guide,
because of the cross domain limitations enforced by SigServer.
However, the following does not trigger mathjax:

- $x_i$
- $x \leq y$
- $x_i < y_i$
- $\sum_{i=0}^{n-1} {x_{i} \times 2^{i}} $

** The best way: use tex2svg

The best approach is to use the power of TeX for describing math, and
the vector graphics of svg to render it.  This needs to be done
offline, and the raw svg is included in the html page.

#+BEGIN_EXAMPLE
npm install --global mathjax-node
$ tex2svg '\sin^2{\theta} + \cos^2{\theta} = 1' > identity.svg
#+END_EXAMPLE

Here is a formula
x  #+INCLUDE: "./svg/identity.svg" export html
which contains some math notation.  This looks good for display equations,
but not so much for inline notation.

<|MERGE_RESOLUTION|>--- conflicted
+++ resolved
@@ -1,5952 +1,5821 @@
-#+TITLE: Sigma16 User Guide
-#+AUTHOR: John T. O'Donnell
-#+DATE: Version 3.6.3, July 2023
-#+EMAIL: john.t.odonnell9@gmail.com
-
-# This file is part of Sigma16: https://github.com/jtod/Sigma16.
-# License: GNU GPL Version 3 or later. See Sigma16/README.md,
-# LICENSE.txt.
-
-# Sigma16 is free software: you can redistribute it and/or modify it
-# under the terms of the GNU General Public License as published by
-# the Free Software Foundation, either version 3 of the License, or
-# (at your option) any later version.  Sigma16 is distributed in the
-# hope that it will be useful, but WITHOUT ANY WARRANTY; without even
-# the implied warranty of MERCHANTABILITY or FITNESS FOR A PARTICULAR
-# PURPOSE.  See the GNU General Public License for more details.  You
-# should have received a copy of the GNU General Public License along
-# with Sigma16.  If not, see <https://www.gnu.org/licenses/>.
-
-#+OPTIONS: H:6
-#+OPTIONS: toc:5
-
-# .emacs.d/init.el configures org-export-filter-options-functions to
-# set different section number formatting for html and latex.  For
-# html, generate contents without section numbers.  For latex,
-# generate contents with section numbers, and redefine \numberline to
-# suppress those when the toc is generated.  The modified contents for
-# latex is in a scope environment; it goes after Title and before
-# Introduction.
-
-# html
-# To generate html: C-c C-e h h (export to html)
-
-# LaTeX
-# To generate latex: C-c C-e l l (export to latex file)
-# To generate pdf: C-c C-e l p (export to pdf)
-#+LATEX_CLASS: article
-#+LATEX_CLASS_OPTIONS: [a4paper,11pt,twoside]
-#+LATEX_HEADER: \usepackage{sigma16}
-#+BEGIN_EXPORT latex
-\begin{scope}
-  \renewcommand{\numberline}[1]{{}}
-  \tableofcontents
-\end{scope}
-#+END_EXPORT
-
-<<<<<<< HEAD
-# Notes
-# to do: automate inclusion of version and date
-# to do: single space metadata inclusion at end
-# Testing: Uncomment next line to check that \usepackage{sigma16} works:
-=======
-* Introduction
-
-testing
-
-# Testing
-# Uncomment this to check that \usepackage{sigma16} works:
->>>>>>> 3cfe3104
-# \SigmaTest
-# demo: Internal link: (See also [[*Branches][Branches]].)
-
-* Introduction
-
-Sigma16 is a computer architecture designed for research and teaching
-in computer systems.  This application provides a complete environment
-for experimenting with the architecture.  It includes an editor,
-assembler, linker, emulator, and an integrated development environment
-(IDE) with a graphical user interface.
-
-Sigma16 runs in a web browser: you don't need to download or install
-anything.  To run it, click the prominent /Run/ link on the Sigma16
-Home Page: [[https://jtod.github.io/home/Sigma16]].
-
-There are additional command line tools that can run in a shell; see
-the Installation section.  There is also a digital circuit
-(available separately) that implements the architecture.  Using
-these tools, machine language programs can run on both the emulator
-and the circuit.
-
-The architecture is organized into subsets to make it easier to learn
-and to use:
-
-- The *Core* subset has a small instruction set which is a good
-  starting point for learning about computer architecture.  Although
-  simple, Core is powerful enough to support realistic programming.
-- The *Standard* subset offers flexible programming techniques,
-  including manipulation of bits, Boolean expressions, shifting,
-  extracting fields, arithmetic on natural numbers and arbitrary
-  precision integers, and concise support for stack frames. It also
-  supports the study of systems programming, providing interrupts,
-  protection, concurrent processes, and mutual exclusion, and memory
-  management.
-  
-For a quick start, begin with the Core tutorials, which introduce the
-architecture step by step.  The tutorials explain the machine, show
-how to program it, and demonstrate how to enter and run a program and
-how to use the programming environment.  A reference section follows
-the tutorials.
-
-Our focus is on fundamental concepts, ideas and principles.  Sigma16
-illustrates the fundementals of computer systems but it avoids
-unnecessary complexity.  For example, Sigma16 has just one word size
-(16 bits) while most commercial machines provide a variety.  That
-variety is useful for practical applications but it complicates many
-of the details while not adding any new fundamental ideas.  Most
-commercial computers that achieve success in the marketplace
-eventually become encrusted with complications that help support
-backward compatibility; this can lead to great complexity.
-
-The following short tutorials introduce the system; full details
-appear in later sections.  You can keep the tutorials visible in the
-right panel while following along with the examples in the main panel.
-
-* Core architecture tutorials
-:PROPERTIES:
-:CUSTOM_ID: sec-core-tutorial
-:END:
-** Hello, world!
-
-Let's begin by running a simple example program.  For now, we focus
-only on how to use the software tools.  You don't need to understand
-the example code yet.  An explanation of the program and the Sigma16
-architecture will come later.
-
-To launch the app, visit the Sigma16 Home Page and click on the link
-to run it.  Sigma16 runs in the browser; you don't need to download
-or install anything.
-
-- Click *Editor*, then *Hello, world!*.  This will enter a small
-  assembly language program into the editor window.  Later, we'll
-  load some of the more complex example programs into the editor,
-  and you can also modify a program or type in a new one from
-  scratch.  For now, don't worry about the content of the program.
-
-- Click *Assembler*.  The assembler translates programs in assembly
-  language (the source program) to machine language (the object
-  program).  Assembly language is a human-readable notation, while
-  machine language is what the computer can execute.  When you first
-  enter the Assembler tab, the assembly language text in the Editor
-  window is copied over; this is the source program.
-
-- Click the *Assemble* button.  This will do the translation.  The
-  *assembly listing* is displayed: this shows the original source
-  code along with the machine language, and any error messages.  The
-  *Show object* button displays the object code, which is the
-  machine language program produced by the translation.  The *Show
-  source* button displays the original source code, and the *Show
-  Listing* button displays the assembly listing again.
-
-- For this simple example, we don't need the Linker, so you can skip
-  it.  The linker is needed for larger and more complex programs
-  with multiple modules, or with external references, or that need
-  relocation.
-  
-- Click *Processor*, which shows the main components of the computer
-  architecture, including registers and memory.  These components
-  are explained later.  For now, just note that this page is where
-  you can run programs using the emulator.
-
-- Still on the Processor page, click *Boot*.  This reads the machine
-  language program into the memory, and you can see it in the Memory
-  display.  The source code (the assembly language) appears in the
-  bottom section.  If the assembler produced any error messages, the
-  program will not boot until you fix the errors.
-
-- Click *Step*.  The processor executes a single instruction and
-  displays the effects on the registers and memory: blue for /using/ a
-  value, and red for /modifying/ it.  The assembly listing shows the
-  instruction that just executed by highlighting it in red.  It also
-  shows the instruction that will execute next by highlighting it in
-  blue.  This is just to make it easier to follow what is happening;
-  the machine executes the machine language program, which is in
-  memory, and it ignores the assembly language listing which is just a
-  convenience to help you follow the program.  The machine relies only
-  on the registers and memory, and doesn't even "know" that the
-  assembly listing exists.
-
-  There is a keyboard shortcut: after you have clicked Step once, you
-  can press the space bar to execute the next instruction.  Thus you
-  can step through the program by clicking Step, and then pressing the
-  space bar repeatedly.
-
-- Click Step repeatedly to watch the program execute, instruction by
-  instruction.  When the program terminates, the small window
-  labelled *Emulator* will display *Halted*.
-
-- You can also run the program to completion, without having to click
-  Step so many times.  Click *Boot* again to get the machine back into
-  the initial state.  Now click *Run*, and the program will continue
-  executing instructions until it halts.
-
-To run the program slowly, click Step repeatedly.  To run the program
-faster but without updating the display after each instruction, click
-Run.  At any time you can click Pause to stop the processor, and you
-can resume execution with either Step or Run.  Sometimes it's useful
-to let the processor run at full speed until it reaches a particular
-instruction, and then stop.  This can be done by setting a
-*breakpoint* (described in the Breakpoint tutorial below).
-
-To exit the app, just close the browser window or tab.  This may put
-up a dialogue box warning that any unsaved data may be lost and
-asking you to confirm.
-
-** A quick tour
-
-This tutorial introduces the main components of the architecture as
-well as the graphical user interface.
-
-The main window contains two main sections.  The largest area, on the
-left side, is the *main working area*.  When the program launches,
-this will show the Welcome page.  The *user guide* is on the right
-side.  At the top is a row of buttons (Welcome, Examples, etc.).
-These select which page is displayed in the main working area.
-
-It's convenient to see the main working area and the user guide side
-by side.  Begin by resizing the entire window (bigger is better).
-Then you can change the amount of space given to the user guide by
-clicking the arrow symbols on the right side of the top button bar.
-These arrows will expand or shrink the user guide: the small arrows
-adjust by one pixel, the larger arrows by ten pixels.  If you resize
-the entire browser window, Sigma16 will maintain the same relative
-sizes of the main working area and the user guide sections.
-
-If your screen is small, and the main working area isn't big enough,
-click /Hide User Guide/ and all the space will be made available to
-it.  The button will change to /Show User Guide/.
-
-You can also open the User Guide in a separate browser tab or window.
-The Welcome page contains a link to do this.
-
-The main working area has several pages, with buttons at the top to
-switch between them:
-
-- *Welcome* contains some introductory information and links.
-   
-- *Examples* contains a collection of assembly language programs
-  organized by the architecture subset.  Start with the Core examples.
-
-- *Modules* shows a summary of all the files and modules you currently
-  have open.  It also provides buttons allowing you to open files on
-  your computer, close them, and select one to work on.
-
-- *Editor* shows the selected module, where it can be edited.  You can
-  assemble and execute the selected module.  To run a program, you'll
-  load it into the Editor (there are several ways to do this), then
-  assemble it (Assembler tab) and then run it (Processor tab).
-
-- *Assembler* translates a program from assembly language to machine
-  language, and shows the assembly isting as well as the object
-  code.
-
-- *Linker* is used in the Standard and System architectures, but it is
-  not needed for Core.  (The linker combines a collection of object
-  code modules into a single executable program, and also performs
-  name resolution and relocation.)
-
-- *Processor* shows the components of the architecture and executes
-  machine language programs.
-
-- *Options* allows you to configure how the system operates.
-
-- *About* gives general information, including version.
-
-- *Hide User Guide* makes the entire window available to the main
-  working area.  It is a toggle that changes to *Show User Guide*.
-  
-** Registers, constants, and arithmetic
-
-Programs do most of their work using the *register file*, which is
-an array of 16 registers named R0, R1, R2, ..., R15.  The Register
-File is displayed in a box on the Processor page.
-
-A register is a circuit that can hold a number, and the elements of
-the register file can be used to hold variable values.  They are
-analogous to the registers in a calculator: think of each register as
-a box that can hold a number, and think of the register name as a
-variable name.  Two of the registers, R0 and R15, are special and
-should not be used to hold variables.
-
-A computer program is a sequence of *instructions*.  Instructions are
-similar to statements in a programming language, but they are simpler.
-
-Sigma16 performs arithmetic on data in registers.  To do any
-computation on some numbers, we first need to get those numbers into
-registers.  The *lea* instruction. can be used to place a constant
-into a register.  For example, to load 42 into register 3, write
-
-#+BEGIN_EXAMPLE
-    lea  R3,42    ; R3 := 42
-#+END_EXAMPLE
-
-This is a statement in *assembly language*, and it describes one
-instruction.  This statement contains three parts:
-- The operation is *lea*.  This tells the computer what action to
-  perform, and "lea" says to put a value into a register.  Later we
-  will see why this instruction is called "lea".
-- The operands are *R2,42*
-- Everything after the semicolon is a comment.  This comment is a
-  programming language statement that describes what the instruction
-  does: it sets the variable R3 to 42.
-
-The same instruction can be written in a longer form:
-#+BEGIN_EXAMPLE
-    lea  R3,42[R0]    ; R3 := 42
-#+END_EXAMPLE
-This is the same as above, except *[R0]* is written after the number.
-You can write the instruction either way; both are translated to
-exactly the same machine language, and they execute exactly the same
-way.  The significance of [R0], as well as the reason this instruction
-is named lea, will be explained later when we discuss arrays and
-pointers.  The short form =lea R3,42= is just an abbreviation for the
-long form =lea R3,42[R0]=.  You will see both forms in the example
-programs.
-
-The name *lea* is the *operation*, i.e. the name of the instruction.
-The operandd field consists of two operands separated by a comma.  The
-first operand, R2, is called the *destination*; this is the register
-where the result will be placed.  The second operand is a constant 42
-followed by [R0].  When the computer executed this instruction, it
-simply places the constant into the destination.  In a higher level
-language, we could write *R2 := 42*.
-
-Most instructions follow a similar pattern: the first operand is the
-destination where the result is placed, and the subsequent operands
-are the arguments to the computation.  This is the same convention
-used in assignment statements in many programming languages: the
-registers in add R1,R2,R3 appear in the same order as the variables in
-R1 := R2 + R3.
-
-All arithmetic operations take place in the registers, and there is a
-separate instruction for each operation.  For example, the following
-instruction will add the values in R8 and R1 and then put the result
-into R4:
-
-#+BEGIN_EXAMPLE
-   add   R4,R8,R1  ; R4 := R8 + R1
-#+END_EXAMPLE
-
-Notice that the operand field doesn't use operators like := or +;
-instead it just separates the registers with commas.  The first
-operand (R4 in this example) is the *destination*, which is where the
-result will be placed.  The last two operands (R8 and R1) are the
-values that will be added.
-
-To perform a calculation, we need to get the data into registers
-(using lea) and then perform the calculation (using arithmetic
-instructions).  The following program calculates 3 + 4 and puts the
-result into R2:
-
-#+BEGIN_EXAMPLE
-    lea   R5,3[R0]    ; R5 := 3
-    lea   R8,4[R0]    ; R8 := 4
-    add   R2,R5,R8    ; R2 := R5 + R8 = 3+4 = 7
-#+END_EXAMPLE
-
-It's a good idea to use comments to explain the meaning of an
-instruction.  For now, comments like "R4 := R8 + R1" will be used to
-show what the instruction does. That's useful while learning what the
-instructions do, but later on we will use comments to give more
-meaningful information (for example, what do the values in the
-registers mean, and why are we adding them?).
-
-There are three more arithmetic instructions.  These follow the same
-pattern as add: in each case, the arithmetic is performed on the last
-two registers and the result is placed in the destination (the first
-register):
-
-#+BEGIN_EXAMPLE
-  add  R4,R11,R0   ; R4 := R11 + R0
-  sub  R5,R2,R13   ; R5 := R2 - R13
-  mul  R2,R10,R7   ; R2 := R10 * R7
-  div  R5,R6,R12   ; R5 := R6 / R12, R15 := R6 rem R12
-#+END_EXAMPLE
-
-The divide instruction is slightly different: it produces two results,
-the quotient and the remainder.  The quotient is placed in the
-destination, and the remainder is automatically placed into R15, even
-though the instruction doesn't mention R15.  If you write *div
-R15,R1,R2*, the quotient is placed in R15 and the remainder is
-discarded.
-
-Normally an arithmetic instruction will put a new value into the
-destination register, but the operand registers are left unchanged.
-However, what happens if one of the operands is the same as the
-destination, for example *add R7,R7,R8*?
-
-An arithmetic instruction proceeds in three phases: (1) obtain the
-values in the operand registers; (2) perform the arithmetic on those
-values; and (3) put the result into the destination, discarding
-whatever value was previously there.  So consider this example:
-
-#+BEGIN_EXAMPLE
-   lea   R7,20[R0]  ; R7 := 20
-   lea   R8,30[R0]  ; R8 := 30
-   add   R7,R7,R8   ; R7 := R7 + R8
-#+END_EXAMPLE
-
-After the two lea instructions have executed, R7 contains 20 and R8
-contains 30.  The add instruction does the following:
-
-1. It fetches the values in R7 and R8, obtaining 20 and 30
-2. It adds the values, obtaining the result 50
-3. It puts the result 50 into the destination R7, discarding the
-   previous value.
-   
-The final result is that R7 contains 50.
-
-Constant data can be specified using either decimal or hexadecimal
-notation.
-
-- Decimal numbers are written as strings of digits, optionally
-  preceded by a minus sign: 3,-19, 42.
-
-- Hexadecimal numbers are always written as four hex digits, and in
-  assembly language programs they are indicated by putting $ before
-  the number.  Thus $00a5 and 0165 both represent the integer 165.
-
-#+BEGIN_EXAMPLE
-   lea   R1,13[R0]     ; R1 =  13 (hex 000d)
-   lea   R2,$002f[R0]  ; R2 := 47 (hex 002f)
-   lea   R3,$0012[R0]  ; R3 := 18 (hex 0012)
-   lea   R4,0012[R0]   ; R4 := 12 (hex 000c)
-#+END_EXAMPLE
-
-The processor page shows numbers as hex without the leading $, but in
-an assembly language program the $ is needed to avoid ambiguity.
-
-Sigma uses := as the assignment operator; thus we write R7 := R7 + R8
-(and we don't write R7 = R7 + R8).  This is because an assignment
-statement is profoundly different from an equation, and mathematicians
-have long used the = operator to indicate equations.  It isn't just an
-academic or theoretical point; there have been plenty of occasions
-where computer programmers get confused between assignment and
-equality, and using the wrong operator doesn't help.
-
-Why does assembly language use a notation like add R5,R2,R3 instead of
-R5 := R2 + R3?  In short, every instruction will use a similar
-notation: a keyword for the operation, followed by the operands
-separated by commas.  This notation is also related closely to the way
-instructions are represented in memory, which we'll see later
-
-An arithmetic instruction performs just one operation.  Several
-instructions are needed to evaluate a larger expression.  In general,
-you'll need a separate instruction for every operator that appears in
-an expression.
-
-Example: calculate 3 + 4 * 5 and put the result into R10.  We have to
-put the numbers into registers, using lea, and then perform the
-arithmetic.  It doesn't matter which registers are used (as long as we
-avoid R0 and R15).
-
-#+BEGIN_EXAMPLE
-    lea  R1,3[R0]   ; R1 := 3
-    lea  R2,4[R0]   ; R2 := 4
-    lea  R3,5[R0]   ; R3 := 5
-    mul  R2,R2,R3   ; R2 := R2*R3  = 4*5
-    add  R10,R1,R2  ; R10 := R1 + R2 = 3 + 4*5 = 23
-#+END_EXAMPLE
-
-This is nearly enough to constitute a complete program.  Only one more
-thing is needed: a way to terminate the program when it finishes.
-There is a special instruction to do this: a trap instruction, where
-the first operand is R0, will stop the program.
-
-#+BEGIN_EXAMPLE
-   trap  R0,R0,R0   ; halt
-#+END_EXAMPLE
-
-Here is a complete program named ConstArith:
-
-#+BEGIN_EXAMPLE
-; ConstArith: illustrate lea and arithmetic instructions
-; This file is part of Sigma16
-
-; Calculate 3 + 4 * 4 and put the result into R10
-; Use lea to put a constant into a register
-; Use mul and add to do arithmetic
-
-    lea  R1,3[R0]    ; R1 := 3
-    lea  R2,4[R0]    ; R2 := 4
-    lea  R3,5[R0]    ; R3 := 5
-    mul  R2,R2,R3    ; R2 := R2*R3  = 4*5
-    add  R10,R1,R2   ; R10 := R1 + R2 = 3 + 4*5 = 23
-    trap  R0,R0,R0   ; halt
-#+END_EXAMPLE
-
-You can go to the Editor and type it in, but this program is part of
-the collection of examples built in to Sigma16.  Here's how to run it:
-
-- Go to the Examples page.  Click Examples, then Core,
-  then Small and simple programs, then ConstArith.  You should see the
-  listing of the program.
-- Click Editor, and you should see the text of the program in the
-  window.
-- Go to the Assembler page.  Click Assemble.
-- Go to the Processor page.  Click Boot, then Step repeatedly and
-  watch the effect of each instruction by observing how the registers
-  and memory are changed.
-
-The Processor page shows numbers in hexadecimal.  The mul instruction
-puts decimal 20 into R2, and this is displayed as hex 0014 (because
-1 * 16 + 4 = 20).
-
-It's a good idea to step through the program slowly, rather than
-running it to completion at full speed.  The emulator will show the
-next instruction to be executed, highlighted in blue.  Think about
-what the instruction should do; in particular what changes to the
-registers will occur?  Then click Step and check to see if the right
-thing happened.
-
-Generally you can use any register you like, and the choices of
-registers in the previous examples are arbitrary.  Registers R1
-through R14 are all the same.  However, two of the registers are
-different:
-
-- R0 contains the constant 0 and it will never change.  Any time an
-  instruction uses R0, the value it gets will be 0.  It is legal for
-  an instruction to attempt to modify R0 (for example, add R0,R3,R4 is
-  legal) but after executing this instruction R0 still contains 0.
-  The reason for this is that we frequently need to have access to a
-  register containing 0.
-  
-- R15 is used for two specific purposes.  We have already seen the
-  first: the divide instruction places the remainder into R15.  The
-  second purpose is that R15 contains the *condition code*, which is a
-  word that contains a number of bits that provide some information
-  about an instruction.  For example, if an addition produces a result
-  that is too large to fit in a register, a special flag indicating
-  this is set in R15.  Many of the instructions, including all the
-  arithmetic instructions, change the value of R15 as well as placing
-  the result in the destination register.  For this reason, R15 cannot
-  be used to hold a variable since its value would be destroyed almost
-  immediately.
-  
-To summarise, Registers R1 through R14 are all identical and can be
-used for variables.  R0 contains 0 and will never change.  R15 changes
-frequently and can be used to determine various error conditions and
-other information about an instruction.
-
-Here is another example:
-- Suppose we have variables a, b, c, d
-- Choose a register for each variable: R1=a, R2=b, R3=c, R4=d
-- We wish to compute R5 = (a+b) * (c-d)
-
-#+BEGIN_EXAMPLE
-    add   R6,R1,R2     ; R6 := a + b
-    sub   R7,R3,R4     ; R7 := c - d
-    mul   R5,R6,R7     ; R5 := (a+b) * (c-d)
-#+END_EXAMPLE
-
-Summary.
-
-- A lea instruction of the form *lea d,const[R0]* will put the
-  constant into Rd.  It can also be written as *lea d,const*.
-- The general form of an arithmetic instruction is *op d,a,b*.  
-  The meaning is *R_d := R_a  op  R_b*, and the fields are:
-
-| op | operation: add, sub, mul,div                |
-| d  | destination register: where the result goes |
-| a  | first operand register                      |
-| b  | second operand register                     |
-
-** Keeping variables in memory
-
-So far we have used registers in the register file to hold variables.
-However, there are only 16 of these, and two have special purposes (R0
-and R15).  That leaves only 14 registers, and most programs need more
-than 14 variables.
-
-The computer contains another subsystem called the *memory*.  This is
-similar in some ways to the register file.  The memory contains a
-sequence of *memory locations*, each of which can hold a word.  Each
-location is identifed by an *address*, and the addresses count up from
-0.  We will use the notation *mem[a]* to denote the memory location
-with address a.
-
-The processor page shows two independent views into the memory; this
-is convenient for looking at the machine language code in one view and
-the data in the other view.  Despite the two views, there is just one
-memory!
-
-The register file and the memory serve different purposes:
-
-- The register file is used to perform calculations.  In computing
-  something like x := (2*a + 3*b) / (x-1), all the arithmetic must be
-  done using the register file.  But there are only a few registers
-  available.
- 
-- The memory is much larger: it contains 65,536 locations so it can
-  hold all the variables in a program.  But the memory has a
-  limitation: the computer cannot do arithmetic directly on data in
-  the memory.  
-  
-Normally, a program keeps its variables in memory, so a variable name
-refers to a word in memory.  Actually, the variable name just stands
-for the /address/ of the location which contains the variable.  This
-allows you to refer to a variable by a name (x, sum, count) rather
-than an address (003c, 0104, 00d7).
-
-Since we need a lot of variables, they need to be kept in memory.  But
-since we need to do arithmetic and arithmetic can be performed only on
-data in registers, we adopt the following strategy:
-
-- Keep variables permanently in memory
-- When you need to do arithmetic, copy a variable from memory to a
-  register
-- When finished, copy the result from a register back to memory
-
-Two instructions are needed to do this:
-- *load* copies a word from a memory location into a register.
-  Suppose *xyz* is a variable in memory; then to copy its value into
-  R2 we could write either *load R2,xyz[R0]* or *load R2,xyz*.  Again,
-  the [R0] is optional; if you write the short form xyz the assembler
-  will automatically expand this to the full form xyz[R0].
-- *store* copies a word from a register into a memory location.  If R3
-  contains the result of some calculations, and we want to put it back
-  into memory in a variable named result, we would write *store
-  R3,result[R0]*
-  
-At this point we have enough instructions to write an assignment
-statement in assembly language.  Typically we will first write an
-algorithm using higher level language notation, and then translate it
-into instructions.
-
-Example: translate *x := a+b+c* into assembly language.
-
-Solution:
-
-#+BEGIN_EXAMPLE
-   load   R1,a[R0]      ; R1 := a
-   load   R2,b[R0]      ; R2 := b
-   add    R3,R1,R2      ; R3 := a+b
-   load   R4,c[R0]      ; R4 := c
-   add    R5,R3,R4      ; R5 := (a+b) + c
-   store  R5,x[R0]      ; x := a+b+c
-#+END_EXAMPLE
-
-Why does the computer have both registers and memory?  After all, this
-makes programming a little more complicated.  You have to keep track
-of which variables are currently in registers, and you have to use
-load and store instructions to copy data between the registers and
-memory.  Wouldn't it be easier just to get rid of the distinction
-between registers and memory, and do all the arithmetic on memory?
-
-Yes, this would be simpler, and there have actually been real
-computers like that.  However, this approach makes the computer
-slower.  With modern circuits, a computer without load and store
-instructions (where you do arithmetic on memory locations) would run
-approximately 100 times slower.  So nearly all modern computers do
-arithmetic in registers, and use instructions like load and store to
-copy data back and forth between registers and memory.
-
-The variables used in a program need to be defined and given an
-initial value.  This is done with the *data* statement.  The variable
-name comes first, and it must start at the beginning of the line (no
-space before it).  Then comes the keyword *data*, followed by the
-initial value, which may be written in either decimal or hexadecimal.
-
-For example, to define variables x, y, z and give them initial values:
-
-#+BEGIN_EXAMPLE
-x    data   34    ; x is a variable with initial value 34
-y    data    9    ; y is initially 9
-z    data    0    ; z is initially 0
-abc  data  $02c6  ; specify initial value as hex
-#+END_EXAMPLE
-
-The data statements should come *after* all the instructions in the
-program.  This may look surprising: in some programming languages you
-have to declare your variables at the beginning, before using them.
-There is a good reason why we will put the instructions first, and the
-data statements after; but the reason will come later.
-
-Here is a simple example of a complete program that uses load, store,
-and data statements:
-
-#+BEGIN_EXAMPLE
-; Program Add.  See Sigma16/README.md in top folder
-; A minimal program that adds two integer variables
-
-; Execution starts at location 0, where the first instruction will be
-; placed when the program is executed.
-
-      load   R1,x[R0]   ; R1 := x
-      load   R2,y[R0]   ; R2 := y
-      add    R3,R1,R2   ; R3 := x + y
-      store  R3,z[R0]   ; z := x + y
-      trap   R0,R0,R0   ; terminate
-
-; Expected result: z = 37 (0025)
-
-; Static variables are placed in memory after the program
-
-x     data  23
-y     data  14
-z     data   0
-#+END_EXAMPLE
-
-- Go to the Examples page.  Click Core, then Small and Simple
-  Programs, then Add.
-- Click Editor, and you should see the text of the program in the
-  window.
-- Go to the Assembler page.  Click Assemble.
-- Go to the Processor page.  Click Boot, then Step repeatedly and
-  watch the effect of each instruction by observing how the registers
-  and memory are changed.
-
-** Assembly language
-
-The programs we have seen so far are written in *assembly language*.
-The machine itself executes programs in *machine language*, which is
-covered later.  Assembly language is translated to machine language by
-a program called an *assembler*.
-
-The purpose of assembly language is to give the programmer absolute
-control over the machine language program without having to remember
-lots of numeric addresses and codes.  Assembly language is readable
-for humans, while machine language is executable by machines.  For
-example, it is easier to remember the name "mul" for multiply than to
-remember the machine language code (which happens to be 3).
-Similarly, it's easier to remember the names of variables (x, y, sum,
-total) than the numeric addresses of the memory locations that hold
-these variables.
-
-The syntax of assembly language is simple and rigid.  Every statement
-must fit on one line of source code; you cannot have a statement that
-spans several lines, and you cannot have several statements on one
-line.
-
-Sigma16 assembly language uses a small set of characters.  Any
-character not on this list will generate an error message.  A Sigma16
-program can *manipulate* any 16-bit character, but the source assembly
-language code is restricted to this source character set.  There are
-many characters that look similar but are actually distinct.  For
-example, the minus sign, the hyphen, the en-dash, and the em-dash all
-look similar -- you have to look really closely to see the difference
--- but Sigma16 assembly language uses the minus sign, and the hyphens
-and dashes won't work.
-
-These are the legal characters in an assembly language program:
-
-- letters: _abcdefghijklmnopqrstuvwxyzABCDEFGHIJKLMNOPQRSTUVWXYZ
-- digits: 0123456789
-- separators: (space) (tab) ,;
-- quotes: " '
-- punctuation: ".$[]()+-*
-- other: ?¬£`<=>!%^&{}#~@:|/\'
-
-Word processors often substitute characters.  For example, when you
-type a minus sign in a paragraph of English text, word processors may
-replace the minus sign with a hyphen or dash, which is correct for
-typeset English but incorrect for assembly language.  The Sigma16
-editor will insert the correct characters, as will plain text editors.
-
-Each statement has a rigid format that consists of up to four
-*fields*.  The fields must be separated by one or more spaces, and a
-field cannot contain a space.  Every field is optional, but if a field
-is missing then the following fields must also be missing, except for
-an optional comment.  The fields are:
-
-- label (optional) -- If present, the label must begin in the first
-  character of the line.  If a line starts with a space, then there is
-  no label field.  A label has the same syntax as names or identifiers
-  in many languages: it may contain letters, digits, underscores, and
-  must begin with a letter.  Both upper and lower case letters are
-  allowed, and they syntax is case sensitive (Loop and LOOP and loop
-  are three different labels).
-
-- mnemonic -- This is the name of the operation: load, lea, add, sub,
-  etc.  The mnemonic must be preceded by white space, and it must be
-  the name of a valid instruction or assembler directive.
-  
-- operands field -- the operands required by the type of statement.
-  There are several formats possible for the operands field, depending
-  on the instruction; these are detailed later.  For example, for the
-  add instruction the operand field must consist of three registers,
-  separated by commas (e.g. R1,R2,R3).  Spaces are not allowed in the
-  operands field: R1,R2,R3 is fine but R1, R2, R3 is an error.
-
-- comments -- anything that follows the operands field, or anything
-  that appears after a semicolon, is a comment.  The semicolon is not
-  required if the mnemonic and operands fields are present, but it is
-  good practice to include it.
-
-Here are some syntactically valid statements:
-#+BEGIN_EXAMPLE
-loop   load   R1,count[R0]    ; R1 = count
-       add    R1,R1,R2        ; R1 = R1 + 1
-#+END_EXAMPLE
-
-Each of the following statements is wrong!
-
-#+BEGIN_EXAMPLE
-   add   R2, R8, R9    ; spaces in the operand field
-loop1  store x[R0],R5  ; wrong order: should be R5,x[R0]
-    addemup            ; invalid mnemonic
- loop2  load R1,x[R0]  ; Space before the label
-#+END_EXAMPLE
-
-If you forget some detail, look at one of the example programs.
-
-When the assembler is translating a program, it begins by looking at
-the spaces in order to split each statement into the four fields.
-This happens before it looks at the operation and operands.  The
-assembly listing uses colors to indicate the different fields.  If you
-get a syntax error message, the first thing to check is that the
-fields are what you intended.  For example if you meant to say
-
-#+BEGIN_EXAMPLE
-  add R1,R2,R3  ; x := a + b
-#+END_EXAMPLE
-  
-but you have a spurious space, like this
-
-#+BEGIN_EXAMPLE
-  add R1, R2,R3  ; x := a + b
-#+END_EXAMPLE
-  
-the assembler will decide that the mnemonic is add, the operands field
-is "R1," and all the rest - "R2,R3 ; x := a + b" -- is a comment, and
-the colors of the text in the assembly listing will show this clearly.
-
-In assembly language, you can write constants in either decimal
-or hexadecimal.
-  
-- decimal:   50
-- hexadecimal: $003b
-
-Examples:
-
-#+BEGIN_EXAMPLE
-   lea   R1,40[R0]      ; R1 = 40
-   lea   R2,$ffff[R0]   ; R2 = -1
-
-x  data  25
-y  data  $2c9e
-#+END_EXAMPLE
-
-There are two instruction formats, which differ in the form of the
-operands:
-
-- RRR instructions have an operand field containing three registers
-  separated by commas.  Example: *add R8,R13,R0*.
-  
-- RX instructions have an operand field that specifies a register and
-  an address.  The address is a name or constant, optionally followed
-  by a register. Examples: *load R12,array[R6]$ and *lea R5,23*.
-
-It isn't enough just to get the assembler to accept your program
-without error messages.  Your program should be clear and easy to
-read.  This requires good style.  Good style saves time writing the
-program and getting it to work A sloppy program looks unprofessional.
-Here are a few tips.
-
-*Write good comments.* You should include good comments in all
-programs, regardless of language.  Comments are especially important
-in machine language, because the code tends to need more explanation.
-At the beginning of the program, use comments to give the name of the
-program and to say what it does.  Use full line comments to say in
-general what's going on, and put a comment on every instruction to
-explain what it's doing.
-
-*Indent your code consistently.* Each field should be lined up
-vertically, like this:
-
-#+BEGIN_EXAMPLE
-    load   R1,three[R0]  ; R1 = 3
-    load   R2,x[R0]      ; R2 = x
-    mul    R3,R1,R2      ; R3 = 3*x
-    store  R3,y[R0]      ; y = 3*x
-    trap   R0,R0,R0      ; stop the program
-#+END_EXAMPLE
-
-Not like this:
-
-#+BEGIN_EXAMPLE
-    load   R1,three[R0]     ; R1 = 3
-  load  R2,x[R0] ; R2 = x
-       mul R3,R1,R2           ; R3 = 3*x
- store         R3,y[R0]      ; y = 3*x
-   trap  R0,R0,R0      ; stop the program
-#+END_EXAMPLE
-
-The exact number of spaces each field is indented isn't important;
-what's important is to make the program neat and readable.
-
-*Spaces, not tabs!* To indent your code, always use spaces -- avoid
-tabs!  In general, never use tabs except in the (rare) cases they are
-actually required.  The tab character was introduced long ago into
-computer character sets to try to mimic the tab key on old mechanical
-typewriters.  Unfortunately, software does not handle tab characters
-consistently.  If you use tabs, your program can look good in one
-application and like a mess in another.  It's easy to indent with
-spaces, and it works everywhere.
-
-** Editing files
-
-Whatever method you use to edit your programs, be sure to *save your
-work to a file* from time to time.  If you don't do that, sooner or
-later the system will crash and you'll lose your data.
-
-A *module* is a section of a program; it may be the complete program
-or just a part of it.  A module may be saved in a file or it may
-simply be text in the editor buffer.  A program may consist of just
-one module, or it can be split between several files.
-
-The Editor page contains a text area called the *editor buffer*.  When
-you launch Sigma16, there is one module whose text is empty and
-displayed in the editor buffer.  You can type a program (to be
-precise, a module) into the editor buffer.  When you switch to the
-Assembler page, the Assemble button will translate the text in the
-editor buffer to machine language, which you can execute on the
-Processor page.
-
-After entering a program in the editor buffer, you should save it to a
-file.  Click *Save in downloads* and the text in the editor buffer
-will be written to a file on your computer.  Depending on how the
-system is configured, there may be a dialogue box asking you for a
-file name, or a generic default file name may be used (for example,
-"S16DownloadFile (2).txt" or something similar).  This file will be
-saved in the default Downloads directory as configured in your
-browser.
-
-The reason there is limited control over the name of the saved file,
-and the directory where it is placed, is that web browsers enforce
-strict limitations on the ability of applications to access your file
-system.  That's a good feature of browsers -- you don't want a
-malicious web page to start reading, deleting, or corrupting your
-files -- but it does make it inconvenient to save your edited assembly
-programs.
-
-Another approach is to use a separate text editor, and to copy/paste
-text between the external editor and the Editor page on Sigma16.
-
-To create a new module without destroying the existing one, click
-*New* in the editor page.  This will make a new module with empty text
-and display that in the editor buffer, so any text you had there will
-disappear.  However, that text isn't lost, it's just hidden, and to
-get it back you just need to select the previous module.
-
-The *Modules* page shows a list of all the modules and allows you to
-select one to work on.  The modules are shown in small sections
-separated by horizontal lines.  The modules are numbered starting from
-0, so if there are n modules their numbers go from 0 to n-1.  For each
-module, the module number is shown, followed by some buttons to
-operate on that module, and some information about it.  The first few
-lines of the module are shown.  If you follow good programming style,
-where the first rew lines of each module identify the program, you'll
-be able to see at a glance what each module is without visiting it in
-the editor.
-
-Several buttons appear for each module in the list.  At any time, one
-of the modules is *selected*. Click the Select button for any module
-to select that one.  The selected module number is highlighted in red,
-and when you go to the Editor page the text of the selected module
-appears in the editor buffer.  This means you can have several
-programs open at the same time, and just switch from one to the other
-using the Select buttons in the Modules page.
-
-You can also get rid of a module by clicking its Close button.  This
-will delete its text, so it may be a good idea to select it and
-download it in the Editor before closing it.
-
-So far we have just created new modules by clicking *New* (in either
-the Editor page or the Modules page).  You can also read files on your
-computer into Sigma16.  Click *Choose files* and a dialogue box will
-pop up.  You can select one or more files, and these will now appear
-in the list of modules.
-
-If a module was created by reading it from a file, its entry in the
-list contains an extra *Refresh* button.  Clicking this will reread
-the file and you won't need to use the file chooser dialogue box
-again.
-
-Common workflows:
-
-- Just type your program into the editor buffer, and download it
-  frequently.
-  
-- Use an external editor to enter your program.  After editing it, go
-  to the Editor page and click Clear, then copy the program from your
-  external editor and paste it into the editor buffer.  If you do
-  this, make sure that your external text editor doesn't change your
-  characters.  For example, word processors often change the minus
-  character (-) into an en-dash.  There are four different characters
-  that look similar to a minus sign (minus, hyphen, en-dash, em-dash)
-  and the assembly language only accepts the minus sign.  If you get
-  bad characters, the assembler will give an error message.
-  
-- Use an external editor and save the file.  Use copy and paste to
-  transfer text between the external editor and the Sigma16 Editor
-  page.
-
-** Jumps and conditionals
-
-Conditionals allow a program to decide which statements to execute
-based on Boolean expressions.  One example is the if-then statement,
-for example:
-
-#+BEGIN_EXAMPLE
-if x<y
-  then statement 1
-statement 2
-#+END_EXAMPLE
-
-A related form is the if-then-else statement:
-
-#+BEGIN_EXAMPLE
-if x<y
-  then statement 1
-  else statement 2
-statement 3
-#+END_EXAMPLE
-
-Many high level control constructs can be translated into code that
-contains just one form of conditional, which uses a Boolean expression
-/bexp/ to decide whether to jump to /someLabel/, or not to jump:
-
-#+BEGIN_EXAMPLE
-if bexp then goto someLabel
-#+END_EXAMPLE
-
-The commonest case is where /bexp/ is a comparision between two integers:
-
-#+BEGIN_EXAMPLE
-if x < y then goto someLabel
-#+END_EXAMPLE
-
-Any relational operation can be used; it isn't limited to less-than.
-Such conditionals are implemented in assembly language in two steps.
-First, a *comparison* instruction is used to produce a Boolean result,
-which is placed in the /condition code/ (which is in R15).  Second, a
-*conditional jump* instruction will either jump or not jump, depending
-on the condition code.  This allows a choice of what instruction to
-execute next.
-
-The cmp instruction compares the integers in two registers, and it
-sets R15 to the result of the comparison.  R15 is a special register
-because several instructions, including cmp, use it automatically
-without actually specifying R15 in the instruction.  Reflecting its
-special status, R15 also has a name: it's called the /condition code/.
-
-After setting the condition code with cmp, the program executes a
-conditional jump.  These instructions have the form jumpXX, where XX
-is a relation, such as lt, eq, and so on:
-
-#+BEGIN_EXAMPLE
-jumplt  someLabel[R0]  ; if <  then goto someLabel
-jumple  someLabel[R0]  ; if <= then goto someLabel
-jumpeq  someLabel[R0]  ; if =  then goto someLabel
-jumpne  someLabel[R0]  ; if != then goto someLabel
-jumpge  someLabel[R0]  ; if >= then goto someLabel
-jumpgt  someLabel[R0]  ; if >  then goto someLabel
-#+END_EXAMPLE
-
-These conditional jumps treat the contents of the registers as integers
-represented in two's complement notation.  This means, for example,
-that $ffff is less than 0, because $ffff represents -1.  There are
-actually several more conditional jumps that you can use for comparing
-natural numbers (binary), and a few other things as well.
-
-Usually a compare instruction is used to set the condition code, and
-it's followed by a conditional jump.  It is also possible to save the
-result of a comparison in a Boolean variable, to perform logic on
-Boolean varaibles, and to use them to control conditional jumps.
-This topic will be discussed later.
-
-The address in a jump instruction -- the place to jump to -- is
-normally specified as a label which is defined in the label field of
-some instruction.  You can place a label in the same line as the
-instruction, or it can be on a line with nothing else, in which case
-the label refers to the next instruction.  In the following code,
-label1 is the address of the add instruction and label 2 is the
-address of the sub instruction.
-
-#+BEGIN_EXAMPLE
-label1   add  R2,R4,R13
-label2
-         sub  R15,R0,R1
-#+END_EXAMPLE
-
-If-then constructs are translated into assembly language following two
-similar fixed patterns.  Suppose Bexp is a Boolean in any register Rd
-
-#+BEGIN_EXAMPLE
-if bexp
-  then statement 1
-statement 2
-#+END_EXAMPLE
-
-This is translated according to the following pattern:
-
-#+BEGIN_EXAMPLE
-     if !bexp then goto L1
-     statement 1
-L1:
-     statement 2
-#+END_EXAMPLE
-
-Here is an example:
-
-#+BEGIN_EXAMPLE
-a := 93
-x := 35
-y := 71
-if y > x then a := 59
-b := 104
-#+END_EXAMPLE
-
-The corresponding assembly language is:
-
-#+BEGIN_EXAMPLE
-; a := 93
-      lea     R1,93[R0]    ; R1 := 93
-      store   R1,a[R0]     ; a := 93
-
-; x := 35
-      lea     R1,35[R0]    ; R1 := 35
-      store   R1,x[R0]     ; x := 35
-
-; y := 71
-      lea     R1,71[R0]    ; R1 := 71
-      store   R1,x[R0]     ; x := 71
-
-; if y > x
-      load    R1,y[R0]     ; R1 := y
-      load    R2,x[R0]     ; R2 := x
-      cmp     R1,R2        ; compare y with x
-      jumple  R3,skip[R0]  ; if not y > x then goto skip
-
-;  then a := 59
-      lea    R1,59[R0]     ; R1 := 59
-      store  R1,a[R0]      ; a := 59
-
-; b := 104
-skip  lea    R1,104[R0]    ; R1 := 104
-      store  R1,b[R0]      ; b := 104
-#+END_EXAMPLE
-
-Notice the use of jumple: if the Boolean expression (y>x) is False we
-want to skip over the "then" part, so we want to jump if y <= x (hence
-jumple).
-
-An if-then-else statement has a similar compilation pattern, but this
-time there are two separate parts: the "then-part" and the
-"else-part".  Depending on the value of the Boolean expression, one of
-those parts should be executed and the other should be skipped over.
-
-For if-then-else, and many other control constructs, we need an
-*unconditional jump* which will always go to the specified address,
-and which doesn't use a Boolean.
-
-#+BEGIN_EXAMPLE
-   jump   somewhere[R0]    ; go to somewhere
-#+END_EXAMPLE
-
-The general form of an if-then-else is
-
-#+BEGIN_EXAMPLE
-if x < y
-  then S1
-  else S2
-S3  
-#+END_EXAMPLE
-
-The general if-then-else construct can be translated to use just goto
-and conditional goto:
-
-#+BEGIN_EXAMPLE
-    if x >= y then goto L1
-    S1
-    goto L2
-L1: S2
-L2: S3
-#+END_EXAMPLE
-
-** Loops
-
-Loops are implemented using compilation patterns based on comparisons
-and jumps.  The fundamental form is the *while loop*.
-
-#+BEGIN_EXAMPLE
-while Bexp do S1
-S2
-#+END_EXAMPLE
-
-The compilation pattern is:
-
-#+BEGIN_EXAMPLE
-L1   if not Bexp then goto L2
-     S2
-     goto L1
-L2
-#+END_EXAMPLE
-
-Occasionally you may encounter an infinite loop, which is sometimes
-expressed as a while loop:
-
-#+BEGIN_EXAMPLE
-while true do S1
-#+END_EXAMPLE
-
-This doesn't need a Boolean expression; it is simply compiled into:
-
-#+BEGIN_EXAMPLE
-loop
-   instructions for S1
-   jump   loop[R0] 
-#+END_EXAMPLE
-
-Infinite loops are rather rare, or at least they should be.  On
-occasion they are exactly what is wanted.  For example, operating
-systems contain a loop that looks for something useful to do, and then
-does it, and this should be an infinite loop.
-
-However, there is a common but poor programming style that uses
-infinite loops with random break or goto statements to get out of the
-loop.  This may be appropriate on occasion but generally it is bad
-style.
-
-So far we have seen several compilation patterns:
-
-- if-then
-- if-then-else
-- while
-
-Every high level programming construct has a compilation pattern, and
-they are mostly built using comparisons and jumps.  In principle,
-these patterns are straightforward to use.  However, there are two
-issues that require a little care: uniqueness of labels and nested
-statements.
-
-Labels must be unique: the same one cannot be used twice in the same
-program, and if it is, the assembler will give an error message.
-This means that you cannot follow the compilation patterns blindly.
-If you use "loop" as the label for a while loop, as in the pattern
-above, you need a different label for your next while loop.
-
-The best approach here is not to use labels like loop, loop1, loop2.
-It's far better to think about the *purpose* of the construct in your
-program and to use a label that reflects this purpose.
-
-Another complication is that most programs contain *nested
-statements*.  These are statements that contain smaller statements,
-and the containment may go several levels deep.
-
-#+BEGIN_EXAMPLE
-if b1
-  then S1
-       if b2 then S2 else S3
-       S4
-  else S5;
-       while b3 do S6
-S7
-#+END_EXAMPLE
-
-There is an important principle to follow here: every time a statement
-appears in a compilation pattern (we have been calling them S1, S2,
-S3, etc.), it should be translated as a *block*.
-
-A block is a sequence of instructions which *always* begins execution
-at the first instruction, and *always* finishes at the end.  You
-*never* jump into the middle of it, and it *never* jumps out of the
-middle to some other place.
-  
-Every statement should be compiled into a block of code.  This block
-may contain internal structure --- it may contain several smaller
-blocks --- but to execute it you should always begin at the beginning
-and it should always finish at the end.
-
-In programming language theory, programming with blocks is often
-considered to be good practice or good style.  But it is more than
-just an issue of style.  If you always treat the statements inside
-compilation patterns as blocks, the patterns will "just work", no
-matter how deeply nested they are.  If you violate the block
-structure, you will find it difficult to get the program to work.
-
-** Machine language
-
-The actual bits representing an instruction (written in hex) (e.g
-0d69) are *machine language*.  The actual hardware runs the machine
-language --- it's just looking at the numbers.  The text notation with
-names -- e.g. add R13,R6,R9 -- is called assembly language.  Assembly
-language is for humans to read and write; machine language is for
-machines to execute.  Both languages specify the program in complete
-detail, down to the last bit
-
-As a program is running, the memory contains all your program's data:
-the variables, data structures, arrays, lists, etc.  *The memory also
-contains the machine language program itself.* The program is stored
-inside the computer's main memory, along with the data.  This concept
-is called *the stored program computer*.
-  
-There is an alternative approach: a computer can be designed to have
-one memory to hold the data, and a completely separate memory to hold
-the program.  This approach is often used for special-purpose
-computers (primarily micro-controllers), but experience has shown this
-to be inferior for general purpose computers.
-
-Sigma16 has several different kinds of instruction.  These are called
-/instruction formats/.  All the instructions with the same format have
-similar representations in machine language.  The Sigma16 Core has two
-instruction formats:
-  
--  RRR instructions use the registers
--  RX instructions use the memory
- 
-The machine language program is in the memory.  Therefore we need to
-represent each instruction as a word that can be stored in memory.  An
-instruction format is a systematic way to represent an instruction
-using one or more words (a word is a string of bits).
-  
-- An RRR instruction is represented in one word
-- An RX instruction is represented in two words.
-  
-Fields of an instruction word
-
-An instruction word has 16 bits.  There are four fields, each 4 bits.
-We write the value in a field using hexadecimal.  hex digits: 0, 1, 2,
-3, 4, 5, 6, 7, 8, 9, a, b, c, d, e, f.  These correspond to 0, 1, ...,
-15
-
-The names of the fields are:
-
-- op -- holds the operation code
-- d  -- usually holds the destination register
-- a  -- usually holds the first source operand register
-- b -- usually holds the second source operand register
-
-/Representing RRR instructions/
-
-Every RRR instruction consists of
-  
-- An operation (e.g. add)
-- Three register operands: a destination and two operands
-- The instruction performs the operation on the operands and
-  puts the result in the destination
-  
-Example: add R3,R12,R5.
-
-We need to specify which RRR instruction this is.  Is it add? sub?
-mul? another?  This is done with an operation code --- a number that
-says what the operation is.  There are about a dozen RRR instructions,
-so a 4-bit operation code suffices.
-
-We also need to specify three registers: destination and two source
-operands.  There are 16 registers, so a particular one can be
-specified by 4 bits.  Total requirements: 4 fields, each 4 bits ---
-total 16 bits.  An RRR instruction exactly fills one word.
-
-All RRR instructions have the same form, just the operation
-differs
-  
-- add  R2,R2,R5     ; R2 = R2 + R5
-- sub  R3,R1,R3     ; R3 = R1 - R3
-- mul  R8,R6,R7     ; R8 = R6 * R7
-  
-In add R2,R5,R9 we call R5 the first operand, R9 the second operand,
-and R2 the destination.  It's ok to use the same register as an
-operand and destination!  Later we'll see some more RRR instructions,
-obut they all have the same form as these do.
-
-Here are the RRR operation codes:
-
-   mnemonic   opcode
-  ---------- --------
-   add        0
-   sub        1
-   mul        2
-   div        3
-   trap       b
-
-Don't memorise this table!  You just need to understand how it's used.
-
-Example of RRR:
-
-#+BEGIN_EXAMPLE
-add  R13,R6,R9
-#+END_EXAMPLE
-
-- The opcode (operation code) is 0
-- Destination register is 13 (hex d)
-- Source operand registers are 6 and 9 (hex 6 and 9)
-- So the instruction is  0d69
-
-/Representing RX instructions/
-
-Every RX instruction contains two operands:
-  
-- A register
-- An address or constant
-  
-We have seen several so far:
-  
--  lea  R5,19[R0]  ; R5 = 19
--  load R1,x[R0]  ; R1 = x
--  store R3,z[R0] ; z = R3
--  jump  finished[R0] ; goto finished
-  
-- The first operand (e.g. R1 here) is called the destination
-  register, just like for RRR instructions
-- The second operand x[R0] specifies a memory address
-- Each variable is kept in memory at a specific location which is
-  identified by its address
-
-The memory operand has two parts:
-  
-- The variable x is a name for the address where x is kept --- called
-  the displacement.
-- The R0 part is just a register, called the index register.  This can
-  be any register, e.g. xyz[R5].  In the special case where the index
-  register is R0, you can write it in assembly language as either xyz
-  or xyz[R0].  However, the machine language representation is the
-  same, and it always gives the index register explicitly.
-
-Consider
-#+BEGIN_EXAMPLE
-load R1,x[R0]
-#+END_EXAMPLE
-
-There are two words in the machine language code.  The first word has
-4 fields: op, d, a, b, where
-  
-- op contains f for every RX instruction
-- d contains the register operand (in the example, 1)
-- a contains the index register (in the example, 0)
-- b contains a code indicating which RX instruction this is (1
-  means load)
-  
-The second word contains the *displacement*.  In the example, this is
-the address of x.  Suppose x has memory address 0008.  Then the
-machine code for load R1,x[R0] is:
-
-#+BEGIN_EXAMPLE
-f101
-0008
-#+END_EXAMPLE
-
-Operation codes for RX instructions
-
-Recall, for RRR the op field contains a number saying which RRR
-instruction it is.  For RX, the op field always contains f.  So how
-does the machine know which RX instruction it is?  Answer: there is a
-secondary code in the b field.
-
-| mnemonic | b field |
-|----------+---------|
-| lea      |       0 |
-| load     |       1 |
-| store    |       2 |
-
-** Pseudoinstructions
-
-We have seen conditional jump instructions like *jumplt loop*.
-Technically, jumplt, jumpeq and the rest are called
-"pseudoinstructions".  They are just a convenient assembly language
-notations to describe the actual underlying machine language
-instructions.  All conditional jumps are expressed in machine language
-using just two real instructions: jumpc0 and jumpc1:
-
-#+BEGIN_EXAMPLE
-jumpc0 Rd,disp[Ra]
-jumpc1 Rd,disp[Ra]
-#+END_EXAMPLE
-
-The details of how jumpc0 and jumpc1 work will be discussed in the
-section on the Standard architecture.  Here is a list of the
-pseudoinstructions for conditional jumps after an integer comparison:
-
-#+BEGIN_EXAMPLE
-jumplt  someLabel[R0]  ; if <  then goto someLabel
-jumple  someLabel[R0]  ; if <= then goto someLabel
-jumpeq  someLabel[R0]  ; if =  then goto someLabel
-jumpne  someLabel[R0]  ; if != then goto someLabel
-jumpge  someLabel[R0]  ; if >= then goto someLabel
-jumpgt  someLabel[R0]  ; if >  then goto someLabel
-#+END_EXAMPLE
-
-** A strange program
-
-Consider ``Program Strange'' below.  This program doesn't compute
-anything particularly useful.  It's rather strange and not a model for
-good programming style, but it illustrates an extremely important
-concept, which is discussed below.
-
-You can find the program on the Examples page, in the Core section, or
-you can copy it below and paste it into the Editor page.  Run the
-program with different initial values of a variable *y*, as described
-below.  For each value of *y*, first try executing the program
-manually, with paper and pencil, and then run it on the emulator to
-check whether your execution was correct.  Give the final values of
-the registers, and think about what is going on as the program runs.
-For each run, assume that all the registers contain 0 after the
-program is booted, before it begins execution.
-
-1. Run the program in its original form, with *y data 0*
-2. Change the last line to *y data 1* and run it again
-3. Now use *y data 256*
-4. *y data 8192*
-5. *y data -5424*
-
-#+BEGIN_EXAMPLE
-; Strange: A Sigma16 program that is a bit strange    
-        load   R1,y[R0]
-        load   R2,x[R0]
-        add    R2,R2,R1
-        store  R2,x[R0]
-        lea    R3,3[R0]
-        lea    R4,4[R0]
-x       add    R5,R3,R3
-        add    R0,R0,R7
-        trap   R0,R0,R0
-y       data   0
-#+END_EXAMPLE
-
-*Solution* -- it's best to try answering the questions on your own
-first, and then to check by running the program on the emulator,
-before reading the solution!
-
-The program loads an *instruction* into a register, does arithmetic on
-it by adding *y* to it, and stores the result back into memory.  This
-phenomenon is called *self-modifying code*, and it exploits the fact
-that instructions and data are held in the same memory (this is the
-*stored program computer* concept).  The original instruction is *add
-R5,R3,R3*, and its machine language code is 0533.
-
-1. When y=0, the final values are: R1=0, R2=0533, R3=3, R4=4, R5=6.
-   The only notable points are that the store instruction doesn't
-   actually change the value of the word in memory (it was 0533 and
-   0533 is being stored there), and the last add instruction doesn't
-   change the value in R0 because R0 can never change; it is always 0.
-   (Of course if R7=0 then the result of the addition is 0 anyway.)
-  
-2. When y=1, the final values are: R1=1, R2=0534, R3=3, R4=4, R5=7.
-   Note that R5 is *not* 3+3=6.  When y=1 is added to the instruction,
-   the result is 0534 which means *add R5,R3,R4*, so instead of adding
-   R3+R3 it adds R3+R4.
-
-3. When y=256, the final values are: R1=256=0100, R2=0633, R3=3, R4=4,
-   R5=0, R6=6. The decimal number 256 is 0100 in hexadecimal.  When
-   this is added to the instruction, the result is 0633, which means
-   *add R6,R3,R3* so R3+R3 is loaded into R6, not into R5.
-   
-4. When y=8192, the final values are: R1=4096=2000, R2=2533, R3=3,
-   R4=4, R5=9.  The decimal number 8192 is 2000 in hexadecimal, and
-   when this is added to the instruction the result is 2533, which
-   means *mul R5,R3,R3*.  It's no longer an *add* instruction, it's a
-   *multiply* instruction that calculates R5 := R3*R3 = 9.
-   
-5. When y=-5424 the program goes into an infinite loop. R1=ead0 (the
-   hexadecimal representation of -5424, R2=f003, R3=3, and R4=4.  What
-   started out as the *add* instruction at x has been transformed into
-   *jump 7[R0]*, comprising the word at *x* (f003) and the following
-   word (which is 0007).  This jump instruction goes back to the first
-   lea instruction, and the program runs for ever (lea, lea, jump).
-   
-There is a lot to say about the phenomenon of self-modifying code.
-
-This program shows clearly that a computer does not execute assembly
-language; it executes machine language.  Try running it on the Sigma16
-application (single step each instruction).  You'll see that the
-assembly language statement *add R5,R3,R3* is highlighted in red, but
-that is just the GUI trying to be helpful.  What's important is that
-the machine language instruction is fetched from memory and loaded
-into ir (the instruction register), and that is not 0533.  The machine
-decodes the contents of ir and does whatever that says to do; it isn't
-aware of the assembly language statement.  Indeed, a machine doesn't
-even understand the concept of assembly language --- everything is
-just bits!
-   
-To follow exactly what is happening in the emulator, it's important to
-look at the pc and ir registers.  These reflect what the machine is
-doing.  The assembly language does not.
-
-What is self-modifying code good for?  The answer lies in the early
-history of electronic computers.  Early computers (late 1940s and
-early 1950s) did not use an effective address (i.e.  displacement +
-index) like Sigma16; the instructions simply specified the absolute
-memory address of an operand.  This is ok for simple variables, but
-how could they process arrays?
-
-The solution was to use self modifying code.  In a loop that traverses
-an array, there would be a load instruction using address 0.  In the
-body of the loop, there would be instructions to calculate the address
-of x[i] by loading the address of x and adding i; this is then stored
-into the address field of the load instruction.  That instruction is
-then executed, obtaining the value of x[i].  This technique became
-obsolete in the early 1950s with the invention of index registers and
-effective addresses.
-   
-The pioneers of computers considered the concept of the *stored
-program computer* (i.e. the program and data are in the same memory)
-to be fundamental and essential.  One of the most important reasons
-was that it made arrays possible.  Now we consider the stored program
-concept to be fundamental *for different reasons*.
-   
-Self modifying code is tricky, and difficult to debug.  It makes
-programs hard to read: you can't rely on what the program says, but on
-what its instructions will become in the future.  For these reasonas,
-self modifying code is now considered to be bad programming practice.
-   
-If a program modifies itself, you can't have one copy of the program
-in memory and allow it to be shared by several users.  For example,
-it's common now to have a web browser open with several tabs.  Each
-tab is served by an independent process (a separate running instance
-of a program that updates the window showing the web page).  If you
-have 5 tabs open, there are 5 processes, each running the same machine
-language code, and there's only one copy of that in memory.  This
-wouldn't work if the program modified itself!
-   
-Self modifying code leads to security holes: if a hacker has the
-ability to change your machine language code in memory, they could
-make your own program act against you.
-   
-Modern computers use a technique called *segmentation* that prevents a
-program from modifying itself.  This leads to increased reliability
-and security.
-   
-Some computers have a facility that allows you to gain the power of
-self modifying code without actually modifying the code in memory.
-The idea is to have an instruction *execute R1,x[R0]* which calculates
-the logical or of the two operands and then executes the result; x is
-the address of an instruction and R1 contains the modification to it.
-The modified instruction is executed, but there is no change to the
-machine code in memory.  This idea was used in the IBM 360 and its
-successors.  However, as the design of effective addresses has become
-more sophisticated, the execute instruction is rarely needed, and most
-modern computers don't provide it.
-
-** Breakpoints
-
-When you are testing or debugging a program, you may need to execute
-many instructions before reaching the point you're interested in.
-Some programs execute thousands of instructions just to initialize.
-It's infeasible to step through all those instructions, yet if you
-just run at full speed you won't be able to see what's happening in
-the section you are working on.
-
-The solution is to run the program at full speed but to force it to
-stop when it reaches a specific instruction.  This is called a
-/breakpoint/.  When the program stops at the breakpoint, you can
-examine the registers and step through instructions from that point.
-At any time you can click Run and full speed execution resumes, until
-either another breakpoint is encountered or the program terminates.
-
-Both a breakpoint and a halt instruction will stop execution of the
-program.  The difference is that after a breakpoint you can click Step
-or Run to continue, but after halt the program cannot execute any more
-instructions until you boot the processor again.
-
-There are two ways to set a breakpoint:
-- /Trap break/: Insert an instruction into the program that breaks
-  execution at that point.
-- /External break/: Define a breakpoint in the user interface, without
-  modifying the program.
-
-Both forms are useful.  Most of the time, while debugging a program, a
-trap break is easier and more convenient.  However, if you don't want
-to modify the program or reassemble it, or if you realise that you
-need a breakpoint after execution has already started, then an
-external break is better.
-
-*** Trap break
-
-A trap break is a trap instruction whose first operand register
-contains the value 4.  The other operand registers are ignored.  When
-this instruction executed, the emulator will stop execution, and you
-can resume execution later.
-
-Suppose you want to check  what the load instruction is doing
-in this code:
-
-#+BEGIN_EXAMPLE
-    ...
-    add    R1,R2,R3
-    load   R4,x[R1]
-    ...
-#+END_EXAMPLE
-
-Insert a breakpoint just /before/ the instruction you want to examine.
-The breakpoint requires two instructions.  The first instruction loads
-the break code into some register (say R9 but it doesn't matter
-which), and the second instruction is a trap which actually performs
-the break.  The first operand is the register that contains the break
-code, and the other two operands are ignored, so we can just use R0.
-
-#+BEGIN_EXAMPLE
-    ...
-    add    R1,R2,R3
-    lea    R9,4       ; R9 := trap break code
-    trap   R9,R0,R0   ; breakpoint
-    load   R4,x[R1]
-    ...
-#+END_EXAMPLE
-
-Now you can run the program at full speed, but when it executes the
-trap instruction, the emulator will stop.  Since the trap instruction
-has just executed, it will be highlighted in red, and the instruction
-you're interested in -- the load -- will be highlighted in blue.
-You can single step for a while, and click Run again at any time
-to resume full speed execution.
-
-A common technique is to put a trap break at the beginning of a loop.
-By clicking Run repeatedly, you can step through the loop iterations.
-
-For an example of a long running program with a trap break, see
-Examples / Core / Testing / Looper.
-
-*** External break
-   
-An external break tells the emulator to perform a breakpoint without
-modifying the program.  Use these steps to set an external break:
-
-1. Find the address of the instruction to stop at: look at the
-   assembly listing, find the instruction, and the listing gives its
-   address.
-2. Go to the processor page, click Boot and then click
-   Breakpoint.
-3. A small window will appear; type in the breakpoint address.  It
-   must be a hexadecimal address in assembly language format: it must
-   begin with a $ and then contain four hex digits.  No other
-   characters may be present, not even white space.
-4. Click Refresh.  This parses the address you entered and remembers
-   it.  (If you change the address in the window, click Refresh
-   again.)
-5. Click Enable.  This turns on the breakpoint.
-6. Click CLose.  The breakpoint popup window will disappear so you can
-   see the Processor again.
-
-Now click Run and the program will execute at full speed.  When the pc
-register is equal to the breakpoint address, the emulator will stop.
-Then you can Step or Run to continue execution.
-
-As long as the breakpoint is enabled, execution will stop every time
-that location is encountered.  To prevent this, open the breakpoint
-popup again and click Disable.
-
-** Summary of core instruction formats
-
-*** RRR format
-
-RRR instructions are represented in one word comprising four 4-bit
-fields.
-Each field contains 4 bits representing a binary number between 0
-and 15.
-
-[[file:svg/RRRformat.pdf]]
-
-- op (bits 15 to 12) is the operation code, usually called /opcode/.
-  This determines the operation to be performed.  If the opcode is
-  between 0 and 12 it specifies an RRR instruction.  An opcode greater
-  than 12 indicates an /expanding opcode/: the instruction is not RRR
-  but one of the other formats, and it has a secondary opcode that
-  specifies precisely which instruction it is.  This is explained in
-  the sections on RX and EXP formats.
-- d (bits 11 to 8) is the /destination register/; the register where
-  (in most cases) the result will be loaded.
-- a (bits 7 to 4) is the register containing the first operand.
-- b (bits 3 to 0) is the register containing the second operand.
-
-In most cases, an RRR instruction takes two operands in registers
-specified by the a and b fields and produces a result which is loaded
-into the register specified by the d field.  A typical example of an
-RRR instruction is add R4,R9,R2, which adds the contents of registers
-R9 and R2, and loads the result into R4.  It's equivalent to R4 :=
-R9 + R2.  The opcode for add is 0, so the machinen language code for
-this instruction is 0492.
-
-*** RX format
-
-RX instructions specify a memory location as well as a register
-operand.  The machine language representation is two words:
-
-[[file:svg/RXformat.pdf]]
-
-
-The RX instruction format is used for instructions that use a memory
-address, which is specified by an index register and a displacement.
-The name of the format describes briefly the two operands: a register
-(R) and an indexed memory address (X).
-
-An RX instruction contains two operands: one is a memory address, and
-the other is a register.  Typical RX instructions are loads, stores,
-and jumps.  The instruction consists of two consecutive words.  The
-first has the same format as an RRR instruction, with four fields: op,
-d, sa, sb.  The second word is a single 16-bit binary number, and is
-called the displacement.
-
-An RX instruction is represented by two words, with the following
-fields: op=15, b contains the secondary opcode which specifies which
-RX instruction it is, d is the destination, a is the index register,
-and the second word is a 16 bit constant called the displacement
-(often written disp for short).
-
-- op field (bits 0-3 of ir) is f for all RX instructions
-- d field (bits 4-7 of ir) has several uses
-- a field (bits 8-11 of ir) is index register for effective address
-- b field (bits 12-15 of ir) is secondary opcode
-- disp (displacement) is the second word of the instruction
-- ea (effective address) = displacement + r[a]
-
-The memory address is specified in two parts: an index register and
-the displacement.  The index register is specified in the sa field.
-In assembly language, the notation used is number[reg], where the
-number is the value of the displacement, and the reg is the index
-register.  Thus $20b3[R2] means the address has displacement $20b3 and
-the index register is R2.
-
-When the machine executes an RX instruction, it begins by calculating
-the effective address.  This is abbreviated "ea", and its value is the
-sum of the displacement and the contents of the index register.
-
-RX instructions are represented in two words, and they use an
-"expanding opcode".  That is, the op field of the first word of the
-instruction contains the constant f (the bits 1111) for every RX
-instruction, and the sb field is used to hold a secondary opcode
-indicating which RX instruction it is.
-
-The register operand is specified in the d field.  For several RX
-instructions, this is indeed the destination of the instruction: for
-example, load places data into Rd.  However, a few RX instructions use
-the d field differently (see, for example, the conditional jump
-instructions).
-
-The memory address is specified using the sa field and the
-displacement, which is the entire second word of the instruction.
-
-** Summary of core instructions
-
-The following table summarises the instructions in the Core subset of
-Sigma16.  The columns are:
-- Mnemonic.  The assembly language name of the instruction
-- ISA. The Instruction Set Architecture subset that contains the
-  instruction; for this table all the instructions are Core.
-- P. * indicates that the instruction is privileged, blank indicates
-  that it is not.  All of the Core instructions are unprivileged.  For
-  the meaning of "privileged", see the System section.
-- Fmt. The instruction format.  There are two Core instruction
-  formats: RRR (instruction has three operand fields, each a register)
-  and RX (instruction has a register operand and an X operand
-  consisting of a displacement constant and an index register).
-- Args.  The assembly language argument format.  Usually this is the
-  same as Fmt.  However, some instructions don't use all the fields,
-  and the assembly language statement omits the irrelevant field
-  (e.g. cmp is RRR format but the assembly language statement omits
-  the d field, which is ignored).
-- Code.
-- Effect.  A statement in an imperative programming language which
-  describes what the instruction does.
-
-Pseudoinstructions for comparisons
-
-- jumplt jump if <
-- jumple jump if <=
-- jumpeq jump if =
-- jumpne jump if !=
-- jumpge jump if >-
-- jumpgt jump if >
-
-Assembly directives
-
-- data
-
-
-* Standard architecture tutorials
-
-The tutorials for the standard architecture will be availabe in a
-future release.  See the Example programs (in the Standard section)
-for examples, and see the full architecture reference for a list of
-the instructions.
-
-** Logic
-** Bit fields and shifting
-** Stack instructions
-** Saving registers for procedure call
-** Arithmetic on natural numbers
-** Modules and linking
-** System control registers
-
-[[./figures/control-block-pc.png]]
-
-** Interrupts
-
-
-* The Sigma16 architecture
-:PROPERTIES:
-:CUSTOM_ID: sec-architecture
-:END:
-
-Sigma16 contains a set of registers, a memory, computational units,
-and an Input/Output controller.
-
-- A *register* is a digital circuit that can retain one word of data.  A
-  new value can be loaded into a register, and the current contents
-  may be read out.  Sigma16 contains several groups of registers;
-  each group is displayed in a box on the Processor tab.
-  
-  - The *Register File* is an array of 16 registers named R0, R1,
-    $ldots$, R15.  These registers are accessible to the machine
-    language program.  Programs use the register file to hold
-    variables that are currently in use.
-    
-  - The *Control* registers keep track of the instruction that is
-    currently executing.
-    
-  - The *System* registers control the system status and interrupts.
-    
-  - The *Segment* registers are used for memory management.
-
-- The *memory* is an array of $2^{16}$ words.  Each word in the
-  memory is identified by an *address*, which is a 16-bit natural
-  number.  The memory is similar to the register file, but
-  significantly slower and much larger.
-
-- The ALU (arithmetic and logic unit) is a circuit that can do
-  arithmetic, such as addition, subtraction, comparison, and some
-  other operations
-
-- The Input/Output system can transfer data between the computer and
-  the outside world.
-
-
-** Words
-
-In Sigma16, a *word* is a sequence of 16 bits.  Occasionally we will
-also refer to a *double word* (a sequence of 32 bits).  A a *generic
-word* is a sequence of bits of arbitrary length.  The system does not
-use bytes (a byte is 8 bits) or extended words (64 bits).
-
-The hardware components in Sigma16 are mostly 16 bits wide.  Each
-addressable memory location is a word, and a memory address is a word.
-Each register is a word.
-
-By itself, a word has no inherent meaning: it is just a sequence of
-bits.  Some instructions operate on a word without regard to what it
-means: for example, several instructions copy a word from one place to
-another.  Other instructions act on a word assuming that it represents
-some particular primitive data type: for example, integer arithmetic
-instructions assume that the word represents an integer, while address
-instructions assume that the word represents a natural number.
-
-Sigma16 supports natural numbers, and integers, which are represented
-as words.  It also supports Booleans, which are represented as a bit
-within a word.  Addresses and characters are both represented as
-natural numbers.
-
-*** Indexing bits in a word
-
-The bits of a word are indexed from right to left, starting with 0.
-The least significant (rightmost) bit has index 0, and the most
-significant bit (leftmost) has index 15.
-
-The following table shows the indices of all the bits in a word.  The
-vertical bars break the word into groups of 4 bits.  This grouping has
-helps to figure out the expected value of a word in hex notation.
-
-$$\fbox{$\ x_{15}\> x_{14}\> x_{13}\> x_{12}
-  \ \vert\ x_{11}\> x_{10}\> x_{9}\> x_{8}
-  \ \vert\ x_{7}\> x_{6}\> x_{5}\> x_{4}
-  \ \vert\ x_{3}\> x_{2}\> x_{1}\> x_{0}
-  \ $}$$
-
-For a word $x$, the notation $x.i$ means the value of the bit at index
-$i$ in the word, for $0 \leq i < 16$.  For example, $R5.12$ is the
-value of bit at index 12 in R5.  The least significant bit of R2 is
-$R2.0$, and the most significant bit is $R2.15$.  When used in an
-instruction, a bit index is specified as a 4-bit binary number /i/
-such that 0 <= /i/ = 16.
-
-*** Fields  
-
-A bit field is a contiguous sequence of bits in a word.  It is
-specified by the register containing a word, the index of the starting
-bit in the field, and the size of the field.
-
-*** Natural numbers
-
-Natural numbers are represented in binary.  The binary value of an
-$n$-bit generic word $x$ is
-
-$$binval (x) = \sum_{0 \leq i < n} x_i * 2^i$$
-
-For a word of 16 bits, natural numbers are restricted to the range
-from 0 through $2^{16}-1$; that is, from 0 through 65,535.  For a
-double word (32 bits), natural numbers are restricted to the range
-from 0 through $2^{32}-1$; that is, from 0 through 4,294,967,295.
-
-A binary number cannot be negative.  If you need numbers that can be
-negative or positive, you must use an integer.  The arithmetic
-instructions in Sigma16 operate on integers, but address arithmetic is
-performed in binary.
-
-*** Integers
-Integers are represented using two's complement notation.  If the
-leftmost (most significant) bit of a word is 0, its two's complement
-value is the same as its binary value.  If the leftmost bit is 1, the
-two's complement value is negative.  Any two's complement number can
-be negated by inverting all the bits (replace 0 by 1 and vice versa)
-and then adding 1, discarding any overflow.
-
-For example, consider $x$ = 1111 1010.  Since the leftmost bit is 1,
-we know that $x < 0$.  We can negate $x$ by inverting the bits,
-obtaining 0000 0101.  Adding 1 gives 0000 0110 which is 6.  Since $-x
-= 6$, we conclude that $x = -6$.
-
-*** Notations for a word
-
-Assembly language provides several notations for expressing the value
-of a word.  If a numeric value is out of range it is truncated.
-
-- An unsigned integer between 0 and 65,535 (2^16 - 1)
-- A signed integer between -32,768 and 32,767 (-2^15 and 2^15 - 1)
-- A 4-digit hexadecimal constant, where the digits are 0-9 a-f.
-  Sometimes, when the context is clear, this is written as just the
-  hex digits (e.g 3b2f).  In assembly language programs, hex constants
-  are written with a preceding $ sign (e.g. $3b2f).  This is necessary
-  to avoid ambiguity: 1234 is a decimal number and $1234 is a
-  hexadecimal number.  In contexts where there is no ambiguiity, the $
-  may be omitted: for example, the GUi shows register and memory
-  contents as hexadecimal without the leading $.
-
-** Memory
-
-The memory is a hardware array of words that are accessed by address.
-A memory address is 16 bits wide, and there is one memory location
-corresponding to each address, so there are 2^16 = 64k memory
-locations.  Each memory location is a 16-bit word.
-
-Instructions specify memory addresses in two parts: the
-*displacement*, which is a word representing a binary number, and the
-*index*, which is one of the registers in the register file.  For
-example, a memory address could be specified as $003c[R5]; the
-displacement is 003c and the index is R5.
-
-When the instruction is executed, the computer calculates the
-*effective address* by adding the value of the displacement and the
-value in the index register.  If R5 contains 2, then the effective
-address of $003c[R5] is 003e.
-
-This scheme may seem more complicated than simply specifying the
-address directly, but it is flexible.  If the machine language just
-gave the address as a single binary number, it would be limited to
-accessing simple static variables.  The effective address mechanism is
-simple to implement in hardware, as you can see in the digital circuit
-processor, yet it allows the implementation of local variables,
-records, arrays, pointers and linked data structures, jump tables, and
-more.  These techniques are described later.
-
-** Registers
-
-*** Register file
-
-The *register file* is a set of 16 general registers that hold a 16
-bit word.  A register is referenced by a 4-bit binary number.  In
-assembly language, we use the notations R0, R1, R2, ..., R9, R10, R11,
-R12, R13, R14, R15 to refer to the registers.  The state of the
-register file can be written as a table showing the value of each
-register:
-
-| Register | Contents |
-|----------+----------|
-| R0       | 0000     |
-| R1       | fffe     |
-| R2       | 13c4     |
-| ...      | ...      |
-| R14      | 03c8     |
-| R15      | 0020     |
-
-Sigma16 is a load/store style architecture; that is, it does not
-combine memory accesses with arithmetic.  All calculations are carried
-out in the register file, and explicit load and store instructions
-must be used to copy data between the memory and the register file.
-
-There are some programming conventions that use certain registers for
-special purposes.  The hardware does not enforce, or even know about,
-these conventions, and you do not have to follow the conventions in
-programming.  However, it is necessary to obey the conventions in
-order to use the standard software libraries in your program.  See the
-section on Programming for a discussion of these standard usage
-conventions.
-
-**** R0 contains the constant 0
-
-One of the registers, R0, has a special property: it always contains
-the constant 0.  It is legal to perform an instruction that attempts
-to load some other value into R0, but the register will still
-contain 0 after executing such an instruction.  Such an instruction
-will simply have no lasting effect.
-
-**** R15 is the condition code register
-
-Several instructions produce status information: the result of a
-comparison, whether there was an overflow, etc.  This information is
-automatically loaded into R15, which is the condition code register.
-The description of each instruction states whether R15 is modified,
-and what goes into it.
-
-The bits in R15 are indexed from bit 0 (the most significant, or
-lefttmost bit) to bit 15 (the least significant, or rightmost).  The
-condition code bits that have specific meanings are called *flags*.
-
-- Each bit position holds a Boolean value, either False or True,
-  represented by 0 or 1 respectively.
-- Each flag gives the status of a relation or event.  If the flag is
-  True (1) the relation holds or the event has occurred.  If the flag
-  is False (0) the relation does not hold, or the event has not
-  occurred.
-
-One way to use flags in the condition code is to control conditional
-jumps:
-- Use jumpc0 to jump if the Boolean is False
-- Use jumpc1 to jump if the Boolean is True
-
-Another way to use condition code flags is to save them as Boolean
-variables and perform logic operations on them.  This is done using
-the extract and logicr instructions.
-
-There are separate flags for integers (represented as two's complement) and natural
-numbers (represented as binary).  This is necessary because the
-relation between two words sometimes depends on the type of the data.
-For example, consider the word ffff (all 1 bits).  On its own, ffff is
-just a word of bits and has no inherent meaning.
-- If ffff is interpreted as a natural number (i.e. binary), it is
-  positive and has the value 65,535, and ffff > 0000
-- If ffff is interpreted as an integer (i.e. two's complement), then
-  it is negative and has the value -1, and ffff < 0000.
-Each flag has a short 1-character name to enable them to be displayed
-compactly.  A naming convention is that flags for integers (two's
-complement) have lower case letters, while flags for natural numbers
-(binary) have upper case letters.  For example:
-- l means < for integers
-- L means > for integers
-However, equality is the same regardless of type.  If two words
-consist of exactly the same bits, then they have the same value as
-integers, natural numbers, characters, addresses, and for any other
-possible type as well.  Therefore there is only one flag for equality,
-and its symbol is =.
-
-The following table lists all the condition code flags.
-- index: Each flag has an index which gives its bit position in the
-  condition code.  Bits are numbered from right to left, starting
-  with 0.
-- meaning: Description using English or mathematical notation
-- symbol: Character that is showin in the processor display when the
-  flag is 1.
-- name: Alphabetical name used as a variable name for the flag.
-
-
-Table: Condition code flags
-
-
-| bit index | Relation               | Symbol |
-|-----------+------------------------+--------|
-|         0 | > Int                  | g      |
-|         1 | > Nat                  | G      |
-|         2 | =                      | =      |
-|         3 | < Nat                  | L      |
-|         4 | < Int                  | <      |
-|         5 | Int overflow           | v      |
-|         6 | Nat overflow           | V      |
-|         7 | Carry                  | C      |
-|         8 | Stack overflow         | S      |
-|         9 | Stack underflow        | s      |
-|        10 | logicc function result | f      |
-
-There is an exception for division by zero, but no corresponding flag
-in the condition code.  The reason is that the div instruction places
-the remainder in R15, so the condition code isn't available to
-represent division by 0.  You can use an interrupt to detect division
-by 0, and you can test explicity for division by 0 by using jumpz
-specifying the register containing the divisor before execuing the div
-instruction.
-
-*** Instruction control registers
-There are several instruction control registers that enable the
-processor to keep track of the state of the running program.  These
-registers are rarely used directly by the machine language program,
-but they are essential for keeping track of the execution of the
-program, and some instructions use them directly.
-
-**** pc
-
-The pc (program counter) register contains the address of the next instruction to be
-executed (/not/ the address of the instruction currently being
-executed).  The name is illogical, but "program counter" is the
-traditional name so we will stick with standard terminology.
-
-**** ir -- instruction register
-
-**** adr -- address register
-
-**** status register
-
-| Index | Flag | meaning                        |
-|     0 | U/S  | 0: user state. 1: system state |
-|     1 | E    | 1: interrupts enabled          |
-|       |      |                                |
-
-*** Interrupt control registers
-
-**** req and mask
-
-The Interrupt request and mask registers contain the same bits.  When
-an interrupt is requested, the corresponding bit is set in the req
-register.  When the next instruction is executed, the interrupt occurs
-if the corresponding mask bit is 1.
-
-| Index | Flag      | meaning                 |
-|     0 | timer     | timer interrupt request |
-|     1 | seg fault | segmentation fault      |
-|     2 | sovfl     | stack overflow          |
-|     3 | sufl      | stack underflow         |
-|     4 | utrap     | user trap               |
-|     5 | tc ovfl   | integer overflow        |
-|     6 | bin ovfl  | natural overflow        |
-|     7 | zdiv      | divide by 0             |
-
-**** rstat
-
-When an interrupt occurs, the value of the status register is copied
-into rstat.
-
-**** rpc
-
-When an interrupt occurs, the value of pc is copied into rpc.  This is
-necessary to enable the operating system to resume the interrupted
-program.
-
-**** vect
-
-The interrupt vector register contains the address of an array of
-addresses of interrupt handlers.
-
-*** Segmentation control registers
-
-Control the memory management unit.
-
-
-* Instruction set
-:PROPERTIES:
-:CUSTOM_ID: sec-instruction-set
-:END:
-
-
-** Instruction representation
-
-Instructions are represented in the memory of the computer using
-words, just like all other kinds of data.  From the programmer's
-perspective, an instruction is like a simple statement in a
-programming language.  From the circuit designer's perspective,
-instructions must be executed using logic gates, and the specific way
-it is represented as a word of bits is important.
-
-An instruction specifies several pieces of information.  For example,
-add R1,R2,R3 is an instruction that says four things: it's an
-addition, the operands come from R2 and R3, and the result goes into
-R1.  Therefore to represent instructions we need to organize a word as
-a collection of several *fields*, with each field giving one specific
-piece of information about the instruction.
-
-The particular scheme for describing an instruction as a collection of
-fields is called an *instruction format*.  Like most computers,
-Sigma16 has a small number of instruction formats and a larger number of
-instructions.  The key to understanding the interface between machine
-language and digital circuit design is to master the instruction
-formats.
-
-The core architecture (the simplest part of the system) uses just two
-instruction formats: the *RRR format* for instructions that perform
-calculations in the registers, and the *RX format* for instructions
-that refer to a memory location.
-
-The advanced parts of the architecture provide additional instructions
-which are represented with the EXP format. The name EXP stands
-simultaneously for *expansion* (because it provides for many
-additional instructions) and *experimental* (because it allows for
-experimentation with the design and implementation of new
-instructions).
-
-Every instruction has a 4-bit field called the opcode (op for short).
-This gives 16 values of the opcode: 14 of them (0 through 13) denote
-the 14 RRR instructions, described later.  If the op field is 14 (hex
-e) the instruction is EXP format and has a secondary opcode in the a
-and b fields.  If the op field contains 15 (hex f) the instruction is
-RX format with a secondary opcode in the b field.  The instruction
-formats are described below.
-
-The first word of every instruction contains the following fields.
-
-- op  (bits 0-3) opcode, determines instruction format
-- d   (bits 4-7) 4-bit destination
-- a   (bits 8-11) 4-bit operand
-- b   (bits 12-15) 4-bit operand, or expanded opcode for RX
-
-
-The details of each format and its fields are given below, and The
-following table gives an overview.
-- Each instruction format has a fixed size, which is the number of
-  words used to represent any instruction of that format.
-- These words are subdivided into 4-bit fields, each with a unique
-  name: op, d, a, b, etc.
-- The type of instruction is specified by the opcode, which is the op
-  field for RRR instructions, and which consists of several fields for
-  the other formats.
-- The instruction operands are specified by further fields.
-- Some instructions combine two 4-bit fields into a single 8-bit
-  field.
-  - The a and b fields may be combined to form an 8-bit field called ab
-    (only for the EXP format)
-  - The g and h fields may be combined to form an 8-bit field called gh
-
-| Format | Size | Opcode | Operands  | Example           |
-|--------+------+--------+-----------+-------------------|
-| RRR    |    1 | op     | d,a,b     | add Rd,Ra,Rb      |
-| RX     |    2 | op,b   | d,a,disp  | load Rd,disp[Ra]  |
-| EXP    |    2 | op,ab  | d,e,f,g,h | save Rd,Re,gh[Rf] |
-
-There are two kinds of format: the machine instruction formats, and
-the assembly language instruction statement formats.  There are three
-machine instruction formats: RRR, RX, EXP.  However, there is a
-larger set of assembly language statement formats, because there are
-special syntaxes for some instructions, and there are assembler
-directives that aren't instructions at all.  The assembly language
-formats are described later.
-
-*** RRR format
-
-The RRR format is used for instructions that perform calculations in
-the registers, without using memory.
-
-An instruction in RRR format is one word containing four 4-bit fields
-called op, d, a, b.  The op field is the operation code.  If $0 \leq
-op \leq 13$, its value specifies which RRR instruction this is.  If
-$13 < op$, this means the instruction "escapes" to another addressing
-mode.  If $op=15$ the instruction is RX format, and $op=14$ means it
-is EXP format.
-
-|----+---+---+---|
-| op | d | a | b |
-|----+---+---+---|
-
-Most RRR instructions have two operand registers specified in the a
-and b fields.  They perform a calculation on the values in these
-registers, and the result is written into the d register (d for
-destination).
-
-*** RX format
-
-The RX format is used for instructions that access the memory.  There
-are two operands: a memory address and a register.  The memory address
-is specified using two fields: a constant (called the displacement)
-and a register (called the index register).
-
-An RX instruction consists of two words.  The first has the same
-format as RRR.  The op field is 15, which means "this instruction has
-RX format".  A secondary operation code is needed to specify which RX
-instruction this is, this is given in the b field.  The d field is the
-destination register, and the a field is the index register.  There is
-only one operand register for RX instructions, since the b field is
-needed for the secondary operation code.
-
-|----+---+---+---|
-| op | d | a | b |
-|----+---+---+---|
-
-The second word consists of one 16-bit field called the displacement
-(abbreviated as disp).
-|--------------|
-| displacement |
-|--------------|
-
-The index register Rb and the displacement together specify the
-/effective address/.  The assembly language syntax for the effective
-address is =disp[Rb]=, and its value is $\mathrm{disp} + \mathrm{Rb}$.
-For example, suppose R4 contains 7 when the following instruction is
-executed:
-
-#+BEGIN_EXAMPLE
-   load  R2,5[R4]
-#+END_EXAMPLE
-
-The address operand is =5[R4]=, where the displacement is 5 and the
-index is R4.  When the instruction executes, the effective address is
-$5 + \mathrm{R4} = 5 + 7 = 12$, or =$000c=.
-
-The displacement is a constant given in the instruction, but the index
-register is variable.  Since R0 always contains 0, the effective
-address for =disp[R0]= is the value of =disp=.
-
-The displacement is represented in binary, and the effective address
-is calculated in binary, not in two's complement.  Thus the effective
-address of =ffff[R0]= is the (positive) address of the last word in
-memory -- it isn't a negative number.
-
-*** EXP format
-
-The EXP instructions provide more complex operations, and they belong
-to the Standard architecture.  (The Core architecture uses only RRR
-and RX).  An EXP instruction consists of two words.
-
-The first word has the same op and d fields as RRR and RX.  The op
-field contains 14 (hex e), which indicates that the instruction is EXP
-format.  The a and b fields are treated as one 8-bit natural number,
-which is the secondary operation code.  This provides for the
-possibility of up to 256 EXP format instructions, which enables new
-experimental instructions to be defined.
-
-|----+---+----|
-| op | d | ab |
-|----+---+----|
-
-The second word contains for 4-bit fields.  Each of these may contain
-either a register number or a short 4-bit number, depending on the
-instruction.
-
-|---+---+---+---|
-| e | f | g | h |
-|---+---+---+---|
-
-*** Notation for machine language
-
-We usually write instructions in assembly language (sub R3,R12,R9) but
-the computer executes machine langugae (13c9).  When each instruction
-is described below, an example is given showing a typical use of the
-instruction, along with the general form of the assembly language
-instruction.
-
-The general form uses the machine language field names to show where
-each piece of the instruction goes in the machine code.  The
-instruction format is also given, along with any constant fields.
-
-For example, here is the general form of the logicu instruction:
-
-#+BEGIN_EXAMPLE
-   logicu  Rd,e,Rf,g,h     ; Rd.e := h (Rd.e, Rf.g)
-   EXP op=#e ab=$14
-#+END_EXAMPLE
-
-The format is EXP, so the instruction has all the fields of the EXP
-format: op, d, ab, e, f, g, h.  There are two constant fields: op is
-=$e=, and ab is =$14=.  The values of the other fields are given in
-the general form of the assembly language.  The operands Rd and Rf
-refer to registers, and those register numbers go into the d and f
-fields of the instruction.  The e, g, and h fields are given as
-numbers in the assembly language.  (The assembly language convention
-is to give constants in decimal notation, not hexadecimal.)
-
-Example:
-#+BEGIN_EXAMPLE
-   logicu  R7,5,R2,13,xor ; R7.5 := R7.5 xor R2.13
-   e714 52d6
-#+END_EXAMPLE
-
-
-** Accessing memory
-
-A memory address is a 16-bit binary number.  Instructions don't
-specify addresses directly; they specify an address with two
-components: a *displacement* and an *index*, written as
-"displacement[index]".  The displacement is a 16 bit constant, and in
-assembly language it may be given as a decimal integer, a hexadecimal
-word, or a label.  The index is a register.  For example,$0c45[R5] has a
-displacement of 0c45 and an index of R5.
-
-When an instruction executes, the machine takes the displacement and
-index and calculates the *effective address*.  This is defined to be
-the binary sum of the displacement and the curent value in the index
-register.  In the example above, if R5 contains 3, then the effective
-address of $0c45[R5] is $0c48.
-
-If you just want to specify an address *a* in an instruction, this can
-be written as "a[R0]".  Since R0 contains the constant 0, the
-effective address is just *a*.
-
-*** lea
-
-The *load effective address* instruction *lea Rd,disp[Rx]* calculates
-the effective address of the operand disp[Rx] and places the result in
-the destination register Rd.  The effective address is the binary sum
-disp+Rx.
-
-*** load
-
-The *load* instruction *load Rd,disp[Rx]* calculates the effective
-address of the operand disp[Rx] and copies the word in memory at the
-effective address into the destination register Rd.  The effective
-address is the binary sum disp+Rx.
-
------------------   -----------------------------------------
-general form        load Rd,disp[Ra]
-effect              reg[Rd] := mem[disp+reg[Ra]]
-machine format      RX
-assembly format     RX
------------------   -----------------------------------------
-
-Examples
-#+BEGIN_EXAMPLE
-   load  R12,count[R0]   ; R12 := count
-   load  R6,arrayX[R2]   ; R6 := arrayX[R2]
-   load  R3,$2b8e[R5]    ; R3 := mem[2b8e+R5]
-#+END_EXAMPLE
-
-*** store
-
-The *store* instruction *store Rd,disp[Rx]* calculates the effective
-address of the operand disp[Rx] and the value of the destination
-register Rd into memory at the effective address.  The effective
-address is the binary sum disp+Rx.
-
------------------   -----------------------------------------
-general form        store Rd,disp[Ra]
-effect              mem[disp+reg[Ra]] := reg[Rd]
-machine format      RX
-assembly format     RX
------------------   -----------------------------------------
-
-Store copies the word in the destination register into memory at the
-effective address.  This instruction is unusual in that it treats the
-"destination register" as the source of data, and the actual
-destination which is modified is the memory location.
-
-Most instructions take data from the rightmost operands and modify the
-leftmost destination, just like an assignment statement (x := y+z).
-However, the store instruction operates in the opposite direction.
-The reason for this has to do with the circuit design of the
-processor.  Although the "left to right" nature of the store
-instruction may look inconsistent from the programmer's point of view,
-it actually is more consistent from the deeper perspective of circuit
-design.
-
-Examples
-
-#+BEGIN_EXAMPLE
-   store  R3,$2b8e[R5]
-   store  R12,count[R0]
-   store  R6,arrayX[R2]
-#+END_EXAMPLE
-
-*** Stack of words
-
-Three instructions (push, pop, top) support operations on a stack
-represented as an array of contiguous elements, where the stack grows
-from lower to higher addresses.  These instructions provide safe
-operations: they never overwrite memory outside the stack, and they
-indicate stack underflow and overflow by setting the condition code
-and optionaly performing an exception.
-
-A stack is represented by three addresses, which are provided to the
-push, pop, and top instructions in registers:
-- The /stack base/ is the address of the first word allocated for the
-  stack.
-- The /stack limit/ is the address of the last word allocated for the
-  stack.
-- The /stack top/ is the address of the stack element that was pushed
-  most recently.
-
-Although three addresses are required to characterise the state of a
-stack, each individual stack instruction (push, pop, top) requires
-only two of those addresses.  These are supplied as the Ra and Rb
-operands, while Rd is used to supply or receive the data value.
-
-The maximum number of elements the stack may contain is /stack
-limit/ - /stack base/ + 1.  Normally, /stack limit/ is greater than
-/stack base/.  If they are equal, there is only one word allocated for
-the stack (which is generally not useful), and if /stack base/ >
-/stack limit/ then no memory at all is allocated and every stack
-operation will signal an underflow or overflow error.
-
-If the stack is not empty, then /stack top/ is the address of the top
-element in the stack.  If the stack is empty, then /stack top/ must be
-/stack base/ - 1.
-
-A stack can be created and initialized by allocating a region of
-memory, setting /stack base/ to the first word and /stack limit/ to
-the last word, and setting /stack top/ to /stack base/ - 1.
-
-**** push
-
-The push instruction pushes an element onto a stack.  It is RRR
-format, and its general form is:
-
-#+BEGIN_EXAMPLE
-      push   Rd,Ra,Rb
-#+END_EXAMPLE
-
-- Rd = /stack data/: value to be pushed, unchanged
-- Ra = /stack top/: incremented unless stack was full
-- Rb = /stack limit/: unchanged
-- R15 condition code indicates stack overflow
-- System interrupt request register indicates stack overflow
-
-This instruction pushes the word in Rd onto a stack with /stack top/
-in Rd and /stack limit/ in Rb, provided that the stack is not full.
-The push stores the data word in Ra into memory and increments /stack
-top/ Rd.  If the stack is full, nothing is stored into memory and a stack
-overflow error is indicated in the condition code and interrupt
-request registers; an interrupt will occur if interrupts are enabled
-and the stack mask bit is set.  The operational semantics is:
- 
-#+BEGIN_EXAMPLE
-if Ra < Rb
-  then Ra := Ra + 1; mem[Ra] := Rd
-  else R15.sovfl := 1, req.sovfl := 1
-#+END_EXAMPLE
-  
-If Rd = Rb this means the stack completely fills the region of memory
-allocated for the stack, and there is no space to store a new element.
-In this case, the push instruction does not store Ra, it doesn't
-modify Rd, it doesn't modify memory outside the block, and it doesn't
-overwrite data in the stack.  Instead, the instruction indicates a
-stack overflow by setting the sovfl (stack overflow) bit in the
-condition code (R15), and it also sets the stack fault bit in the
-interrupt request register.  If interrupts are enabled and the stack
-fault bit is set in the interrupt mask register, then an interrupt
-will occur after the push instruction completes.  There will be no
-interrupt if interrupts are disabled, or the stack fault bit is not
-set in the mask register.
-
-**** pop
-
-The push instruction removes an element onto a stack and returns it.
-The instruction is RRR format, and its general form is:
-
-#+BEGIN_EXAMPLE
-      pop    Rd,Ra,Rb
-#+END_EXAMPLE
-
-- Rd = /stack data/: destination for the popped stack element
-- Ra = /stack top/: decremented unless stack was empty
-- Rb = /stack base/: unchanged
-- R15 condition code indicates stack underflow
-- System interrupt request register indicates stack underflow
-
-This instruction pops the word from a stack with /stack top/ in Ra and
-/stack base/ in Rb, provided that the stack is not empty.  The pop
-loads the top element of the stack into Rd and decrements /stack top/.
-If the stack is empty, /stack top/ is not decremented, Rd is not
-modified, and a stack underflow error is indicated in the condition
-code and interrupt request registers; an interrupt will occur if
-interrupts are enabled and the stack mask bit is set.  The operational
-semantics is:
-
-#+BEGIN_EXAMPLE
-if Ra >= Rb
-  then Rd := mem[Ra]; Ra := Ra - 1
-  else R15.suvfl := 1, req.suvfl := 1
-#+END_EXAMPLE
-
-**** top
-
-The top instruction returns the top element on a stack but does not
-remove it.  The instruction is RRR format, and its general form is:
-
-#+BEGIN_EXAMPLE
-      top    Rd,Ra,Rb
-#+END_EXAMPLE
-
-- Rd = /stack data/: destination for the top element of the stack;
-  unchanged if stack is empty
-- Ra = /stack top/: unchanged
-- Rb = /stack base/: unchanged
-- R15 condition code indicates stack underflow
-- System interrupt request register indicates stack underflow
-
-This instruction loads the element at /stack top/ into Rd, provided
-that the stack is not empty.  If the stack is empty, Rd is not
-modified and a stack underflow error is indicated in the condition
-code and interrupt request registers; an interrupt will occur if
-interrupts are enabled and the stack mask bit is set.  The operational
-semantics is:
-
-#+BEGIN_EXAMPLE
-if Ra >= Rb
-  then Rd := mem[Ra]
-  else R15.suvfl := 1, req.suvfl := 1
-#+END_EXAMPLE
-
-*** Stack frames
-<<<<<<< HEAD
-
-When a program calls a procedure it is usually necessary to save the
-state of the caller in a data structure called a stack frame.  (This
-is not necessary during a "tail call".)  The stack frame is pushed
-onto the execution stack.  When the procedure returns, the contents of
-the stack frame need to be loaded back into the registers.  These
-operations can be performed by ordinary store instructions (for
-procedure call) and load instructions (for procedure return).
-However, this often requires a significant number of instructions.
-
-=======
-
-When a program calls a procedure it is usually necessary to save the
-state of the caller in a data structure called a stack frame.  (This
-is not necessary during a "tail call".)  The stack frame is pushed
-onto the execution stack.  When the procedure returns, the contents of
-the stack frame need to be loaded back into the registers.  These
-operations can be performed by ordinary store instructions (for
-procedure call) and load instructions (for procedure return).
-However, this often requires a significant number of instructions.
-
->>>>>>> 3cfe3104
-The =save= and =restore= instructions transfer a block of data between
-registers and memory, making it easier to use stack frames.  These
-instructions are analogous to =store= and =load=, but they store or
-load multiple words, not just an individual word.
-
-- *save* stores a sequence of adjacent registers into a block of
-  contiguous memory locations.
-- *restore* is the opposite: it loads the block of memory into the
-  registers.
-
-For both instructions, the sequence of registers is specified by
-giving the first and last register.  The starting address of the
-memory block is specified by an effective address of the form
-=offset[Reg]=, where Reg is any register (e.g. R4, R13, etc) and
-=offset= is a number between 0 and 255.
-
-Normally $d \leq e$, in which case the number of registers to be saved
-is $e-d + 1$.  If $d > e$, the instruction will do nothing.  The base
-register $R_f$ should not lie within the group of registers to be
-saved or restored.
-
-The first register to be saved is $R_d$, and the last register to be
-saved is $R_e$.  The instruction always stores at least one register.
-If $d = e$, for example =save R5,R5,0[R14]= then only R5 is stored.
-If $d < e$ then the register numbers wrap around For example,
-
-There is an important restriction with =save= and =restore=: the
-displacement is limited to a small natural number between 0 and 255.
-(Recall that for load and store, the displacement can be as large as
-65,535.)  The reason for this is that the save and restore
-instructions are EXP format and the offset is represented by an 8-bit
-field (whereas load and store are RX format and the displacement is a
-16-bit word).
-
-The instruction is EXP format, and the offset is limited to 8 bits,
-because it is specified in the *gh* field, which is the rightmost 8
-bits of the second word of the instruction.  The secondary opcode is
-9, which is in the ab field of the first word of the instruction.
-<<<<<<< HEAD
-
-**** save
-
-The general form is
-
-#+BEGIN_EXAMPLE
-   save Rd,Re,gh[Rf]
-   EXP op=#e ab=$0b
-#+END_EXAMPLE
-
-The save instruction performs a sequence of stores:
-
-- $\mathsf{mem}[R_f+gh] := R_d$
-- $\mathsf{mem}[R_f+gh+1] := R_{d+1}$
-- $\mathsf{mem}[R_f+gh+2] := R_{d+2}$
-- $\ldots$
-- $\mathsf{mem}[R_f+gh+e-d] := R_e$
-
-=======
-
-**** save
-
-The general form is
-
-#+BEGIN_EXAMPLE
-   save Rd,Re,gh[Rf]
-   EXP op=#e ab=$0b
-#+END_EXAMPLE
-
-The save instruction performs a sequence of stores:
-
-- $\mathsf{mem}[R_f+gh] := R_d$
-- $\mathsf{mem}[R_f+gh+1] := R_{d+1}$
-- $\mathsf{mem}[R_f+gh+2] := R_{d+2}$
-- $\ldots$
-- $\mathsf{mem}[R_f+gh+e-d] := R_e$
-
->>>>>>> 3cfe3104
-For example, the following instruction will save registers R3 through R9
-into memory starting at address 6 + R13:
-
-#+BEGIN_EXAMPLE
-   save   R3,R9,6[R13]  ; e30b 9d06. store R3-R9 starting at 6[R13]
-#+END_EXAMPLE
-
-It is equivalent to a sequence of store instructions:
-#+BEGIN_EXAMPLE
-   store   R3,6[R13]
-   store   R4,7[R13]
-   store   R5,8[R13]
-   store   R6,9[R13]
-   store   R7,10[R13]
-   store   R8,11[R13]
-   store   R9,12[R13]
-#+END_EXAMPLE
-
-As this example shows, using =save= and =restore= can make procedure
-calls more concise and readable as well as less error-prone.
-
-**** restore
-
-This =restore= instruction has the same operands as the corresponding
-=save=, and it performs a sequence of stores corresponding to the
-loads performed by save.  The general form is
-
-#+BEGIN_EXAMPLE
-   restore Rd,Re,gh[Rf]
-   EXP op=#e ab=$0c
-#+END_EXAMPLE
-
-The restore instruction performs a sequence of loads:
-
-\begin{verbatim}
-- $R_d := \mathsf{mem}[R_f+gh] $
-- $R_{d+1} := \mathsf{mem}[R_f+gh+1] $
-- $R_{d+2} := \mathsf{mem}[R_f+gh+2] $
-- $\ldots$
-- $R_e := \mathsf{mem}[R_f+gh+e-d] $
-\end{verbatim}
-
-  For example, consider this instruction:
-#+BEGIN_EXAMPLE
-   restore  R3,R10,4[R14]
-#+END_EXAMPLE
-
-The effect is equivalent to
-
-#+BEGIN_EXAMPLE
-   load  R3,4[R14]
-   load  R4,5[R14]
-   load  R5,6[R14]
-   load  R6,7[R14]
-   load  R7,8[R14]
-   load  R8,9[R14]
-   load  R9,10[R14]
-   load  R10,11[R14]
-#+END_EXAMPLE
-
-
-Suppose a stack frame was created by the =save= example above. 
-To restore the registers from the stack frame, use:
-  
-#+BEGIN_EXAMPLE
-   restore R3,R9,6[R13]  ; e30b 9d06. store R3-R9 starting at 6[R13]
-#+END_EXAMPLE
-
-It is equivalent to a sequence of store instructions:
-
-#+BEGIN_EXAMPLE
-   load   R3,6[R13]
-   load   R4,7[R13]
-   load   R5,8[R13]
-   load   R6,9[R13]
-   load   R7,10[R13]
-   load   R8,11[R13]
-   load   R9,12[R13]
-#+END_EXAMPLE
-  
-
-#+BEGIN_EXAMPLE
-   restore R3,R5,6[R13]  ; e30c 5d06. load R3-R5 starting at 6[R13]
-#+END_EXAMPLE
-
-This is equivalent to a sequence of load instructions:
-#+BEGIN_EXAMPLE
-   load    R3,6[R13]
-   load    R4,7[R13]
-   load    R5,8[R13]
-   load    R6,9[R13]
-#+END_EXAMPLE
-
-
-
-The *restore* instruction copies a sequence of consecutive memory
-locations starting from the effecive address into a sequence of
-adjacent registers.  The index register (R14 in this example) is not
-changed.  Restore is equivalent to a fixed sequence of load
-instructions; its purpose of restore is to restore the state of
-registers from memory after a procedure call or a context switch.
-
-
-The instruction *restore Re,Rf,gh[Rd]* copies the contents of memory
-at consecutive locations beginning with mem[gh+Rf] into registers Re,
-Re+1, ..., Rf.
-
-
-
-**** Implementing procedure call and return
-
-A common usage of save and restore is to simplify procedure call and
-return.  When a procedure is called, store the registers onto the
-execution stack when a procedure is called (using save), and then to
-load them back from the stack when the procedure is returned
-(restore).  Normally, the format of a stack frame has a fixed location
-for saving the registers, at a small offset from the beginning of the
-frame.  A register called the /stack pointer/ gives the address of the
-frame, and the offset for saving the registers is normally a small
-value (such as 3 or similar).
-
-
-
-
-** Arithmetic
-
-*** add
-
-The instruction ~add Rd,Ra,Rb~ has operands ~Ra~ and ~Rb~ and
-destination ~Rd~.  It fetches the operands ~Ra~ and ~Rb~, calculates
-the sum ~Ra~ + ~Rb~, and loads the result into the destination ~Rd~.
-The effect is ~Rd := Ra + Rb~.  For example, ~add R5,R12,R2~
-performs ~R5 := R12 + R3~.
-
-The add instruction is RRR format with opcode=0.  Given destination Rd
-and operands Ra and Rb (where d, a, b are hex digits), add Rd,Ra,Rb is
-reprseented by 0dab.
-
-  Code    Assembly          Effect
-  -----   ----------------  ------------------
-  062c    add R6,R2,R12     ; R6 := R2 + R12
-  0d13    add R13,R1,R3     ; R13 := R1 + R3
-  
-The add instruction sets both the destination register and the
-condition code.  Flags in the condition code indicate overflow, carry,
-and sign of the result.
-
----------  ---------------------
- R15.ccG    result > 0 (binary)
- R15.ccg    result > 0 (two's complement)
- R15.ccE    result = 0
- R15.ccl    result <tc 0 (two's complement)
- R15.ccV    overflow (binary)
- R15.CCv    overflow (two's complement)
- R15.CCc    carry output
----------  ---------------------
-
-The bits in a word are numbered from right to left, starting at bit
-index 0 in the rightmost (least significant) position, up to index 15
-at the leftmost (most significant) position.  The notation x.n denotes
-the bit in x with index n.
-
-A field is a consecutiave sequence of bits within a word.  A field is
-specified with the index of the leftmost bit in the field, along with
-the size of the field.  For example, the field in x with index 9 and
-size 3 consists of the bits x.9 x.8 x.7.
-
-#+BEGIN_EXAMPLE
-    add R1,R2,R3    ; R1 := R2 + R3
-#+END_EXAMPLE
-
-The instruction add Rd,Ra,Rb has operands Ra and Rb and destination
-Rd.  It fetches the operands Ra and Rb, calculates the sum Ra + Rb,
-and loads the result into the destination Rd.  The effect is Rd :=
-Ra + Rb.  For example, add R5,R12,R2 performs R5 := R12 + R3.
-
-The add instruction is RRR format with opcode=0.  Given destination Rd
-and operands Ra and Rb (where d, a, b are hex digits), add Rd,Ra,Rb is
-reprseented by 0dab.
-
-| Code | Assembly      | Effect           |
-|------+---------------+------------------|
-| 062c | add R6,R2,R12 | ; R6 := R2 + R12 |
-| 0d13 | add R13,R1,R3 | ; R13 := R1 + R3 |
-  
-The add instruction can be used for both binary addition (on natural
-numbers) and for two's complement addition (on signed integers).
-
-- 16-bit natural numbers are unsigned integers 0, 1, 2, ..., 65535.
-  If two natural numbers are added, the result is a natural number
-  (the result cannot be negative).  If the result is 65536 or larger,
-  it cannot be represented as a 16 bit binary number.  If this
-  happens, the destination register is set to the lower 16 bits of the
-  true result, and the binary overflow flag is set in the Condition Code.
-  
-- 16-bit two's complement numbers are signed integers -32999?, ...,
-  -1, 0, 1, ..., 32???.  If two signed integers are added, the result
-  is a signed integer.  If the result is less than -32000 or greater
-  than 32000, then the result cannot be represented as a 16 bit two's
-  complement number.  If this happens, the destination register is set
-  to the lower 16 bits of the true result, and the two's complement
-  overflow flag is set in the Condition Code.  Furthermore, the
-  overflow flag is set in the req register.  If interrupts are enabled
-  and the overflow flag is 1 in the mask register, then an interrupt
-  will occur immediatelhy after the add instruction executes.
-
-The add instruction can be used for both binary addition (on natural
-numbers) and for two's complement addition (on signed integers).
-
-- 16-bit natural numbers are unsigned integers 0, 1, 2, ..., 65535.
-  If two natural numbers are added, the result is a natural number
-  (the result cannot be negative).  If the result is 65536 or larger,
-  it cannot be represented as a 16 bit binary number.  If this
-  happens, the destination register is set to the lower 16 bits of the
-  true result, and the binary overflow flag is set in the Condition Code.
-  
-- 16-bit two's complement numbers are signed integers -32999?, ...,
-  -1, 0, 1, ..., 32???.  If two signed integers are added, the result
-  is a signed integer.  If the result is less than -32000 or greater
-  than 32000, then the result cannot be represented as a 16 bit two's
-  complement number.  If this happens, the destination register is set
-  to the lower 16 bits of the true result, and the two's complement
-  overflow flag is set in the Condition Code.  Furthermore, the
-  overflow flag is set in the req register.  If interrupts are enabled
-  and the overflow flag is 1 in the mask register, then an interrupt
-  will occur immediatelhy after the add instruction executes.
-
-*** sub
-
-Example: sub R1,R2,R3 ; R1 := R2 - R3
-
-This instruction is similar to add; the only difference is that it
-calculates R2-R3 and places the result in R1.  The effect on the
-condition code is the same as for add.
-
-The instruction sub Rd,Ra,Rb has operands Ra and Rb and destination
-Rd.  It fetches the operands Ra and Rb, calculates the difference Ra -
-Rb, and loads the result into the destination Rd.  The effect is Rd :=
-Ra - Rb.  For example, sub R5,R12,R2 performs R5 := R12 - R3.
-
-The sub instruction is RRR format with opcode=1.
-
-  Code    Assembly          Effect
-  -----   ----------------  ------------------
-  162c    sub R6,R2,R12     ; R6 := R2 - R12
-  1d13    sub R13,R1,R3     ; R13 := R1 - R3
-  
-In addition to setting the destination register, the sub instruction
-sets several bits in the condition code R15 and may set a bit in the
-req register.
-
----------  ---------------------
- R15.ccG    result > 0 (binary)
- R15.ccg    result > 0 (two's complement)
- R15.ccE    result = 0
- R15.ccl    result < 0 (two's complement)
- R15.ccV    overflow (binary)
- R15.CCv    overflow (two's complement)
- R15.CCc    carry output
- R15.ccf    logicc instruction function result
----------  ---------------------
-
-*** mul
-
-Example: mul R1,R2,R3 ; R1 := R2 * R3
-
-The multiply instruction mul Rd,Ra,Rb calculates the integer (two's
-complement) product of the operands Ra and Rb, and places the result
-in the destination register Rd.  The mul instruction does not produce
-the natural (binary) product.
-
-If the magnitude of the product is too large to be representable as a
-16 bit two's complement integer, this is an overflow.  If overflow
-occurs, the integer overflow bit is set in the condition code (F15)
-and the integer overflow bit is also set in the interrupt request
-register (req), and the lower order 16 bits of the product are loaded
-into Rd.
-
----------  ---------------------
- R15.ccg    result > 0 (two's complement)
- R15.ccE    result = 0
- R15.ccl    result < 0 (two's complement)
- R15.CCv    overflow (two's complement)
- R15.CCc    carry output
----------  ---------------------
-
-*** div
-
-Example: div R1,R2,R3 ; R1 := R2 / R3, R15 := R2 rem R3
-
-Unlike the other arithmetic operations, the divide instruction div
-Rd,Ra,Rb produces two results: the quotient Ra / Rb and the remainder
-Ra rem Rb.  It loads the quotient into the destination register Rd,
-and the remainder is loaded into R15.
-
-If the destination register Rd is actually R15, then the quotient is
-placed in R15, and the remainder is discarded.
-
-The divide instruction doesn't set the condition code, since R15 is
-used for the remainder.  Therefore there is no condition code bit to
-indicate division by 0.  However, it is easy for a program to detect a
-division by 0.
-
-- (Explicit test for error) The program can compare the divisor with 0
-  before or after executing the divide instruction, and jump to an
-  error handler if the divisor is 0.  This is similar to testing the
-  condition code after an add, sub, or mul instruction, but it does
-  require two instructions: a compare followed by a conditional jump.
-  For example:
-
-#+BEGIN_EXAMPLE
-   div    R1,R2,R3       ; R1 := R2/R3, R15 := R2 rem R3
-   cmp    R3,R0       ; Did we divide by 0?
-   jumpeq zeroDivide[R0] ; If yes, handle error
-#+END_EXAMPLE
-  
-- (Exception) The program can detect division by 0 using an interrupt.
-  To do this, enable interrupts and enable the interrupt mask for
-  division by 0.  See the section on Interrupts.  This approach does
-  not require a compare or jump instruction for each division.
-
-*** cmp
-
-The compare instruction =cmp Ra,Rb= compares the values in the operand
-registers =Ra= and =Rb=, and then sets flags in the condition code
-(R15) to indicate the result. The notation R15.i means bit /i/ in R15;
-thus R15.0 is the leftmost bit of R15.  The instruction performs both
-natural number comparison (binary) and integer comparison (two's
-complement).  The resulting flags are
-
-- binary less than (L) in R15.0
-- two's complement less than (<) in R15.1
-- equal in R15.2
-- binary greater than (G) in R15.3
-- two's complement greater than (>) in R15.4
-
-The result of a cmp instruction can be used to control a conditional
-jump.  The jumpc0 instruction jumps is a specified bit of R15 is 0,
-and the jumpc1 instruction jumps if a specified bit is 1.
-
-Pseudoinstructions provide the most common cases; for example jumple
-jumps if the condition code indicates that a comparison produced
-either integer less-than or equal.  A common pattern is a cmp followed
-by a jump pseudoinstruction, for example:
-
-#+BEGIN_EXAMPLE
-    cmp     R4,R9      ; compare R4 with R9
-    jumpgt  abc]R0]    ; if R4 > R9 then goto abc
-#+END_EXAMPLE
-*** addc
-
-The addc instruction performs a binary addition with carry
-propagation.  It adds the two operand registers and the carry bit in
-the condition code register, R15.  The sum is loaded into the
-destination register Rd and the carry output is written back into the
-carry bit, overwriting its previous value.  Overflow is not possible
-with this instruction.
-
-*** muln
-
-#+BEGIN_EXAMPLE
-     muln   Rd,Ra,Rb
-#+END_EXAMPLE
-
-The muln instruction calculates the product of two natural numbers in
-Ra and Rb.  The result is 32 bits; the leftmost 16 bits (the most
-significant part) is loaded into R15, and the rightmost 16 bits (the
-least significant part) is loaded into Rd.  If Rd is R15, the most
-significant part is discarded.
-
-*** divn
-
-#+BEGIN_EXAMPLE
-     divn   Rd,Ra,Rb
-#+END_EXAMPLE
-
-The divn instruction divides two natural numbers: dividend / divisor.
-All the numbers -- numerator, denominator, quotient, remainder -- are
-natural numbers represented in binary.
-
-- The dividend is a 32 bit natural number; its leftmost 16 bits are in
-  R15 and the rightmost 16 bits are in Ra.  Thedenominator is in Rb.
-- Two results are produced: a 32-bit quotient anda 16-bit remainder.
-- The leftmost 16 bits of the quotient are placedin R15 (replacing the
-  leftmost part of the dividend).  The rightmost16 bits of the
-  quotient are placed in Rd.
-- The remainder is placed in Ra, overwriting the least significant
-  half of the dividend operand
-
-
-** Jumps
-
-A jump is a transfer control to another address, rather than to the
-following instruction. The destination address is specified as the
-effective address in the jump instruction.  A jump can be used to
-implement a goto statement.  (See also [[*Branches][Branches]].)
-
-*** jump
-*** jumpc0, jumpc1
-*** jumpz, jumpnz
-
-*** jal
-
-
-** Branches
-
-A branch instruction transfers control to another address, rather than
-to the following instruction. The destination address is specified as
-an offset relative to the value of the pc (after the pc has been
-incremented).  A branch can be used to implement a goto statement.
-(See also [[*Jumps][Jumps]].)
-
-*** brf, brb
-
-The brf instruction is Branch forward, and the brb instruction is
-branch backward.
-
-The operand is a 16-bit natural number called the /offset/.  This is
-added to (brf) or subtracted from (brb) the current value of the pc
-register.  Since the pc is incremented as the instruction is fetched,
-an offset of 0 refers to the instruction after the brf/brb.
-
-#+BEGIN_EXAMPLE
-a    brf  3
-     add  R0,R0,R0  ; brf 0 would go here
-     add  R0,R0,R0  ; brf 1 would go here
-     add  R0,R0,R0  ; brf 2 would go here
-b    add  R0,R0,R0  ; the instruction a actually goes here
-#+END_EXAMPLE
-
-Normally the operand is expressed as a label rather than a constant.
-
-#+BEGIN_EXAMPLE
-a    brf  b
-     add  R0,R0,R0
-     add  R0,R0,R0
-     add  R0,R0,R0
-b    add  R0,R0,R0  ; the instruction a goes here
-#+END_EXAMPLE
-
-If the operand is expressed as a number (brf 3), the assembler uses
-the number in the machine instruction.  However, if the operand is
-expressed as a lable (brf b), the assembler calculates the correct
-offset value and inserts that into the machine instruction.
-
-In order to implement /goto xyz/, use =brf xyz= (branch forward) if
-=xyz= occurs after the branch instruction, and use =brb xyz= (branch
-backward) if =xyz= occurs before the branch.
-
-*** brfc0, brbc0, brfc1, brbc1
-
-There are four conditional branch instructions that perform a branch
-based on the value of a bit in a register.  For example, brfc1
-R7,3,dest is equivalent to "go to dest if bit 3 of R7 is 1".  The
-instructions are:
-
-- brfc0 - branch forward if the specified bit is 0
-- brfc1 - branch forward if the specified bit is 1
-- brbc0 - branch backward if the specified bit is 0
-- brbc1 - branch backward if the specified bit is 1
-
-These instructions are somewhat similar to jumpc0 and jumpc1, but
-there are two key differences:
-
-- The branch instructions can use any bit in any register of the
-  register file to determine whether the branch will take place, but
-  the jump instructions can use only a bit in the condition code R15.
-- The branch instructions are pc-relative, but the jump instructions
-  give the absolute address of the destination.
-
-*** brfz, brbz, brfnz, brbnz
-
-These instructions perform a branch if a specified register is either
-equal to 0 (z), or not equal to 0 (nz).  Equal to 0 means every bit in
-the register is 0; not equal to 0 means some bit in the register is 1.
-For example, brfnz R3,dest means "if R3 !=0 then goto dest".
-
-- brfz - branch forward if zero
-- brfnz - branch forward if not zero
-- brbz - branch backward if zero
-- brbnz - branch backward if not zero
-
-*** dispatch
-
-The /dispatch/ instruction implements a branch table.  It provides an
-efficient way to implement a case statement using a binary code.
-
-Suppose =code= is a variable that contains an integer, such that $0
-\leq code < 8$.  The following set of instructions will branch to a
-specific destination depending on the value of the code.
-
-#+BEGIN_EXAMPLE
-   load   R8,code[R0]  ; load a 3-bit binary code
-   dispatch R8,3,0       ; 38 dispatch 3-bit code
-   brf    caseA        ; if code=0 then goto caseA
-   brf    caseB        ; if code=1 then goto caseB
-   brf    caseC        ; if code=2 then goto caseC
-   brf    caseD        ; if code=3 then goto caseD
-   brf    caseE        ; if code=4 then goto caseE
-   brf    caseF        ; if code=5 then goto caseF
-   brf    caseG        ; if code=6 then goto caseG
-   brf    caseH        ; if code=7 then goto caseH
-#+END_EXAMPLE
-
-The =dispatch= instruction has three operands: a register /code/ that
-specifies a binary code, an integer constant /size/ that gives the
-number of bits in the code, and a fixed /offset/ (which is usually 0).
-
-- The instruction automatically uses /size/ to mask the
-  code, by performing a logical and.  For example, if /size/ is 3, it
-  calculates  /code/ AND fff7.  This ensures that the resulting
-  code is not out of range: it is guaranteed to lie between 0 and $2 ^
-  size - 1$.
-- The instruction then performs a pc relative branch forward by a
-  distance of 2 * code + offset.  The multiplication by 2 ensures that
-  a 2-word instruction can be placed in each position in the branch
-  table.
-- The branch table is normally a sequence of unconditional branch
-  instructions, either brf or brb.
-
-<<<<<<< HEAD
-=======
-** Logic and bits
-
-The instructions in this section treat a word as a sequence of bits,
-not as a number.  There are instructions that perform logic operations
-on individual bits, on all the bits in a word, and that operate on bit
-fields.
-
-The bits in a word x are indexed from 0 to 15, where 0 is the index of
-the leftmost (most significant) bit and 15 is the index or the
-rightmost (least significant) bit.  The notation x.i means the bit
-with index i in the word x.  For example, x.0 is the leftmost bit and
-x.15 is the rightmost bit.  When used in an instruction, a bit index
-is specified as a 4-bit binary number /i/ such that 0 <= /i/ <= 15.
-
-A bit field is a contiguous sequence of bits in a word.  It is
-specified by the register containing a word, the index of the starting
-bit in the field, and the size of the field.
-
-The bit field instructions can be implemented using a combination of
-logic and shift instructions.  They are included in the architecture
-for several reasons:
-
-- These operations provide useful abstractions for writing
-  interpreters and simulators.
-- When used in an interpreter, bit field operations are executed
-  frequently: they are a crucial part of the "inner loop".  Therefore
-  the efficiency of common bit field operations is important.
-- The bit field instructions are easier to use and more readable than
-  the corresponding logic and shifts.
-- These instructions can be implemented efficiently in a digital
-  circuit and this implementation is an interesting design problem.
->>>>>>> 3cfe3104
-
-** Logic
-
-The commonest Boolean operators are =inv=, =and=, =or=, and =xor=.
-However, these aren't the only useful operations: there are 16 logic
-functions of two arguments.  Instead of providing specialised
-instructions for a few of the logic functions, Sigma16 provides three
-general instructions that implement all of them.
-
-- =logicw= performs logic on all the corresponding bits in two operand
-  registers, and places the word result in a destination register.
-- =logicr= performs logic on two operand bits within a register, and
-  places the result in a destination bit in the same register.
-- =logicb= performs logic on two operand bits that may be in different
-  registers.  The result overwrites the first operand bit.
-
-The bit logic instructions =logicr= and =logicb= extract the operand
-bits from registers, calculate the result using a supplied function,
-and put the bit back into a word, leaving the rest of the word
-unchanged.  The word logic instructions update every bit in the
-destination.  The bit logic instructions update only one bit in the
-destination, enabling you to keep many Boolean variables in just one
-register.
-
-Logic instructions make it easy to calculate any Boolean expression,
-but they are not the only way.  In some cases it is better to use
-"short circuit evaluation".
-  
-*** General logic functions
-
-The invert function (also called not, logical negation) has one input.
-
-| x | inv x |
-|---+-------|
-| 0 |     1 |
-| 1 |     0 |
-
-The truth tables for =and=, =or=, =xor= have two inputs.
-
-| x | y | x and y | x or y | x xor y |
-|---+---+---------+--------+---------|
-| 0 | 0 |       0 |      0 |       0 |
-| 0 | 1 |       0 |      1 |       1 |
-| 1 | 0 |       0 |      1 |       1 |
-| 1 | 1 |       1 |      1 |       0 |
-|---+---+---------+--------+---------|
-
-These aren't the only logic functions with two inputs.  Every logic
-function with two inputs $x$ and $y$ can be defined by a truth table
-where we list all possible values for the inputs and give the
-corresponding result.  Each input could be either 0 or 1.  Since there
-are 2, there are $2^2 = 4$ lines in the truth table.
-
-The tables above give specific values, either 0 or 1, for each result.
-For example, the result column for the =and= function is (reading from
-top to bottom) 0001, while =xor= is 0110.  For an arbitrary function,
-we can write the result column as $abcd$ where each variable is either
-0 or 1.
-
-| x | y | result |
-|---+---+--------|
-| 0 | 0 | a      |
-| 0 | 1 | b      |
-| 1 | 0 | c      |
-| 1 | 1 | d      |
-
-Since there are 4 variables, there are $2^4$ possible settings of
-$(a,b,c,d)$ and consequently there are 16 Boolean logic functions that
-take two arguments.  For example, if $(a,b,c,d) = (0,0,0,1)$ this is
-the truth table for /and/.  if $(a,b,c,d) = (0,1,1,0)$ this is the
-truth table for /xor/.
-
-The Sigma16 logic instructions take a 4-bit code that specifies the
-logic function by giving the values of $(a,b,c,d)$.  In assembly
-language, the code is given as a decimal number between 0 and 15.
-The codes for the most common functions are:
-
-| abcd | code | name     |
-|------+------+----------|
-| 0001 |    1 | x and y  |
-| 0110 |    6 | x xor y  |
-| 0111 |    7 | x or y   |
-| 1000 |    8 | x nor y  |
-| 1110 |   14 | x nand y |
-
-Furthermore, the =inv= function can be treated as a 2-input function
-where the second argument is ignored.
-
-*** Word logic: logicw
-
-The logicw instruction performs a bitwise logic operation on two
-operands: each bit of the result is obtained by performing the logic
-function on the corresponding bits of the two operands.  The
-instruction allows an arbitrary logic function on two bits.
-
-An arbitrary logic function of two variables is applied to the two
-operand registers Re and Rf, and the result is loaded into the
-destination register Rd.  The function $h$ is specified as described
-above; for example, 6 is the code for exclusive or.  The general form
-is
-
-#+BEGIN_EXAMPLE
-   logicw  Rd,Re,Rf,h     ; Rd := h (Re, Rf)
-   EXP. op=#e, ab=$12, g is ignored
-#+END_EXAMPLE
-
-The following example computes the =xor= of registers R1 and R2, and
-puts the result into R3.
-
-#+BEGIN_EXAMPLE
-   lea     R1,$00ff[R0]  ; R1 := 00ff
-   lea     R2,$0f0f[R0]  ; R2 := 0f0f
-   logicw  R3,R1,R2,6    ; e312 1206. R3 := 0ff0
-#+END_EXAMPLE
-
-*** Pseudoinstructions: invw, andw, orw, xorw
-
-If you're using one of the most common logic functions, a
-pseudoinstruction is convenient and can make a program more readable.
-There are pseudoinstructions =invw=, =andw=, =orw=, =xorw= which have
-the same form as =logicw= except the function is specified by the
-pseudo operation and the function operand is omitted.
-<<<<<<< HEAD
-
-#+BEGIN_EXAMPLE
-    invw  R3,R4     ; R3 := invert R4
-    andw  R3,R4,R5  ; R3 := R4 and R5
-    or w  R3,R4,R5  ; R3 := R4 or R5
-    xorw  R3,R4,R5  ; R3 := R4 xor R5
-#+END_EXAMPLE
-
-A pseudoinstruction is not a machine instruction: the Sigma16
-processor does not have an =andw= instruction.  Instead, the assembler
-generates the =logicw= instruction corresponding to any of =invw=,
-=andw=, =orw=, =xorw=.  The following assembly language statements
-generate exactly the same machine language:
-
-#+BEGIN_EXAMPLE
-     logicw R5,R7,R2,1     ; R5 := R7 and R2
-     andw   R5,R7,R2       ; R5 := R7 and R2
-#+END_EXAMPLE
-
-=======
-
-#+BEGIN_EXAMPLE
-    invw  R3,R4     ; R3 := invert R4
-    andw  R3,R4,R5  ; R3 := R4 and R5
-    or w  R3,R4,R5  ; R3 := R4 or R5
-    xorw  R3,R4,R5  ; R3 := R4 xor R5
-#+END_EXAMPLE
-
-A pseudoinstruction is not a machine instruction: the Sigma16
-processor does not have an =andw= instruction.  Instead, the assembler
-generates the =logicw= instruction corresponding to any of =invw=,
-=andw=, =orw=, =xorw=.  The following assembly language statements
-generate exactly the same machine language:
-
-#+BEGIN_EXAMPLE
-     logicw R5,R7,R2,1     ; R5 := R7 and R2
-     andw   R5,R7,R2       ; R5 := R7 and R2
-#+END_EXAMPLE
-
->>>>>>> 3cfe3104
-If you prefer to use the actual machine instruction, rather than a
-pseudoinstruction, you can define a symbol for the logic function
-using an =equ= assembly directive.  The symbol can then be used
-instead of the numeric code:
-
-#+BEGIN_EXAMPLE
-xor  equ   6
-     ...
-     logicw R5,R7,R2,xor   ; R5 := R7 xor R2
-#+END_EXAMPLE
-
-*** Bit logic within a register: logicr
-
-The =logicr= instruction allows you to specify any two operand bits
-and a destination bit, all within the same register.  This is
-convenient when a program has a collection of Boolean flags kept in
-the same word.  The general form is:
-
-#+BEGIN_EXAMPLE
-   logicr  Rd,e,f,g,h  ; Rd.e := h (Rd.f, Rd.g)
-   EXP op=#e ab=$13
-#+END_EXAMPLE
-
-- Rd is the destination register, which also contains both source
-  operands bits
-- e is the index of the destination bit
-- f is the index of the first argument bit
-- g is the index of the second argument bit
-- h is the logic function
-- The instruction format is EXP, with primary =e= and secondary opcode
-  =$13=.
-
-Here is an example that performs logic on bits within R1, which is
-initialized to 0002. and calculates the logic or of bit 0 (which is 0)
-and bit 1 (which is 1).  The result goes into bit 10, changing R1 from
-=$0002= to =$0402=.  The logic function or has code 7.  Tthe operands
-are bits 9 and 2, and the result is placed into bit 3.  The
-instruction says: within R1, perform logic function 7 on bits 0 and 1,
-and place the result in bit 10.
-
-#+BEGIN_EXAMPLE
-  lea     R1,2[R0]     ; R1 := 0002, R1.0 = 0, R1.1 = 1
-  logicr  R1,10,0,1,or ; e113 a017. R1 := 0402, R1.10 = 1  
-#+END_EXAMPLE
-
-The op field of the first word of the machine language code for this
-example is 14 (hex e), indicating EXP format.  The secondary operation
-code is =$13=, which is stored in the =ab= field.  Since the general
-form is =logicr Rd,e,f,g,h=, we have $d=1$, $e=a$, $f=0$, $g=1$, and
-$h=7$, so the machine language code is =e113 a017=.
-
-If your program keeps a set of Boolean variables in one register, you
-can calculate Boolean expressions in that register with =logicr=.
-<<<<<<< HEAD
-
-*** Pseudoinstructions invr, andr, orr, xorb
-
-Pseudoinstructions are provided for the most common bit logic
-functions.  The operands are the same as for =logicr=, except the last
-operand is omitted, as the function is specified by the mnemonic.
-=======
-
-*** Pseudoinstructions invr, andr, orr, xorb
-
-Pseudoinstructions are provided for the most common bit logic
-functions.  The operands are the same as for =logicr=, except the last
-operand is omitted, as the function is specified by the mnemonic.
-
-#+BEGIN_EXAMPLE
-      invr    R1,3,9     ; R1.3 := inv R1.9
-      andr    R1,3,9,2   ; R1.3 := R1.9 and R1.2
-      orr     R1,3,9,2   ; R1.3 := R1.9 or R1.2
-      xorr    R1,3,9,2   ; R1.3 := R1.9 xor R1.2
-#+END_EXAMPLE
-
-*** Bit logic across registers: logicb
-
-The =logicb= instruction specifies two operand bits that may be in
-different registers.  The result will overwrite the first operand bit.
-The general form is:
-
-#+BEGIN_EXAMPLE
-   logicb  Rd,e,Rf,g,h     ; Rd.e := h (Rd.e, Rf.g)
-   EXP op=#e ab=$14
-#+END_EXAMPLE
->>>>>>> 3cfe3104
-
-#+BEGIN_EXAMPLE
-<<<<<<< HEAD
-      invr    R1,3,9     ; R1.3 := inv R1.9
-      andr    R1,3,9,2   ; R1.3 := R1.9 and R1.2
-      orr     R1,3,9,2   ; R1.3 := R1.9 or R1.2
-      xorr    R1,3,9,2   ; R1.3 := R1.9 xor R1.2
-#+END_EXAMPLE
-
-*** Bit logic across registers: logicb
-
-The =logicb= instruction specifies two operand bits that may be in
-different registers.  The result will overwrite the first operand bit.
-The general form is:
-
-#+BEGIN_EXAMPLE
-   logicb  Rd,e,Rf,g,h     ; Rd.e := h (Rd.e, Rf.g)
-   EXP op=$e ab=$14
-#+END_EXAMPLE
-=======
-   lea    R2,$0200[R0]   ; R2.9 := 1
-   lea    R7,$0000[R0]   ; R7.13 := 0
-   logicb R2,9,R7,13,xor ; e214 97d6. R2 := 0200, R2.9 := R2.9 xor R7.13
-#+END_EXAMPLE
-
-*** Pseudoinstructions invb, andb, orb, xorb
->>>>>>> 3cfe3104
-
-Example:
-#+BEGIN_EXAMPLE
-<<<<<<< HEAD
-   lea    R2,$0200[R0]   ; R2.9 := 1
-   lea    R7,$0000[R0]   ; R7.13 := 0
-   logicb R2,9,R7,13,xor ; e214 97d6. R2 := 0200, R2.9 := R2.9 xor R7.13
-#+END_EXAMPLE
-
-*** Pseudoinstructions invb, andb, orb, xorb
-
-#+BEGIN_EXAMPLE
-      invb    R1,3,R2,9   ; R1.3 := inv R2.9
-      andb    R1,3,R2,9   ; R1.3 := R1.3 and R2.9
-      orub    R1,3,R2,9   ; R1.3 := R1.3 or R2.9
-      xorb    R1,3,R2,9   ; R1.3 := R1.3 xor R2.9
-#+END_EXAMPLE
-
-The =invb= pseudoinstruction is more flexible than =invr=, as it
-allows the operands to come from different registers.  However, if
-you're doing logic operations in a word of Booleans, it may be clearer
-to write =invb R9,3,7= than to write the equivalent =invbr R9,3,R9,7=.
-
-*** Pseudoinstructions setb, clearb, moveb, movebi
-
-The bit logic instructions have some useful special cases that don't
-appear to involve logic at all.  These are supported by
-pseudoinstructions.
-
-- =setb Rd,e= puts 1 into a specified bit: =Rd.e := 1=.
-
-#+BEGIN_EXAMPLE
-    setb   R4,7         ; R4.7 := 1
-#+END_EXAMPLE
-
-- =clearb Rd,e= puts 0 into the specified bit.
-=======
-      invb    R1,3,R2,9   ; R1.3 := inv R2.9
-      andb    R1,3,R2,9   ; R1.3 := R1.3 and R2.9
-      orub    R1,3,R2,9   ; R1.3 := R1.3 or R2.9
-      xorb    R1,3,R2,9   ; R1.3 := R1.3 xor R2.9
-#+END_EXAMPLE
-
-The =invb= pseudoinstruction is more flexible than =invr=, as it
-allows the operands to come from different registers.  However, if
-you're doing logic operations in a word of Booleans, it may be clearer
-to write =invb R9,3,7= than to write the equivalent =invbr R9,3,R9,7=.
-
-*** Pseudoinstructions setb, clearb, moveb, movebi
-
-The bit logic instructions have some useful special cases that don't
-appear to involve logic at all.  These are supported by
-pseudoinstructions.
-
-- =setb Rd,e= puts 1 into a specified bit: =Rd.e := 1=.
-
-#+BEGIN_EXAMPLE
-    setb   R4,7         ; R4.7 := 1
-#+END_EXAMPLE
-
-- =clearb Rd,e= puts 0 into the specified bit.
-
-#+BEGIN_EXAMPLE
-    clearb R4,7         ; R4.7 := 0
-#+END_EXAMPLE
-
-- =moveb Rd,e,Rf,g= copies a bit from one register into a specified
-  position in another register.
-
-#+BEGIN_EXAMPLE
-    moveb  R4,7,R12,5   ; R4.7 := R12.5
-#+END_EXAMPLE
-
-- =movebi Rd,e,Rf,g= inverts a bit and copies it from one register
-  into a specified position in another register.
-
-#+BEGIN_EXAMPLE
-    moveb  R4,7,R12,5   ; R4.7 := R12.5
-#+END_EXAMPLE
-
-** Bit fields
->>>>>>> 3cfe3104
-
-#+BEGIN_EXAMPLE
-    clearb R4,7         ; R4.7 := 0
-#+END_EXAMPLE
-
-- =moveb Rd,e,Rf,g= copies a bit from one register into a specified
-  position in another register.
-
-#+BEGIN_EXAMPLE
-    moveb  R4,7,R12,5   ; R4.7 := R12.5
-#+END_EXAMPLE
-
-- =movebi Rd,e,Rf,g= inverts a bit and copies it from one register
-  into a specified position in another register.
-
-#+BEGIN_EXAMPLE
-    moveb  R4,7,R12,5   ; R4.7 := R12.5
-#+END_EXAMPLE
-
-** Bit fields
-
-The bit field instructions treat a word as a string of bits, and
-operate either on the entire string or a substring (i.e. a bit field).
-
-*** Shifting: shiftl, shiftr
-
-The shift instructions treat the operand as a string of bits, and move
-each bit a fixed distance to the left or right.
-
-The instruction shiftl =Rd,Ra,k= shifts the value in the operand
-register Ra by h bits to the left, and the result is placed in the
-destination register Rd.  The operand Ra is not modified.  The
-leftmost k bits of the operand are discarded and the rightmost k bits
-of the result become 0.  The general form is
-
-#+BEGIN_EXAMPLE
-   shiftl Rd,Re,h
-   EXP op=$e, ab=$10, f,g are ignored
-#+END_EXAMPLE
-
-The instruction =shiftr Rd,Re,k= shifts the value in the operand
-register Ra by k bits to the right, and the result is placed in the
-destination register Rd.  The operand Ra is not modified.  During the
-shift, the rightmost k bits of the value are discarded and the
-leftmost k bits become 0.  The general form is
-
-#+BEGIN_EXAMPLE
-   shiftr Rd,Re,h
-   EXP op=$e, ab=$11, f,g are ignored
-#+END_EXAMPLE
-
-The following instruction shifts the value in R3 to the right by 5
-bits and place the result in R2.  The operand register R3 is not
-changed.
-
-#+BEGIN_EXAMPLE
-   shiftr  R2,R3,5
-#+END_EXAMPLE
-
-The instruction format is EXP, and the assembly language statement format
-is RRKEXP
-
-*** Obtaining fields: extract, extracti
-
-The extract instruction copies an arbitrary field of bits from a
-source register and inserts those bits into an arbitrary position in
-a destination register.  The extracti instruction is similar to
-extract, but extracti inverts the bits in the source field before
-they are inserted into the destination.
-
-The bits in the destination field are overwritten; other bits in the
-destination as well as all bits in the source are unchanged.
-
-The fields are specified by giving the bit indices of the leftmost
-bit in the field (the left index) and the rightmost bit in the
-field (the right index).  Normally the left index is greater than
-the right index; otherwise the field is empty.
-
-The assembly language format is RkkRk.  Rd is the destination
-register, the field to be overwritten is bits f to g (inclusive) in
-the destination, the source register is Re, and the source field
-starts at bit h in Re.  The general form of the assembly language
-statement is:
-
-#+BEGIN_EXAMPLE
-   extract Rd,f,g,Re,h
-#+END_EXAMPLE   
-
-The effect is to overwrite each bit in the destination field with
-the corresponding bit in the source field:
-
-#+BEGIN_EXAMPLE
-Rd.i := Rs.k
-Rd.i-1 := Rs.k-1
-...
-Rd.j := Rs.k-(j-i+1)
-#+END_EXAMPLE
-
-Example:
-#+BEGIN_EXAMPLE
-extract R2,7,4,R3,20
-R2.7 := R3.20
-R2.6 := R3.19
-R2.5 := R3.18
-R2.4 := R3.17
-#+END_EXAMPLE   
-
-The machine language format is EXP, with the following fields:
-
-|----+---+---+---|
-| op | d | a | b |
-|----+---+---+---|
-| e  | f | g | h |
-|----+---+---+---|
-
-- op  = e (escape to EXP)
-- d   = Rd (destination register)
-- ab  = secondary opcode for extract
-- e   = Re (source register)
-- f   = destination start bit_index
-- g   = destination end bit_index
-- h   = source start bit index
-
--  (obsolete)  extract  Rd,Rs,d_index,s_index,size
-
-- Rd is the destination register
-- d_index (0..15) is the starting bit index in the destination register
-- size (0..15) is the number of bits in the field
-- Rs is the source register (field is obtained from this register)
-- s_index (0..15) is the starting bit index in the source register
-
-#+BEGIN_EXAMPLE
-      lea      R1,$ffff[R0]     ; ffff
-      add      R2,R0,R0         ; 0000
-      extract  R2,R1,11,3,4     ; 0f00  R2.11-8 := R1.3-0
-#+END_EXAMPLE
-
-The effect of an extract instruction can be described by writing each
-bit assignment individually, so there are /size/ individual bit
-assignments.  The notation R2.7 means /the bit at position 7 in
-register R2/.  Using this notation, the example above performs the
-following bit assignments:
-
-| extract R2,R1,11,3,4 |
-|----------------------|
-| R2.11 := R1.3        |
-| R2.10 := R1.2        |
-| R2.9 := R1.1         |
-| R2.8 := R1.0         |
-|----------------------|
-
-Although extract performs a number of bit assignments, it is a single
-instruction and its execution time is a small fixed number of clock
-cycles.  The execution time does not depend on the value of the field
-size, and extracting a large field doesn't require more time than
-extracting a small field. The hardware implementation of the
-instruction does not use an iteration to copy the bits; they are all
-copied in parallel in one clock cycle.
-
-Any register may be specified for the source and destination.  If they
-are the same, the effect is to move a bit field from one place to
-another within the register (this is not the same as a shift).  If the
-destination is R0, the result is discarded and the instruction has no
-effect.
-
-The size is a 4-bit field, and its value is between 0 and 15.  Thus an
-extract instruction cannot copy the entire word in one regsiter to
-another register, as a size of 16 cannot be specified.  If size=0 then
-the instruction does nothing.  the source and destination fields
-cannot extend beyond the rightmost bit in a register.
-
-Here is another example:
-
-#+BEGIN_EXAMPLE
-      add      R3,R0,R0
-      extract  R3,R1,13,5,1     ; 2000
-      lea      R4,$ffff[R0]
-      extract  R4,R0,13,5,1     ; dfff
-#+END_EXAMPLE
-
-These instructions can be implemented using a combination of
-logic and shift instructions.  They are included in the architecture
-for several reasons:
-
-- These operations provide useful abstractions for writing
-  interpreters and simulators.
-- When used in an interpreter, bit field operations are executed
-  frequently: they are a crucial part of the "inner loop".  Therefore
-  the efficiency of common bit field operations is important.
-- The bit field instructions are easier to use and more readable than
-  the corresponding logic and shifts.
-- These instructions can be implemented efficiently in a digital
-  circuit and this implementation is an interesting design problem.
-
-** System control
-
-*** trap 
-*** getctl, putctl
-*** resume
-
-
-** Table of instructions
-
-#+BEGIN_EXPORT html
-<div style="overflow-x: auto">
-#+END_EXPORT
-
-- The Mnemonic gives the symbolic name of the instruction used in
-  assembly language
-- The ISA specifies the smallest subset of the instruction set
-  architecture that allows this instruction.  The Core subset is a
-  minimal architecture; the Standard subset contains a full range of
-  instructions
-- The R15 entry indicates how the instruction uses R15: cc indicates
-  the instruction sets the condition code in R15, and x indicates the
-  instruction places data in R15.  A blank entry means the
-  instruction does not change R15.
-- The P entry indicates whether the instruction is Privileged (P) or
-  not (blank)
-
-The Args column shows the assembly language statement format.
-- R is a register, e.g. R4 or R15
-- D is an expression denoting the displacement, which must be
-  representable in 16 bits
-- k is a small constant representable in 4 bits, so 0 <= k < 16
-- K is a large constant representable in 12 bits, so 0 <=k < 4096
-
-The first word of an instruction:
-
-|----+---+---+---|
-| Op | D | A | B |
-|    | J |   |   |
-|----+---+---+---|
-
-Fields of the first instruction word:
-
-- Op = bits 15..12.  Used in all instructions as the
-  primary operation code
-- D = bits 11,10,9,8.  Destination register (e.g. R5)
-- A = bits 7..4.  First operand register (e.g. R12)
-- B = bits 3..0.  is either second operand register (e.g. R7) or secondary opcode
-  (4-bit constant)
-- k is a 4-bit constant in the d field, (e.g. 5)
-- ab is 8-bit secondary opcode for EXP format (e.g. $c3)
-- C is a control register specified by 4 bits
-- A "don't care" field is indicated with a dash
-The second word of an instruction, for RX and EXP formats:
-
-
-Formats for the second word of an instruction.  The second word may
-consist of one of the following:
-- disp - a 16-bit constant
-- kq - a 4-bit constant k (in the e field), followed by a 12-bit
-  constant q (in the fgh fields)
-- 
-
-  
-|----------+------+-----+---+-----+-------+--------------+------+------------------------------------+--------------------------------------------------|
-| Name     | ISA  | R15 | P | Fmt | Afmt  | Args         | Op   | Effect                             |                                                  |
-|----------+------+-----+---+-----+-------+--------------+------+------------------------------------+--------------------------------------------------|
-| add      | Core | cc  |   | RRR | RRR   | D,A,B        | 0    | Rd := Ra + Rb                      |                                                  |
-| sub      | Core | cc  |   | RRR | RRR   | D,A,B        | 1    | Rd := Ra - Rb                      |                                                  |
-| mul      | Core | cc  |   | RRR | RRR   | D,A,B        | 2    | Rd := Ra * Rb                      |                                                  |
-| div      | Core | rem |   | RRR | RRR   | D,A,B        | 3    | Rd := Ra / Rb, R15 := Ra rem Rb    |                                                  |
-| cmp      | Core | cc  |   | RRR | RR    | D,A          | 4    | R15 := Ra cmp Rb                   |                                                  |
-| addc     | Std  | cc  |   | RRR | RRR   | D,A,B        | 5    | Rd := Ra + Rb + R15.carry          |                                                  |
-| muln     | Std  | d   |   | RRR | RRR   | D,A,B        | 6    | R15++Rd := Ra :*: Rb               |                                                  |
-| divn     | Std  | d   |   | RRR | RRR   | D,A,B        | 7    | R15++Rd := R15++Ra :/: Rb          |                                                  |
-|          | Core |     |   | RRR |       | D,A,B        | 8    | nop, reserved for experimenting -- |                                                  |
-|          | Core |     |   | RRR |       | D,A,B        | 9    | nop, reserved for experiment --    |                                                  |
-|          | Core |     |   | RRR |       | D,A,B        | a    | nop, reserved for experiment --    |                                                  |
-|          | Core |     |   | RRR |       | D,A,B        | b    | nop, reserved for experiment --    |                                                  |
-| trap     | Core |     |   | RRR | RRR   | D,A,B        | c    | user interrupt                     |                                                  |
-|          |      |     |   |     |       |              | d    | nop, reserved                      |                                                  |
-|          |      |     |   |     |       |              | e    | escape to EXP format               |                                                  |
-|          |      |     |   |     |       |              | f    | escape to RX format                |                                                  |
-|----------+------+-----+---+-----+-------+--------------+------+------------------------------------+--------------------------------------------------|
-| lea      | Core |     |   | RX  | RX    | D,A[Disp]    | f,0  | Rd := ea                           |                                                  |
-| load     | Core |     |   | RX  | RX    | D,A[Disp]    | f,1  | Rd := M[ea]                        |                                                  |
-| store    | Core |     |   | RX  | RX    | D,A[Disp]    | f,2  | M[ea] := Rd                        |                                                  |
-| jump     | Core |     |   | RX  | X     | D,A[Disp]    | f,3  | pc := ea                           |                                                  |
-| jumpc0   | Core |     |   | RX  | kX    | J,A[Disp]    | f,4  | R15.k=0 ==> pc := ea               |                                                  |
-| jumpc1   | Core |     |   | RX  | kX    | J,A[Disp]    | f,5  | R15.k=1 ==> pc := ea               |                                                  |
-| jal      | Core |     |   | RX  | RX    | D,A[Disp]    | f,6  | Rd := pc, pc := ea                 |                                                  |
-| testset  | Sys  |     |   | RX  | RX    | D,A[Disp]    | f,7  | Rd := M[ea], M[ea] := 1            |                                                  |
-|          |      |     |   | RX  |       |              | f,8  | -- reserved --                     |                                                  |
-|          |      |     |   | RX  |       |              | ...  | -- reserved --                     |                                                  |
-|          |      |     |   | RX  |       |              | f,f  | -- reserved --                     |                                                  |
-|----------+------+-----+---+-----+-------+--------------+------+------------------------------------+--------------------------------------------------|
-| brf      | Std  |     |   | EXP | K     | Disp         | e,00 | pc := pc+2+fgh                     |                                                  |
-| brb      | Std  |     |   | EXP | K     | Disp         | e,01 | pc := pc+2-fgh                     |                                                  |
-| brfc0    | Std  |     |   | EXP | RkK   | D,K,Q        | e,02 | !Rd.e => pc += 2+fgh               |                                                  |
-| brbc0    | Std  |     |   | EXP | RkK   | D,K,Q        | e,03 | !Rd.e => pc += 2-fgh               |                                                  |
-| brfc1    | Std  |     |   | EXP | RkK   | D,K,Q        | e,04 | Rd.e  => pc += 2+fgh               |                                                  |
-| brbc1    | Std  |     |   | EXP | RkK   | D,K,Q        | e,05 | Rd.e  => pc += 2-fgh               |                                                  |
-| brfz     | Std  |     |   | EXP | RK    | D,Disp       | e,06 | Rd=0  => pc += 2+fgh               |                                                  |
-| brbz     | Std  |     |   | EXP | Rk    | D,Disp       | e,07 | Rd=0  => pc += 2-fgh               |                                                  |
-| brfnz    | Std  |     |   | EXP | RK    | D,Disp       | e,08 | Rd!=0 => pc += 2+fgh               |                                                  |
-| brbnz    | Std  |     |   | EXP | RK    | D,Disp       | e,09 | Rd!=0 => pc += 2-fgh               |                                                  |
-| dispatch | Std  |     |   | EXP | RkK   | D,Disp       | e,0a | Rd!=0 => pc += 2-fgh               |                                                  |
-| save     | Std  |     |   | EXP | RRX   | Rd,Re,gh[Rf] | e,0b | M[ea] := R1, ..., M[ea+d-1] := Rd  |                                                  |
-| restore  | Std  |     |   | EXP | RRX   | D,E,P        | e,0c | R1 := M[ea], ..., Rd := M[ea+d-1]  |                                                  |
-| push     | Std  | cc  |   | EXP | RRR   | D,E,F        | e,0d | M[ea] := Rd, Rb++                  |                                                  |
-| pop      | Std  | cc  |   | EXP | RRR   | D,E,F        | e,0e | Rb--, Rd := M[ea]                  |                                                  |
-| top      | Std  | cc  |   | EXP | RRR   | D,E,F        | e,1f | Rb--, Rd := M[ea]                  |                                                  |
-| shiftl   | Std  |     |   | EXP | RRk   | D,E,L        | e,10 | Rd := Ra shl b                     |                                                  |
-| shiftr   | Std  |     |   | EXP | RRk   | D,E,L        | e,11 | Rd := Ra shr b                     |                                                  |
-| logicw   | Std  |     |   | EXP | RRRk  | Rd,Re,Rf,h   | e,12 | Rd := Re (lut g) Rf                | logicw R5,R7,R2,x ; R5 := R7 xor R2              |
-| logicr   | Std  |     |   | EXP | Rkkkk | Rd,e,f,g,h   | e,13 | Rd.e := Rd.f (lut h) Rd.g          | logicr R3,12,9,2,6 ; R3.12 := R3.9 xor R3.6      |
-| logicb   | Std  |     |   | EXP | RkRkk | Rd,e,Rf,g,h  | e,14 | Rd.e := Rd.f (lut h) Rd.g          | logicrcc R2,3,R7,8,6 ; R15.logb := R2.3 xor R7.8 |
-| extract  | Std  |     |   | EXP | RkkRk | D,E,L,M,N    | e,15 | Rd := extract Rd di size Rs si     |                                                  |
-| extracti | Std  |     |   | EXP | RkkRk | D,E,L,M,N    | e,16 | Rd := extracti Rd di size Rs si    |                                                  |
-| getctl   | Sys  |     | P | EXP | RC    | D,C          | e,17 | Rd := Sc                           |                                                  |
-| putctl   | Sys  |     | P | EXP | RC    | D,           | e,18 | Sc := Rd                           |                                                  |
-| resume   | Sys  |     | P | EXP | null  | R            | e,19 | pc := ipc, status := istatus       |                                                  |
-|          |      |     |   | EXP |       |              | e,1a | reserved                           |                                                  |
-|          |      |     |   | EXP |       |              | ...  | reserved                           |                                                  |
-|          |      |     |   | EXP |       |              | e,ff | reserved                           |                                                  |
-|----------+------+-----+---+-----+-------+--------------+------+------------------------------------+--------------------------------------------------|
-|          |      |     |   |     |       |              |      | <33>                               |                                                  |
-|----------+------+-----+---+-----+-------+--------------+------+------------------------------------+--------------------------------------------------|
-
-#+BEGIN_EXPORT html
-</div">
-#+END_EXPORT
-
-*** Pseudoinstructions
-
-
-* Assembly language
-
-:PROPERTIES:
-:CUSTOM_ID: sec-assembly-language
-:END:
-
-A computer is a digital circuit that executes programs in machine
-language, which is hard for humans to read because it consists
-entirely of numbers.  Assembly language provides a readable notation
-for writing machine language programs.  It uses names for instructions
-and variables, as well as other notations to make the code easier to
-understand.
-
-An instruction in machine language is just one or more words (often
-written in hexadecimal notation), while the corresponding instruction
-in assembly language uses mnemonic names so the programmer doesn't
-have to memorise all the operation codes, addresses of variables, and
-so on. For example, the assembly language statement mul R12,R3,R8 is
-more readable than the corresponding machine language instruction
-2c38.  However, the assembly language still gives the programmer
-complete control over every bit a program.
-
-  
-A programmer writes a machine-level program in assembly language.  A
-software application called the *assembler* reads it in and translates
-it to machine language.  When it sees an instruction mnemonic like add
-or div, it replaces it with the operation code (0, 3, or whatever).
-The assembler helps with variable names --- the machine language needs
-addresses (numbers) and the assembler calculates them
-  
-- You can use names (add, div) rather than numeric codes (0, 3)
-- You can use variable names (x, y, sum) rather than memory addresses
-  (02c3, 18d2)
-- You write a program in assemply language
-- The assembler translates it into machine language
-
-Compilers and assemblers are similar in some ways: both of them
-translate a program from one language to another.  The main difference
-is that compilers translate between languages that are quite
-different, while assemblers translate between similar languages.
-
-Example: a sequence of RRR instructions
-
-Assembly language
-#+BEGIN_EXAMPLE
-    add    R3,R5,R1
-    sub    R4,R2,R3
-    mul    R1,R9,R10   
-#+END_EXAMPLE
-
-Machine language
-#+BEGIN_EXAMPLE
-    0351
-    1423
-    219a
-#+END_EXAMPLE
-
-
-** Assembly language instruction formats with examples
-
-| afmt  | operand general form | example           | notes         |
-|-------+----------------------+-------------------+---------------|
-| RRR   | Rd,Ra,Rb             | add R1,R2,R3      |               |
-| RR    | Ra,Rb                | cmp R1,R2         |               |
-| RX    | Rd,disp[Ra]          | load R1,xyz[R2]   |               |
-| kX    | k,disp[Ra]           | jumpc0 6,loop[R2] | 0 <= k <= 15  |
-| RRRk  | Rd,Ra,Rb,K[Re]       | save R1,R5,3[R14] | 0 <= K <= 255 |
-| RRk   | Ra,Rb,k              | shiftl R1,R2,5    | 0 <= k <= 15  |
-| Rkkkk | Rd,e,f,g,h           | logicr R1,        |               |
-| RkkRk | Ra,j,n,Rb,k          | extract           |               |
-| RC    | Rc,Rd                | putctl vect,R4    |               |
-|       |                      |                   |               |
-
-
-** Programs, modules, and files
-
-The assembler inputs a program in assembly language.  Its primary
-output is an *object module* which contains the machine language code.
-The assembler also produces an *assembly listing*, which presents the
-program in a form useful for the programmer, and a *metadata module*
-which enables the emulator to track the source statement corresponding
-to each instruction.
-
-Each module has an associated object code, which may be empty. The
-object code can be produced by a successful assembly (i.e. an assembly
-with no errors) or it can be obtained from the Editor.  This allows
-object code to be read from a file or entered directly by the user.
-
-
-There is a standard convention for file names.  If, for example, you
-have a program named MyProgram, then the files associated with it
-should be as follows:
-
-    -----------------  -----------
-    module name        MyProgram
-    source file        MyProgram.asm.txt
-    object file        MyProgram.obj.txt
-    assembly listing   MyProgram.lst.txt
-    -----------------  -----------
-
-** Values
-
-A value is a 16-bit word.  An assembly language program uses
-expressions to denote values, but the actual underlying quantity is a
-value.  A value consists of a word and several attributes:
-
-- word is a natural number in the range from 0 to 2^{16}-1.
-- origin
-  - if origin=Local, the value is defined within the module
-  - if origin=External, the value is imported from another module
-- movability
-  - If movability=Relocatable, the value must be adjusted by the
-    relocation constant when the module is relocated
-  - If movability=Fixed, the value is not affected during relocation
-
-*** Expressions
-
-An expression is syntax that denotes a value. 
-
-A *name* must begin with a letter (a-z or A-Z), and may contain
-letters, digits, or underscore characters.
-
-Constants can be written in decimal, hexadecimal, or binary:
-
-- *Decimal constants* consist of a sequence of digits, with an
-  optional leading - sign.  Examples: 42 55039 -1
-
-- *Hexadecimal constants* are written with a dollar sign $ followed by
-  four hex digits (0 1 2 3 4 5 6 7 8 9 a b c d e f).  Examples: $0249
-  $c78a
-
-- *Binary constants* are written with a hash sign # followed by any
-  number of 0 or 1 characters.  You can write fewer than 16 bits; they
-  will be padded on the left with zeros.  Examples: #1101
-  #000100000001101
-
-Expressions may contain arithmetic operators + - * /.
-
-|-------------+----------+-------------+-------------|
-| operand     | operator | operator    | result      |
-|-------------+----------+-------------+-------------|
-| fixed       | +        | fixed       | fixed       |
-| fixed       | +        | relocatable | relocatable |
-| relocatable | +        | fixed       | relocatable |
-| relocatable | +        | relocatable | error       |
-|-------------+----------+-------------+-------------|
-| fixed       | -        | fixed       | fixed       |
-| fixed       | -        | relocatable | relocatable |
-| relocatable | -        | fixed       | relocatable |
-| relocatable | -        | relocatable | fixed       |
-|-------------+----------+-------------+-------------|
-| fixed       | *        | fixed       | fixed       |
-| fixed       | *        | relocatable | error       |
-| relocatable | *        | fixed       | error       |
-| relocatable | *        | relocatable | error       |
-|-------------+----------+-------------+-------------|
-| fixed       | /        | fixed       | fixed       |
-| fixed       | /        | relocatable | error       |
-| relocatable | /        | fixed       | error       |
-| relocatable | /        | relocatable | error       |
-|-------------+----------+-------------+-------------|
-
-
-relocatable 
-
-
-An expression can do arithmetic on a local label, but not on an
-imported name.  The reason is that arithmetic requires that the value
-of the name is known.  That's why an expression like a equ rcd+5 can
-be used only after the label rcd is defined: it enables the value of
-each name to be calculated during pass 1.  But the values of imported
-names are not known at all during assembly; they become defined only
-during linking.  Such a value can affect the values of words in the
-object code, but not their locations.
-
-An expression is assembly language syntax that, when evaluated,
-denotes a value (i.e. a 16-bit word).  Evaluation takes place entirely
-at assembly time.  Expressions may be labels, constants, or
-may be calculated.
-
-*** Location counter
-The assembler maintains a variable called the location counter, which
-is the address where the next word of object code will be loaded.  The
-location counter is a local value.  It is initialized to 0000
-Relocatable.
-
-When an instruction word or data word is generated, its address is set
-to the current value of the location counter, which is then
-incremented.
-
-The org directive specifies a new value of the location counter.
-First the operand of the org statement is evaluated.  This value must
-be local (it is an error if the value is external).  The location
-counter and its movability are set to the value and movability of the
-operand.
-
-*** Attributes
-
-A machine language program consists of words stored in memory at
-particular addresses.  A word is just a collection of 16 bits; it has
-no type.
-
-An assembly language program specifies all the words that comprise a
-program.  In principle you could just write out all the words as
-numbers, but this is difficult and prone to errors.  Thw whole point
-of assembly language is to provide notations that make it easier to
-specify these numbers, while retaining total control---every single
-bit in the object code is determined by the assembly language.
-
-A *value* is a word of 16 bits.  Values do not have types; their type
-depends entirely on usage.  Values may be used in generating object
-code, either as the displacment field of an RX instruction or as the
-operand of a data statement.
-
-Every value is either *fixed* or *relocatable*.  If a module is
-linked, then its relocatable values may be translated, but the fixed
-values remain unchanged.
-
-
-** Code generators
-Each line of source code is an assembly language statement.  Unlike
-higher level languages, assembly language statements are not nested.
-There are three kinds of assembly language statement:
-
-- /Comments/ (blank lines, or lines beginning with ;)
-- /Code/ statements define instructions or constant data
-- /Directives provide metadata but don't generate any code
-
-An assembly language statement contains one or more fields.  A field
-consists of non-space characters (with one exception: a space may
-appear in a string literal).  Fields are separated from each other by
-one or more white space characters.
-
-- Label.  The label field is optional.  If present, the label must be
-  a name and it must begin in the first character of the line.  If the
-  first character is a space, then that line has no label.
-	
-- Operation.  The operation field is an identifier that specifies an
-  instruction or assembler directive.  It must be preceded by one or
-  more white space characters.  Every statement (apart from a full
-  line comment) must have an operation field.
-
-- Operands.  The operands field specifies operands for an instruction
-  or arguments for assembly directives.  There may be several
-  operands, which must be separated by commas.  Each type of statement
-  (determined by the operation field) requires a specific syntax for
-  the operands.  Most instructions and assembler directives require
-  operands, but some do not.
-	
-- Comment.  All text that either (1) follows white space after the
-  operands field, or (2) follows a semicolon (;), is a comment, and is
-  ignored by the assembler.  If one or more of the other fields
-  (label, operation, operands) is missing, the comment must be
-  preceded by a semicolon to prevent it from being interpreted as
-  operands.  The rule is: all text after a semicolon is a comment, and
-  all text after white space following operands is a comment.  A
-  statement where the first non-space character is a semicolon is a
-  full line comment.  If the statement has no operands, then all text
-  after the operation field is a comment.  It is good practice always
-  to begin a comment with a semicolon.
-
-*** Instructions
-
-Assembly language statements generally correspond to the instruction
-formats, but there is not an exact correspondence for several reasons:
-
-- Sometimes an instruction is written in assembly language with a
-  field omitted which exists in the machine language code but is
-  ignored.  For example, the instruction *cmp R1,R2* generates an RRR
-  instruction, but the third operand field is omitted because the
-  instruction requires only one operand, not two.  The assembler sets
-  the unused operand to 0, but the machine ignores it.  This is called
-  a "don't care" field in the instruction.
-  
-- Sometimes two instructions look the same in assembly language but
-  use different machine language instruction formats.  For example,
-  *add R1,R2,R3* and *push R1,R2,R3* look similar, but *add* uses the
-  RRR instruction format and *push* uses the EXP instruction format.
-  The reason for this is that there are not enough bits in the op
-  field to accommodate all the instructions with three register
-  operands, so an *expanding opcode* is used.  Thus push is
-  represented with op=14, indicating EXP format, and the EXP variant
-  is used for this instruction.
-  
-- The 4-bit fields are sometimes used to denote a register from the
-  register file (R3), or a control register (mask), or a constant .
-  In assembly language the constants are written just as a number
-  (e.g. shiftl R1,R2,5).  Control registers are written by name rather
-  than their number in the control register file (e.g. getctl
-  R3,mask).
-  
-- Some assembly language statements are *pseudoinstructions*.  These
-  are special cases of more general instructions.  For example, *and*
-  is a pseudoinstruction which generates a *logicw* instruction
-  specialised to perform a logical and.
-
-Table: *Assembly language statement formats*
-
-
- | Label   | Statement | Operands | Purpose                    |
- |---------+-----------+----------+----------------------------|
- | optname | data      | exprs    | generate word for each exp |
- |         | RRRop     | r,r,r    |                            |
- |         | RXop      | r,exp[r] |                            |
- |         | RRop      | r,r      |                            |
- |         | Rop       | r        |                            |
- |         | RRKKop    | r,r,k,k  |                            |
-
--------------------------------------------------------
- Asm   Example                  ML formats
-------- ---------------------  ---------------------------
- RRR     add     Rd,Ra,Rb       RRR
- RX      lea     Rd,disp[Ra]    RX
-
- RR      inv     Rd,Ra          RRR (b ignored), RREXP
- JX      jump    disp[Ra]       RX (b ignored)
- KX      jumpc0  d,disp[Ra]     RX (d is constant)
-
- RRK     shiftl  Rd,Ra,k        EXP
- RkkRk   extract Rd,e,f,Rg,h    EXP
- RCEXP   getctl  Re,Cf          EXP
--------------------------------------------------------
-
-An EXP instruction may use the fields op, d, ab, e, f, g, h.  The g
-and h fields can be combined into a single 8-bit field gh All EXP
-instructions combine the a and b fields into a single 8-bit field
-called ab.  Some EXP instructions combine the g and h fields into a
-single 8-bit field called gh.  The EXP format has the following
-variants.
-  
-- The RREXP format takes two register operands, which are in the e and
-  f fields of the second word. The d field of the first word and the g
-  and h fields of the second word are ignored (the assembler will set
-  these to 0).  Any RREXP instruction could be reprsented as RRR, but
-  there are only a few RRR opcodes avaiable, so uncommon instructions
-  that require two registers are represented as RREXP.  Example:
-  *execute R5,R6* is RREXP.
-
-- The RCEXP format takes two register operands; the first is a general
-  register and the second is a control register.  An example of the
-  operand field is *R3,mask*.  The operands are in the e and f fields
-  of the second word.  The d field of the first word and the g and h
-  fields of the second word are ignored (the assembler will set these
-  to 0.)  The first operand is an element of the register file (for
-  example, R4).  The second operand is a control register, which is
-  specified by a 4-bit number.  In assembly language, we normally
-  refer to the control registers by name rather than number, to make
-  it easier to remember which is which.  For example, *getctl
-  R3,status* has RCEXP format.
-  
-- The RRREXP format takes three register operands, which are in the f,
-  g, and h fields of the second word. An example of the operand field
-  is $R1,R2,R3*.  The d field of the first word and the e field of the
-  second word are ignored (the assembler will set these to 0).  The
-  RRREXP instructions would be a natural fit for the RRR format, but
-  there are not enough RRR opcodes available, so the EXP format is
-  used to expand the number of instructions that can be represented.
-  For example, *push R5,R8,R9* has RRREXP format.
-  
-- The RRKEXP format takes two register operands and a 4-bit constant
-  number.  An example of the operand field is *R1,R2,13*.  The
-  register operands are in the f and g fields of the second word, and
-  constant is in the h field of the second word.  The d field of the
-  first word and the e field of the second word are ignored (the
-  assembler sets these to 0).  For example, *shiftr R3,R6,7* has
-  RRKEXP format.
-  
-- The RRKKEXP format takes two register operands and two 4-bit
-  constant binary number operands.  The register operands are in the e
-  and f fields of the second word, while the two constants are in the
-  g and h fields.  The d field of the first word is ignored (the
-  assembler sets it to 0).
-  
-- The RRXEXP format takes two register operands as well as a memory
-  address specified with an 8-bit offset and index register.  Thus
-  these instructions require three registers to be specified, as well
-  as the offset.  Thus every bit of both instruction words is needed
-  to represent an RRXEXP format instruction.  In assembly language,
-  the memory address is written as *offset[Rh]* where *offset* is an
-  -bit binary number and Rh is a register.  The effective memory
-  address is *offset+Rh*. This is similar to ordinary memory
-  addresses; the only difference is that it uses an 8-bit offset
-  rather than a 16-bit displacement. For example, *save R1,R9,2[R14]*
-  has RRKEXP format.  
-
-Expressions, values and relocatables
-
-- An expression is syntax: 23, -5, $b23e, struc+5, arrEnd-arrStart
-- A value denotes a word (it is a number) and is the result of
-  evaluating an expression
-- A value is marked as either relocatable or fixed
-- Expressions may occur in
-  - Displacement field of an assembly language statement; the value of
-    the expression is placed in the displacement field of the
-    corresponding machine language instruction.
-  - If a displacement value is relocatable, its address is recorded in
-    the list of addressess of words to be relocated
-  - Right hand side of an equ statement.  The value may be fixed or
-    relocatable.  The name (the left hand side) is defined as a new
-    identifier, the definition line is the line containing the equ,
-    the value is the evaluation of the right hand side, which may be
-    either fixed or relocatable.  Identifiers used in the expression
-    on the RHS have the line number included in their usage lines.
-  - But identifiers that appear in an expression (even if relocatable)
-    are not recorded in the relocation list; only displacements are
-    placed in the relocation list.
-
-
-- Instruction set
-
-The following sections describe the instructions in groups organized
-by their function.  Some of the groups contain instructions with
-different formats.  From the programmer's perspective the function is
-more important, so these groups are useful in finding the right
-instruction to use.  (From the perspective of designing a digital
-circuit to impleemnt the architecture, the format is essential.)
-
-*** data
-
-The data statement specifies a sequence of constants to be placed in
-consecutive memory locations starting at the location counter, subject
-to relocation.  Its argument is a list of one or more 4-digit hex
-constants separated by commas.
-
-A long block of data can be broken up into several data statements.
-Suppose x1, x2, etc are 4-digit hex constants.  Then
-
-#+BEGIN_EXAMPLE
-data  x1,x2,x3,x4,x5,x6
-#+END_EXAMPLE
-
-is equivalent to
-
-#+BEGIN_EXAMPLE
-data x1,x2,x3
-data x4,x5,x6
-#+END_EXAMPLE
-
-Suppose
-
-- The module's relocation constant is r
-- The location counter has been set to c
-- The i'th constant (counting from 0) in a data statement is x.
-
-Then the linker will set mem[r+c+i] := x.
-
-One point to watch out for is that an assembly language data statement
-uses $ to indicate that a number is a hex constant (e.g. $03b7) but
-the object language data statement requires all numbers to be 4-digit
-hex constants, and does not require (or allow) a preceding $ character
-
-
-** Directives
-
-A directive is an assembly language statement that gives further
-information about how to translate the program to object code and how
-to link the code with other modules.  Directirves specify metadata but
-they don't generate an instruction or constant data.
-
-*** module
-
-A program may be organized as a collection of modules, where each
-module appears in a separate file.  When several modules are present,
-each one needs a unique name.  The /module/ statement declares the
-name of the module, which is specified in the label field.  There are
-no operands.  The following statement says that this is the object
-code for module named /abc/:
-
-#+BEGIN_EXAMPLE
-abc   module 
-#+END_EXAMPLE
-
-A /module/ statement is optional.  If none is present in a file, the
-module is anonymous.  If a file does contain a /module/ statement, it
-must be the first statement in the file, although it may be preceded
-by comments and blank lines.  It is illegal for a file to contain more
-than one /module/ statement.
-
-An anonymous module can import other modules, but other modules cannot
-import anything exported from an anonymous module.  This means, in
-effect, that an anonymous module is useful only as a main program.
-
-It is good practice for the main program to have a module statement;
-in effect, this is the name of the program as well as the name of the
-module.
-
-An assembly language file should have a name of the form
-basename.asm.txt.  If there is a module statement /modname module/,
-then basename should be /modname/.  For example, the file
-Heapsort.asm.txt might contain the statement /Heapsort module/.  If
-there is no module statement, basename is arbitrary.
-
-*** equ
-
-#+BEGIN_EXAMPLE
-codeWrite  equ  2
-codeRead   equ  1
-#+END_EXAMPLE
-
-The expression in an equ can calculate the size of an object:
-
-#+BEGIN_EXAMPLE
-astart     data 5
-           data 9
-           data 78
-aend
-asize      equ  aend-astart
-#+END_EXAMPLE
-
-*** block
-
-#+BEGIN_EXAMPLE
-asize   equ    100
-n       data   asize
-arr     block  asize
-#+END_EXAMPLE
-
-*** org
-
-The org statement sets the location counter to a specified address.
-Subsequent instructions and data will be placed in memory at
-contiguous locations starting from that address.
-
-There is one argument, which is an expression denoting the new value
-of the location counter.  The location counter has an associated
-attribute that specifies either Relocatable or Fixed.  The org
-statement sets this attribute, as well as the numeric value of the
-location counter, to the value of the operand.
-
-Examples:
-
-    org   35     ; subsequent code starts from 0023 (Fixed)
-    org   @+50   ; skip 50 words (Relocatable)
-
-The assembler initializes the location counter to 0 before it begins
-translating an assembly language module.  This means that every module
-begins implicitly with org 0.
-
-*** import
-
-The import statement states that the value of an identifier is defined
-in another module.  During the assembly of the module containing the
-import, the identifier is given a provisional value of 0, but this
-will be replaced by the actual value by the linker.  For example,
-
-#+BEGIN_EXAMPLE
-x   import  Mod1,x
-y   import  Mod1,abc
-#+END_EXAMPLE
-
-says that x is a name that can be used in this module, but it is
-defined in Mod1; y can be used in this module but it is defined in
-Mod1 under the name abc.
-
-*** export
-
-An export statement says that the module is making the value of a
-symbol available for use in other modules, which may import it.  The
-statement takes two operands: the name being exported and the value,
-which must be a 4-digit hex constant.  It makes no difference whether
-the name is relocatable, as the linker performs any relocation before
-writing the exported value into other modules that import it.
-Examples:
-
-#+BEGIN_EXAMPLE
-export  haltcode,0
-export  fcn,002c
-#+END_EXAMPLE
-
-The export statement states that the value of an identifier should be
-made available for other modules to import.  For example, this module
-defines a function and exports it so other modules can import and call
-it:
-
-#+BEGIN_EXAMPLE
-Mod1     module
-         export fcn
-
-fcn      add    R1,R1,R1
-         jump   0[R12]
-#+END_EXAMPLE
-
- ** Assembly listing
-
-The first section of the assembly listing shows each line of the
-source program.  The line number appears first, followed by the memory
-address that the instruction on this line will be placed in.  The
-address is given as a 4 digit hexadecimal number, and it is binary
-(not two's complement).  Next comes the machine language code
-generated by the line of source code.  If the line contains a two-word
-instruction, there will be two 4-digit hexadecimal values; for a
-one-word instruction there will be one hex number, and if the line
-doesn't produce any code these fields will be blank.  After the code,
-the original source statement appears.
-
-The second section of the assembly listing is the *Symbol Table*.
-This shows each identifier (or "symbol") that appears in the program,
-the address allocated for the symbol, the source code line where it
-was defined, and the source code lines where it was used.
-
-
-** Summary of assembly language statements
-
-| Statement  | Label  | Operands              | Purpose                    |
-|------------+--------+-----------------------+----------------------------|
-| identifier | module |                       | Define name of module      |
-|            | org    | expression            | Set location counter       |
-| identifier | equ    | expression            | Define value               |
-| identifier | import | identifier,identifier | Import  value  from module |
-|            | export | identifier            | Export values              |
-
-
-
-* Object code and linker
-:PROPERTIES:
-:CUSTOM_ID: sec-linker
-:END:
-
-Small programs often consist of just one module (or file).  The
-assembler translates the assembly language source code into machine
-language which is then executed by the processor.
-
-However, there are several reasons for breaking up larger programs
-into several modules.  It's easier to work with several modules of
-reasonable size rather than one gigantic file.  A module may provide
-generic services that can be incorporated into many programs.
-Programs can be simplified if they use libraries for common tasks,
-rather than implementing everything from scratch.  It is faster to
-assemble small files than large ones.
-
-When a program consists of several modules, each one can be assembled
-separately.  However, the resulting machine language is not executable
-if it refers to procedures or other values defined in another module.
-An instruction in module A cannot refer to a word X in module B unless
-it knows the address of X, and when module A is assembled it knows
-nothing about module B.
-
-To produce an executable program, its modules need to be combined into
-a single executable module, with all the addresses resolved.  This is
-called *linking*.
-
-Sigma16 supports linking.  The system is designed so that programs
-that consist of just one standalone module can be executed directly,
-without linking.  This means you can ignore the issues of modules and
-linking if you just want to write a andalone program.
-
-** Object language
-
-Object code is expressed in a textual language, so the object code is
-readable by a human (at least, by a human who understands machine
-language).  For example, binary data is specified using four
-hexadecimal characters rather than a word of binary data.
-
-*** Object statement syntax
-
-The object language has a simple syntax and only a few types of
-statement.  Each object statement is written on one line.  It begins
-with a keyword indicating the type of statement, followed by one or
-more spaces, followed by an operand field which must not contain any
-white space.  The operand field is a comma-separated list of tokens;
-each token is either a hex constant or an identifier.
-
-- In the object language, hex constants are written as four
-  characters, using digits 0-9 a-f.  Unlike assembly language, a hex
-  constant is not preceded by $.  There is no need for this, as all
-  numbers are written in hex in object code.  Assembly language allows
-  both hex and decimal numbers so there needs to be a way to tell them
-  apart.
-
-- Identifiers have the same syntax as in assembly language: a string
-  of letters, digits, and underscore characters, beginning with a
-  letter.
-
-The object language has seven statements: =module=, =org=, =data=,
-=import=, =export=, and =relocate=.  Some of these are related to
-corresponding statements in assembly language, but their syntax is
-different and in some cases they may contain different information.
-
-*** module
-
-*** org
-
-*** data
-
-data x0,x1,...,x_{j-1}
-
-Let xs be the list of j words in a data statement, and llc is the linker
-location counter.  For each word x, the linker performs:
-
-#+BEGIN_EXAMPLE
-mem[llc] := x
-llc := llc + 1
-#+END_EXAMPLE
-
-*** import
-
-General form
-
-#+BEGIN_EXAMPLE
-import  modName,externalName,address,field
-#+END_EXAMPLE
-
-Examples
-
-#+BEGIN_EXAMPLE
-import  Mod2,abc,03c4,dist
-import  Mod3,ybit,03be,g
-#+END_EXAMPLE
-
-*** export
-
-*** relocate
-
-The relocate statement specifies a list of addresses of words that
-must be relocated.  Suppose the value x is specified in a relocate
-statement, and the linker is relocating the module by offset y.  Then
-the linker will set mem[x+y] = obj[x]+y.
-
-#+BEGIN_EXAMPLE
-relocate hex4,hex4,...
-#+END_EXAMPLE
-
-
-
-General form:
-
-The relocate statement specifies a list of addresses, which refer to
-object code words in the module.  The effect is to add the linker
-location counter (llc) to each object code word.
-
-code[addr] := code[addr] + llc
-
-#+BEGIN_EXAMPLE
-relocate  addr,addr,...,addr
-#+END_EXAMPLE
-
-Each location is relcated.  The word The addresses 
-
-** Module metadata
-
-The assembler and linker create metadata files which enable the
-emulator to show the assembly language statement corresponding to the
-instruction currently being executed.  The metadata is not part of the
-machine language, and the emulator doesn't look at it in order to
-execute the program.  It is entirely optional: the emulator can run a
-program without any metadata, although without it the emulator cannot
-display the current assembly language source statement.  This section
-explains how the metadata works and the format of the files.
-
-The emulator attempts to show the assembly language source as the
-program runs, and it highlights the current and next instruction.  To
-do this, the emulator needs to have some information that isn't
-present in the object code.  This extra information is supplied in a
-separate metadata file produced by the assembler and the linker.
-
-An object file foo.obj.txt may have a corresponding metadata file
-foo.omd.txt ("object metadata").  An executable file foo.exe.txt may
-have a corresponding metadata file foo.xmd.txt ("executable
-metadata").  The format of the metadata is identical for object and
-executable; the reason for the distinction is that the user might have
-a program with main program foo.asm.txt, and later give the executable
-the same name foo.  In that case, there will be separate metadata
-files for the object and the executable.
-
-  The metadata contains the source code in two forms:
-plain text and with html tags for highlighting the fields.  In
-addition, the metadata contains a mapping from address to source code
-line number.
-
-The metadata file format is parsed in order to populate several data
-structures that enable the emulator to 
-The metadata contains the lines of text of the assembly listing.
-These lines contain the address, the object code at that address, and
-the assembly language source statement.  Each line of the assembly
-listing appears t  The emulator displays most
-lines of the assembly listing with the same field highlighting
-
-A metadata file contains two sections: the ASmap followed by the
-source listing text.
-A metadata file must have the following contents:
-
-$a0,s0,a1,s1,a2,s2, ..., a_{n-1},s_{n-1}$
-
-When the pc contains address $a_i$ then the source statement $s_i$
-should be displayed.
-
-
-- =fsmap= /n/
-- comma separated list of /n/ numbers, which may be split into lines
-- =source= /n/
-- /n/ lines of html giving the assembly listing.  Each line appears
-  twice: first a "plain" form, followed by a "decorated" form that
-  contains html span elements for highlighting the fields of the text
-
-Here is an example of a metadata file:
-
-#+BEGIN_EXAMPLE
-fasmap 17
-14,14,15,15,16,16,17,17,18,19
-19,20,20,21,21,22,24
-source 32
-<span class='ListingHeader'>Line Addr Code Code Source</span>
-<span class='ListingHeader'>Line Addr Code Code Source</span>
-   1 0000            ; Main: test linker
-   1 0000           <span class='FIELDLABEL'> ... </span>
-#+END_EXAMPLE
-
-** Linker
-
-- GUI: selected module is main program and also receives the
-  executable.  All other modules are linked, and their object code is
-  placed after that of the selected module.  It is an error if any
-  module has not been assembled.  The order of the object code depends
-  on the order of the modules in the module list, which is essentially
-  arbitrary, except that the selected module always comes first in the
-  executable.
-
-** Booter
-*** Executable code
-
-  An executable module is written in the same language as object
-  modules.  The only difference is that an executable module must
-  contain only these types of statement: module, data, org.  It is now
-  allowed to contain any of the following statments: import, export,
-  relocate.
-
-  If an assembly language program doesn't contain any import or export
-  directives, then its object code won't contain any import, export, or
-  relcate statements.  In this case, the object code is already
-  executable and does not require linking: it can be booted directly by
-  the processor.
-
-  The booter (invoked by clicking the Boot button in the processor page)
-  reads in the currently selected module and checks to see whether it is
-  a valid executable module.  If so, it loads the code into the memory.
-  If not, it indicates that the program cannot be booted.
-
-
-* User interface
-*** Files and modules
-- In Modules tab, click Choose Files
-  - The dialogue shows .asm.txt, .lnk.txt, .obj.txt, .md.txt
-  - To select all the relevant files in a directory, click the little
-    box at the left on the row giving "Name, date modified, ..."
-  - Click Open (or cancel)
-*** Simple standalone programs
-
- If a program does not import any names, it is *standalone*.  The text
- of the program is shown in the editor pane.  Go to the Assembler pane
- and click Assemble.  If there are no errors, go directly to the
- Processor pane (you can skip the Linker) and click Boot.  This will
- read the machine language into the memory, and now you can run the
- program.
-
-*** Programs with multiple modules
-
-A module consists of program text, and it may have an optional file,
-and an optional module name.
-
-- The module text is a sequence of assembly language statements.  The
-  text may exist only in the editor buffer, or it may be associated
-  with a file.
-
-- If there is a file, this may be specified either as a path (the
-  unique identification of the file (=C:\\Users\...\prog.asm.txt=), or
-  as just a filename (myprogram.asm.txt) which is relative to the
-  current directory.
-
-To edit a file, the modDir and modName are both optional.  An edited
-file may have a module name specified with a module statement.  To
-read or save a file, both the module directory and name must be known.
-
-Editor operations on files and modules
-
-Each operation that changes the editor buffer (New, Open, Close)
-checks first to see whehter the buffer has been changed since it was
-last saved.  If so, a dialogue asks whether the file should be saved.
-
-- New -- Check whether text in the editor buffer has been saved; if
-  not, ask whether to save it.  Create a new module with empty text
-  and no file name, add it to the module set, and select it as the
-  current module.  Clear the text in the editor buffer.
-
-- Open -- Check whether text in the editor buffer has been saved; if
-  not, ask whether to save it.  Enter the open file dialogue where an
-  existing file can be found by navigation or by typing in its name.
-  If the dialogue is cancelled, the module set and editor buffer are
-  left unchanged.  If a file is selected in the dialogue, and it is
-  already in the module set, then it is selected in the current
-  module.  Otherwise, a new module is created with the file's
-  contents, and is selected as the current module.  and The file is
-  loaded into the editor buffer and added to the module set.
-
-- Refresh -- The file corresponding to the current module is read, and
-  its contents are loaded into the editor buffer.
-
-- SaveAs -- Enters the save file dialogue where the directory and file
-  name can be chosen.  The editor buffer is written into this file.
-
-- Save -- Writes the editor buffer into the current file and
-  directory.  If either the module name or directory is not known,
-  this reverts to a SaveAs.
-
-- Select -- Opens a list of all modules; you can click one of them
-  which is then set as the current module.
-  
-- Close -- Check whether text in the editor buffer has been saved; if
-  not, ask whether to save it. The module is removed from the module
-  set, and the editor buffer is cleared.  The first module (module
-  number 0) is selected as the current module, but if there is no
-  module at all, an empty module is created and selected as current
-  (in effect, if there is only one module and you close it, an
-  automatic New is performed).
-
-- Example -- Reads in a simple example program and sets it as the
-  current module.  This is a standalone program; you can simply click
-  Editor: Example, then Assembler: Assemble, then Processor: Boot, and
-  run the program.  This example is used in the first "getting
-  started" tutorial.  The example program is also available in the
-  Examples directory, accessible through Editor: Open.
-
-Select is for switching among the existing modules, while New and Open
-are for introducing a new module.
-
-
-* Programming
-:PROPERTIES:
-:CUSTOM_ID: sec-programming
-:END:
-
-** Structure of a program
-
-Simple ("static") variabls need to be declared with a data statement,
-which also gives an initial value.
-
-#+BEGIN_EXAMPLE
-x  data  23
-#+END_EXAMPLE
-
-This means: allocate a word in memory for x and initialize it to 23.
-The data statements should come after the trap instruction that
-terminates the program
-
-** How to perform commmon tasks
-
-*** Using extract
-A special case is to move a Boolean from one place to another.
-- A Boolean is a bit in a register, so it takes two 4-bit fields to
-  specify an arbitrary Boolean
-- Would like to make it easy to implement b := c, where b and c are
-  arbitrary Booleans
-- This would require two 4-bit fields for each of b and c, for a total
-  of four 4-bit fields
-- The Exp format could accommodate this
-- But this could also be done using the extract instruction
-- Therefore it should either be omitted, or else be a pseudo
-  instruction that generates an extract
-
-The extract instruction is not essential: it can be performed by a
-sequence of shift and logic instructions.  However, an extract
-instruction is faster than the equivalent sequence of shifts and
-logic, and it also makes a program more readable by making the
-intention clear.
-
-
-Pseudoinstruction
-
-Copy a bit
-
-Invert a bit
-
-Generate a field mask
-
-The field pseudoinstruction loads a word into the destination register
-Rd; this word consists of 1 bits in the specified field (g,h) and 0 in
-all other bit positions.  This provides a field mask that can be used
-with logic instructions for a variety of purposes.
-
-- General form: *field Rd,g,h*
-- Pseudo-instruction:  *injecti Rd,R0,g,h*
-- Assembler format: RKK
-
-Semantics
-- Rd.i = 1 for g <= i <- h
-- Rd.i = 0 for i < g or i > h
-
-Example:
-
-#+BEGIN_EXAMPLE
- field   R3,4,  ; R3 := 0fc0
-#+END_EXAMPLE
-
-Using a field mask
-- invert it to give negative mask
-- and R1 with mask to clear bits outside the field
-- and R1 with negative mask to clear only the field 
-- xor R1 with mask to invert bits in the field
-
-*** Copying one register to another
-
-Sometimes you want to copy a value from one register to another: R3 :=
-R12.  There isn't an instruction specifically for this purpose,
-because there is no need: just use the add instruction:
-
-#+BEGIN_EXAMPLE
-add R3,R12,R0 ; R3 := R12
-#+END_EXAMPLE
-  
-Since R12 + 0 = R12, this copies the value in R12 into R3.  One might
-think that this is less efficient than having a special instruction to
-perform the copy, but it actually turns out to be more efficient to do
-it this way!
-
-** Compilation
-
-There are two ways to handle variables:
-
-The statement-by-statement style: Each statement is compiled
-independently.  The pattern is: load, arithmetic, store.
-Straightforward but inefficient.
-  
-The register-variable style: Keep variables in registers across a
-group of statements.  Don't need as many loads and stores.  More
-efficient.  You have to keep track of whether variables are in memory
-or a register.  Use comments to show register usage.  Real compilers
-use this style.  Use this style if you like the shorter code it
-produces.
-  
-We'll translate the following program fragment to assembly
-language, using each style:
-
-#+BEGIN_EXAMPLE
-x = 50;
-y = 2*z;
-x = x+1+z;
-#+END_EXAMPLE
-
-Statement-by-statement style
-
-#+BEGIN_EXAMPLE
-; x = 50;
-     lea    R1,$0032   ; R1 = 50
-     store  R1,x[R0]   ; x = 50
-
-; y = 2*z;
-     lea    R1,$0002   ; R1 = 2
-     load   R2,z[R0]   ; R2 = z
-     mul    R3,R1,R2   ; R3 = 2*z
-     store  R3,y[R0]   ; y = 2*z
-
-; x = x+1+z;
-     load   R1,x[R0]   ; R1 = x
-     lea    R2,1[R0]   ; R2 = 1
-     load   R3,z[R0]   ; R3 = z
-     add    R4,R1,R2   ; R4 = x+1
-     add    R4,R4,R3   ; R4 = x+1+z
-     store  R4,x[R0]   ; x = x+1+z
-#+END_EXAMPLE
-
-Register-variable style
-
-#+BEGIN_EXAMPLE
-; Usage of registers
-;   R1 = x
-;   R2 = y
-;   R3 = z
-
-; x = 50;
-     lea    R1,$0032   ; x = 50
-     load   R3,z[R0]   ; R3 = z
-     lea    R4,$0002   ; R4 = 2
-; y = 2*z;
-     mul    R2,R4,R3   ; y = 2*z
-; x = x+1+z;
-     lea    R4,$0001   ; R4 = 1
-     add    R1,R1,R4   ; x = x+1
-     add    R1,R1,R3   ; x = x+z
-     store  R1,x[R0]   ; move x to memory
-     store  R2,y[R0]   ; move y to memory
-#+END_EXAMPLE
-                                
-Comparison of the styles
-
-Statement by statement.
-- Each statement is compiled into a separate block of code.
-- Each statement requires loads, computation, then stores.
-- A variable may appear in several different registers.
-- There may be a lot of redundant loading and storing.
-- The object code corresponds straightforwardly to the source
-  code, but it may be unnecessarily long.
-  
-Register variable
-- The instructions corresponding to the statemnts are mixed
-  together.
-- Some statements are executed entirely in the registers.
-- A variable is kept in the same register across many
-  statments.
-- The use of loads and stores is minimised.
-- The object code is concise, but it's harder to see how it
-  corresponds to the source code.
-- It's possible to have a mixture of the styles: you don't have
-  to follow one or the other all the time.
-
-** Errors: avoiding, finding, and fixing
-
-*** Critical regions
-
-A testset instruction is not semantically equivalent to a load
-followed by a store.  Consider this example:
-
-#+BEGIN_EXAMPLE
-; (1) testset
-     testset   R1,mutex[R0]
-#+END_EXAMPLE
-
-It is not the same as
-
-#+BEGIN_EXAMPLE
-; (2) sequence of instructions
-     load     R1,mutex[R0]
-     lea      R2,1[R0]
-     store    R2,mutex[R0]
-#+END_EXAMPLE
-
-The essential difference is that (1) executes as an atomic operation,
-but (2) does not, and this could lead to errors in mutual exclusion,
-which could lead in turn to fatal errors, crashes, and security
-violations.
-
-Consider, for example, a situation where two processes are sharing
-mutex to control access to a critical retion.
-
-  an interrupt could occor after the
-load and before the store.  Suppose, for example, that initially mutex
-= 0 and the sequence  is executed.
-Another process could be performing a similar sequence of instructions
-on the same mutex variable.
-
-*** Robust programming
-
-*Use a systematic programming process
-
-- Start with a high level algorithm
-- Then translate that to the low level ("if b then goto label") form
-- Translate the low level to assembly language, keeping the higher
-  level versions as comments
-  
-*Use comments both to develop the program and to document it*
-
-- Write the comments first, as you develop the program.  There should
-  already be some good comments (e.g. the algorithm) before any
-  instructions at all have been written.
-- Don't fall into the trap of hacking out instructions and then adding
-  comments later: this loses the benefits that documention offers as
-  you're writing the code.
-  
-*How to write good comments*
-
-- Keep the high level and low level algorithms as comments
-- Comment each instruction
-- Use the comments to explain what your program is doing, not to
-  explain what an instruction does.
-- Assume that the reader already knows the language, but not the
-  details of your program.
-
-*** Error messages
-
-*** Runtime debugging
-
-*What if an instruction doesn't do what you expected?*
-
-- Execute the program to the point where the mysterious instruction is
-  about to be executed, but has not yet executed.  (To do this, you
-  can step through the program, or set a breakpoint.)
-  
-- Make sure you know what the instruction is supposed to do (check the
-  User Guide).
-  
-- Looking at the state of the registers and memory, carefully predict
-  what you expect the instruction to do.
-  
-- Execute the one instruction (click Step) and compare the state of
-  the machine with your prediction.
-  
-- Make sure the instruction has not been modified in memory.  Compare
-  the machine language produced by the assembler with the *current*
-  contents of the word or words in memory where the instruction is
-  located.
-
-*** Breakpoints
-
-*(Note: the breakpoint system is not fully implemented yet; the
-following describes a temporary breakpoint facility.)*
-
-A breakpoint is the address of an instruction; when the machine is
-about to execute that instruction (i.e. when the pc contains that
-address) the emulator will halt execution, enabling the programmer to
-examine the state of registers and memory.  To set a breakpoint, click
-Breakpoint and enter the instruction address you want to stop at in
-the dialogue box.  There are several control buttons.  Refresh means
-"read the contents of the text in the box, which must be a $ followed
-by a 4 hex digit address".  Whenever you change the text, you should
-click Refresh.  The Enable button toggles the breakpoint on and off.
-The Close button hides the Breakpoint dialogue box.  Here's an
-example.  Suppose you want to stop execution of a program at address
-00f6:
-
-- Click Breakpoint
-- Enter $00f6
-- Click Refresh
-- Click Enable
-- Click Close
-- Click Run
-
-The execution will run until the pc becomes equal to 00f6
-and will then stop.
-
-Click Refresh, then Enable, then
-Close.  Then click Run, and the emulator will run at full speed until
-the pc reaches the specified value; then it will stop so you can
-examine the state of the machine.
-
-
-* Installation
-
-You can run most of Sigma16 in a web browser -- there's nothing to
-download, nothing to install.  Visit the [Sigma16 home
-page](https://jtod.github.io/home/Sigma16/) in your browser and
-click on the link to launch the app.  It will run in your browser;
-you don't have to install anything.  The Home page also contains
-links to the source code and further information about the project.
-
-** Command line tools
-
-Sigma16 also contains some advanced features that use the command
-line in a shell.  These features include text commands for
-assembling and linking programs, and for running the circuit
-simulator.  These features require some software installation.  In
-addition, building Sigma16 from soure requires some additional
-software that must be installed.  All of the software required is
-free and open source, and all of it runs on Windows, Macintosh, and
-Gnu/Linux.
-
-*** node and npm
-
-*** Configuring the shell
-
-Shell running bash
-
-Add the following to your .bashrc
-file, but replace /Users//yourlogin/Documents/path/to/ with your own file
-location.  In a bash shell running on cygwin, try /Users/yourlogin.
-
-#+BEGIN_EXAMPLE
-SIGMA16=/Users/yourlogin/Documents/path/to/SigmaProject/Sigma16
-export SIGMA16
-alias helloworld="node ${SIGMA16}/app/helloworld.js"
-#+END_EXAMPLE
-
-*** Testing the installation
-
-#+BEGIN_EXAMPLE
-$ node --version
-v16.5.0
-#+END_EXAMPLE
-
-*** Building Sigma16
-
-The Web version of Sigma16 contains several files that need to be
-built from source.  Of course, if you launch the app from the Sigma16
-Home Page you don't need to worry about that: you get a fully-built
-version.
-
-Use emacs to build *.html from source *.org
-
-#+BEGIN_EXAMPLE
-^C ^E h h
-#+END_EXAMPLE
-
-#+BEGIN_EXAMPLE
-$ npm install -g wabt
-$ wat2wasm emcore.wat --enable-threads
-#+END_EXAMPLE
-
-
-
-*** Why Sigma16?
-
-
-**** Focus on connections
-***** Vertical connections
-- ISA - target for compilation
-- circuit implements ISA
-***** Horizontal connections
-- ISA - programming language constructs
-- ISA - OS kernel
-**** Principles and training
-- When you learn one architecture, it's much easier to learn more
-- 
-**** Synthetic vs commercial architecture
-***** Benefit of commercial architecture: training
-- But which architecture? x86? ARM? RISC-V? New ones?
-**** Design rationale
-***** As simple as possible -- but no simpler
-***** 16-bit word size
-***** Register file
-***** Readable machine language
-**** Software tools
-***** Integrated environment
-***** Run in browser without installation
-
-* Rationale and design
-
-- Why Sigma16?
-- Focus on connections
-- Vertical connections
-- ISA - target for compilation
-- circuit implements ISA
-- Horizontal connections
-- ISA - programming language constructs
-- ISA - OS kernel
-- Principles and training
-- When you learn one architecture, it’s much easier to learn more
-- Synthetic vs commercial architecture
-- Benefit of commercial architecture: training
-- But which architecture? x86? ARM? RISC-V? New ones?
-- Design rationale
-- As simple as possible – but no simpler
-- 16-bit word size
-- nRegister file
-- Readable machine language
-- Software tools
-- Integrated environment
-- Run in browser without installation
-
-* About Sigma16
-:PROPERTIES:
-:CUSTOM_ID: sec-about-sigma16
-:END:
-
-** Copyright and license
-
-The architecture, software tools, and documentation were designed,
-implemented, and written by John O'Donnell.  Contact email:
-john.t.odonnell9@gmail.com
-
-Copyright (C) 2020, 2021 John T. O'Donnell
-
-License: GNU GPL Version 3 or later.  The full text of the GPL-3
-license is given below.
-
-Sigma16 is free software: you can redistribute it and/or modify it
-under the terms of the GNU General Public License as published by the
-Free Software Foundation, either version 3 of the License, or (at your
-option) any later version.  Sigma16 is distributed in the hope that it
-will be useful, but WITHOUT ANY WARRANTY; without even the implied
-warranty of MERCHANTABILITY or FITNESS FOR A PARTICULAR PURPOSE.  See
-the GNU General Public License for more details.  You should have
-received a copy of the GNU General Public License along with Sigma16.
-If not, see <https://www.gnu.org/licenses/>.
-
-** In case of problems
-
-If you encounter a problem with the app, please file a bug report.  It
-is essential in a bug report (for any software, not just Sigma16) to
-provide as much as possible of the following information.
-
-- State what version of the software you’re running.  This is
-  visible in the Welcome page, as well as the User Guide and the
-  Options page.
-
-- State what browser and operating system you're using.  There are
-  some incompatibilities between Chrome, Firefox, Edge, and Safari, as
-  well as differences between operating systems.
-  
-- Describe what the problem was.
-
-- Provide the source code of the assembly language program you’re
-  running.
-
-- If possible, provide some photos or screen shots showing the app at
-  the point where the problem arose.  Smartphone photos are fine.  Try
-  to show the processor display, including the registers.
-
-** Release notes
-*** Version 3.5.0, January 2023
-- No change to the Core instruction set
-- revised the Standard instructions, some changes to representation
-- added family of branch instructions
-*** Version 3.4.0
-- Bit indexing is changed to "little end" style.  The least
-  significant bit has index 0, and the most significant bit has
-  index 15.
-- The architecture is organized into precisely defined subsets: Core
-  and Standard
-*** Version 3.3.2, April 2021
-- There is no change in the architecture
-- The software is modified to enable it to continue working when a
-  planned change to web browsers occurs in May 2021.  The program runs
-  on a hosted web server that enables it to work fully with cross
-  origin isolation.
-*** Version 3.2.3, development from April 2021
-*** Version 3.2.2, March 2021
-
-- A bug in breakpoints is fixed
-- In addition, there is a new way to specify breakpoings using trap
-- When the emulator stops, the memory display is correct; you no
-  longer need to refresh it
-
-*** Version 3.2.1, February 2021
-
-Version 3.2 brings several changes that will be visible to users of
-previous versions of Sigma16:
-
-- /cmplt, cmpeq, cmpgt are removed./ Instead, use the =cmp=
-  instruction, which sets the condition code (=R15=), and then use any
-  of the conditional jump instructions =jumplt=, =jumple=, =jumpeq=,
-  =jumpne=, =jumpge=, =jumpgt=.  (Rationale: There are more Booleans
-  in the condition code than just less-than, equal, and greater-than.
-  The new style accomodates all the conditions in a uniform manner,
-  but the old style does not.  Version 3.1 already supported =cmp= and
-  the conditional jumps.)  Here's an example:
-
-#+BEGIN_EXAMPLE
-; Old style -- these instructions have been removed
-     cmplt   R1,R2,R3      ; R1 := R2 < R3
-     jumpt   R1,loop[R0]   ; if R2 < R3 then goto loop
-; New style -- use the following instead
-     cmp     R2,R3         ; compare R2 with R3
-     jumplt  loop[R0]      ; if R2 < R3 then goto loop
-#+END_EXAMPLE
-
-- /jumpf is renamed to jumpz, and jumpt is renamed to jumpnz./ The new
-  names stand for /jump if zero/ and /jump if not zero/.  Most old
-  programs will use =jumpf= or =jumpt= only after =cmplt=, =cmpeq=, or
-  =cmpgt=, but following =cmp= you should use one of the conditional
-  jumps listed above. (Rationale: The new names reflect more
-  accurately what the instructions actually do.  The decision about
-  whether to jump depends on whether the entire register contains 0;
-  it isn't a decision based on checking just a single bit.)
-
-The following changes do not require modifying old programs; they just
-relax the syntax rules so some programs would no longer give an error
-message.
-
-- /[R0] is optional./ In previous versions of Sigma16, every
-  displacement requires the index register to be stated explicitly,
-  even if it's =R0=: for example, =load R3,xyz[R0]=.  Now, the =[R0]=
-  can be omitted, although you can include it if you wish.  Thus =load
-  R3,xyz= and =load R3,xyz[R0]= are equivalent.  (Rationale: The
-  reason for requiring =[R0]= in the past was to emphasise the
-  regularity of the instruction representation.  However, a primary
-  aim of the design of Sigma16 is to provide subsetting of the
-  architecture, which supports a spiral approach to learning computer
-  architecture.  Another aim is to provide a good platform for schools
-  or other students who will just learn a little of the system.
-  Removing the requirement for =[R0]= simplifies the language for a
-  beginner.  Furthermore, for an experienced expert programmer it's
-  more readable to omit the =[R0]= as this reduces the amount of
-  clutter in the code.)
-
-- /Allow lower case "r" in register names./ In previous versions,
-  elements of the register file required an upper case =R=: for
-  example, =R8=.  Now you can write =r8= as well as =R8=, and both
-  names refer to the same register.  (Of course the same holds for the
-  rest of the register file.)  This is a trivial syntax issue.
-  There's no technical reason to prefer =r8= or =R8=; it's just a
-  matter of personal preference.  It may be easier to read =r8=
-  because the lower case =r= is shorter than the digits.  It's good
-  style to use either the =Rn= or =rn= form consistently, but the
-  assembly language doesn't enforce that. Labels are case sensitive but
-  registers are not.    Labels are case-sensitive,
-  so =xyz= and =XYZ= are distinct names, but registers are not labels,
-  and registers are not case sensitive.
-
-There are some changes to the machine language that don't affect
-assembly language programs.
-
-- Some of the opcodes have changed, so programs need to be
-  reassembled.
-
-- The word logic instructions =inv=, =and=, =or=, =xor= are now
-  pseudoinstructions that generate the =logicw= instruction.  The
-  assembly language syntax is the same as before; only the underlying
-  machine language representation is different
-
-There are some new instructions and features, as well as some
-instructions and features that have been in the architecture for some
-time but weren't documented in the User Gude.  These won't affect
-existing programs.
-
-** Text of GPL3 License
-
-GNU GENERAL PUBLIC LICENSE
-Version 3, 29 June 2007
-
-Copyright © 2007 Free Software Foundation, Inc. <https://fsf.org/>
-
-Everyone is permitted to copy and distribute verbatim copies of this license document, but changing it is not allowed.
-
-Preamble
-The GNU General Public License is a free, copyleft license for software and other kinds of works.
-
-The licenses for most software and other practical works are designed to take away your freedom to share and change the works. By contrast, the GNU General Public License is intended to guarantee your freedom to share and change all versions of a program--to make sure it remains free software for all its users. We, the Free Software Foundation, use the GNU General Public License for most of our software; it applies also to any other work released this way by its authors. You can apply it to your programs, too.
-
-When we speak of free software, we are referring to freedom, not price. Our General Public Licenses are designed to make sure that you have the freedom to distribute copies of free software (and charge for them if you wish), that you receive source code or can get it if you want it, that you can change the software or use pieces of it in new free programs, and that you know you can do these things.
-
-To protect your rights, we need to prevent others from denying you these rights or asking you to surrender the rights. Therefore, you have certain responsibilities if you distribute copies of the software, or if you modify it: responsibilities to respect the freedom of others.
-
-For example, if you distribute copies of such a program, whether gratis or for a fee, you must pass on to the recipients the same freedoms that you received. You must make sure that they, too, receive or can get the source code. And you must show them these terms so they know their rights.
-
-Developers that use the GNU GPL protect your rights with two steps: (1) assert copyright on the software, and (2) offer you this License giving you legal permission to copy, distribute and/or modify it.
-
-For the developers' and authors' protection, the GPL clearly explains that there is no warranty for this free software. For both users' and authors' sake, the GPL requires that modified versions be marked as changed, so that their problems will not be attributed erroneously to authors of previous versions.
-
-Some devices are designed to deny users access to install or run modified versions of the software inside them, although the manufacturer can do so. This is fundamentally incompatible with the aim of protecting users' freedom to change the software. The systematic pattern of such abuse occurs in the area of products for individuals to use, which is precisely where it is most unacceptable. Therefore, we have designed this version of the GPL to prohibit the practice for those products. If such problems arise substantially in other domains, we stand ready to extend this provision to those domains in future versions of the GPL, as needed to protect the freedom of users.
-
-Finally, every program is threatened constantly by software patents. States should not allow patents to restrict development and use of software on general-purpose computers, but in those that do, we wish to avoid the special danger that patents applied to a free program could make it effectively proprietary. To prevent this, the GPL assures that patents cannot be used to render the program non-free.
-
-The precise terms and conditions for copying, distribution and modification follow.
-
-TERMS AND CONDITIONS
-0. Definitions.
-“This License” refers to version 3 of the GNU General Public License.
-
-“Copyright” also means copyright-like laws that apply to other kinds of works, such as semiconductor masks.
-
-“The Program” refers to any copyrightable work licensed under this License. Each licensee is addressed as “you”. “Licensees” and “recipients” may be individuals or organizations.
-
-To “modify” a work means to copy from or adapt all or part of the work in a fashion requiring copyright permission, other than the making of an exact copy. The resulting work is called a “modified version” of the earlier work or a work “based on” the earlier work.
-
-A “covered work” means either the unmodified Program or a work based on the Program.
-
-To “propagate” a work means to do anything with it that, without permission, would make you directly or secondarily liable for infringement under applicable copyright law, except executing it on a computer or modifying a private copy. Propagation includes copying, distribution (with or without modification), making available to the public, and in some countries other activities as well.
-
-To “convey” a work means any kind of propagation that enables other parties to make or receive copies. Mere interaction with a user through a computer network, with no transfer of a copy, is not conveying.
-
-An interactive user interface displays “Appropriate Legal Notices” to the extent that it includes a convenient and prominently visible feature that (1) displays an appropriate copyright notice, and (2) tells the user that there is no warranty for the work (except to the extent that warranties are provided), that licensees may convey the work under this License, and how to view a copy of this License. If the interface presents a list of user commands or options, such as a menu, a prominent item in the list meets this criterion.
-
-1. Source Code.
-The “source code” for a work means the preferred form of the work for making modifications to it. “Object code” means any non-source form of a work.
-
-A “Standard Interface” means an interface that either is an official standard defined by a recognized standards body, or, in the case of interfaces specified for a particular programming language, one that is widely used among developers working in that language.
-
-The “System Libraries” of an executable work include anything, other than the work as a whole, that (a) is included in the normal form of packaging a Major Component, but which is not part of that Major Component, and (b) serves only to enable use of the work with that Major Component, or to implement a Standard Interface for which an implementation is available to the public in source code form. A “Major Component”, in this context, means a major essential component (kernel, window system, and so on) of the specific operating system (if any) on which the executable work runs, or a compiler used to produce the work, or an object code interpreter used to run it.
-
-The “Corresponding Source” for a work in object code form means all the source code needed to generate, install, and (for an executable work) run the object code and to modify the work, including scripts to control those activities. However, it does not include the work's System Libraries, or general-purpose tools or generally available free programs which are used unmodified in performing those activities but which are not part of the work. For example, Corresponding Source includes interface definition files associated with source files for the work, and the source code for shared libraries and dynamically linked subprograms that the work is specifically designed to require, such as by intimate data communication or control flow between those subprograms and other parts of the work.
-
-The Corresponding Source need not include anything that users can regenerate automatically from other parts of the Corresponding Source.
-
-The Corresponding Source for a work in source code form is that same work.
-
-2. Basic Permissions.
-All rights granted under this License are granted for the term of copyright on the Program, and are irrevocable provided the stated conditions are met. This License explicitly affirms your unlimited permission to run the unmodified Program. The output from running a covered work is covered by this License only if the output, given its content, constitutes a covered work. This License acknowledges your rights of fair use or other equivalent, as provided by copyright law.
-
-You may make, run and propagate covered works that you do not convey, without conditions so long as your license otherwise remains in force. You may convey covered works to others for the sole purpose of having them make modifications exclusively for you, or provide you with facilities for running those works, provided that you comply with the terms of this License in conveying all material for which you do not control copyright. Those thus making or running the covered works for you must do so exclusively on your behalf, under your direction and control, on terms that prohibit them from making any copies of your copyrighted material outside their relationship with you.
-
-Conveying under any other circumstances is permitted solely under the conditions stated below. Sublicensing is not allowed; section 10 makes it unnecessary.
-
-3. Protecting Users' Legal Rights From Anti-Circumvention Law.
-No covered work shall be deemed part of an effective technological measure under any applicable law fulfilling obligations under article 11 of the WIPO copyright treaty adopted on 20 December 1996, or similar laws prohibiting or restricting circumvention of such measures.
-
-When you convey a covered work, you waive any legal power to forbid circumvention of technological measures to the extent such circumvention is effected by exercising rights under this License with respect to the covered work, and you disclaim any intention to limit operation or modification of the work as a means of enforcing, against the work's users, your or third parties' legal rights to forbid circumvention of technological measures.
-
-4. Conveying Verbatim Copies.
-You may convey verbatim copies of the Program's source code as you receive it, in any medium, provided that you conspicuously and appropriately publish on each copy an appropriate copyright notice; keep intact all notices stating that this License and any non-permissive terms added in accord with section 7 apply to the code; keep intact all notices of the absence of any warranty; and give all recipients a copy of this License along with the Program.
-
-You may charge any price or no price for each copy that you convey, and you may offer support or warranty protection for a fee.
-
-5. Conveying Modified Source Versions.
-You may convey a work based on the Program, or the modifications to produce it from the Program, in the form of source code under the terms of section 4, provided that you also meet all of these conditions:
-
-a) The work must carry prominent notices stating that you modified it, and giving a relevant date.
-b) The work must carry prominent notices stating that it is released under this License and any conditions added under section 7. This requirement modifies the requirement in section 4 to “keep intact all notices”.
-c) You must license the entire work, as a whole, under this License to anyone who comes into possession of a copy. This License will therefore apply, along with any applicable section 7 additional terms, to the whole of the work, and all its parts, regardless of how they are packaged. This License gives no permission to license the work in any other way, but it does not invalidate such permission if you have separately received it.
-d) If the work has interactive user interfaces, each must display Appropriate Legal Notices; however, if the Program has interactive interfaces that do not display Appropriate Legal Notices, your work need not make them do so.
-A compilation of a covered work with other separate and independent works, which are not by their nature extensions of the covered work, and which are not combined with it such as to form a larger program, in or on a volume of a storage or distribution medium, is called an “aggregate” if the compilation and its resulting copyright are not used to limit the access or legal rights of the compilation's users beyond what the individual works permit. Inclusion of a covered work in an aggregate does not cause this License to apply to the other parts of the aggregate.
-
-6. Conveying Non-Source Forms.
-You may convey a covered work in object code form under the terms of sections 4 and 5, provided that you also convey the machine-readable Corresponding Source under the terms of this License, in one of these ways:
-
-a) Convey the object code in, or embodied in, a physical product (including a physical distribution medium), accompanied by the Corresponding Source fixed on a durable physical medium customarily used for software interchange.
-b) Convey the object code in, or embodied in, a physical product (including a physical distribution medium), accompanied by a written offer, valid for at least three years and valid for as long as you offer spare parts or customer support for that product model, to give anyone who possesses the object code either (1) a copy of the Corresponding Source for all the software in the product that is covered by this License, on a durable physical medium customarily used for software interchange, for a price no more than your reasonable cost of physically performing this conveying of source, or (2) access to copy the Corresponding Source from a network server at no charge.
-c) Convey individual copies of the object code with a copy of the written offer to provide the Corresponding Source. This alternative is allowed only occasionally and noncommercially, and only if you received the object code with such an offer, in accord with subsection 6b.
-d) Convey the object code by offering access from a designated place (gratis or for a charge), and offer equivalent access to the Corresponding Source in the same way through the same place at no further charge. You need not require recipients to copy the Corresponding Source along with the object code. If the place to copy the object code is a network server, the Corresponding Source may be on a different server (operated by you or a third party) that supports equivalent copying facilities, provided you maintain clear directions next to the object code saying where to find the Corresponding Source. Regardless of what server hosts the Corresponding Source, you remain obligated to ensure that it is available for as long as needed to satisfy these requirements.
-e) Convey the object code using peer-to-peer transmission, provided you inform other peers where the object code and Corresponding Source of the work are being offered to the general public at no charge under subsection 6d.
-A separable portion of the object code, whose source code is excluded from the Corresponding Source as a System Library, need not be included in conveying the object code work.
-
-A “User Product” is either (1) a “consumer product”, which means any tangible personal property which is normally used for personal, family, or household purposes, or (2) anything designed or sold for incorporation into a dwelling. In determining whether a product is a consumer product, doubtful cases shall be resolved in favor of coverage. For a particular product received by a particular user, “normally used” refers to a typical or common use of that class of product, regardless of the status of the particular user or of the way in which the particular user actually uses, or expects or is expected to use, the product. A product is a consumer product regardless of whether the product has substantial commercial, industrial or non-consumer uses, unless such uses represent the only significant mode of use of the product.
-
-“Installation Information” for a User Product means any methods, procedures, authorization keys, or other information required to install and execute modified versions of a covered work in that User Product from a modified version of its Corresponding Source. The information must suffice to ensure that the continued functioning of the modified object code is in no case prevented or interfered with solely because modification has been made.
-
-If you convey an object code work under this section in, or with, or specifically for use in, a User Product, and the conveying occurs as part of a transaction in which the right of possession and use of the User Product is transferred to the recipient in perpetuity or for a fixed term (regardless of how the transaction is characterized), the Corresponding Source conveyed under this section must be accompanied by the Installation Information. But this requirement does not apply if neither you nor any third party retains the ability to install modified object code on the User Product (for example, the work has been installed in ROM).
-
-The requirement to provide Installation Information does not include a requirement to continue to provide support service, warranty, or updates for a work that has been modified or installed by the recipient, or for the User Product in which it has been modified or installed. Access to a network may be denied when the modification itself materially and adversely affects the operation of the network or violates the rules and protocols for communication across the network.
-
-Corresponding Source conveyed, and Installation Information provided, in accord with this section must be in a format that is publicly documented (and with an implementation available to the public in source code form), and must require no special password or key for unpacking, reading or copying.
-
-7. Additional Terms.
-“Additional permissions” are terms that supplement the terms of this License by making exceptions from one or more of its conditions. Additional permissions that are applicable to the entire Program shall be treated as though they were included in this License, to the extent that they are valid under applicable law. If additional permissions apply only to part of the Program, that part may be used separately under those permissions, but the entire Program remains governed by this License without regard to the additional permissions.
-
-When you convey a copy of a covered work, you may at your option remove any additional permissions from that copy, or from any part of it. (Additional permissions may be written to require their own removal in certain cases when you modify the work.) You may place additional permissions on material, added by you to a covered work, for which you have or can give appropriate copyright permission.
-
-Notwithstanding any other provision of this License, for material you add to a covered work, you may (if authorized by the copyright holders of that material) supplement the terms of this License with terms:
-
-a) Disclaiming warranty or limiting liability differently from the terms of sections 15 and 16 of this License; or
-b) Requiring preservation of specified reasonable legal notices or author attributions in that material or in the Appropriate Legal Notices displayed by works containing it; or
-c) Prohibiting misrepresentation of the origin of that material, or requiring that modified versions of such material be marked in reasonable ways as different from the original version; or
-d) Limiting the use for publicity purposes of names of licensors or authors of the material; or
-e) Declining to grant rights under trademark law for use of some trade names, trademarks, or service marks; or
-f) Requiring indemnification of licensors and authors of that material by anyone who conveys the material (or modified versions of it) with contractual assumptions of liability to the recipient, for any liability that these contractual assumptions directly impose on those licensors and authors.
-All other non-permissive additional terms are considered “further restrictions” within the meaning of section 10. If the Program as you received it, or any part of it, contains a notice stating that it is governed by this License along with a term that is a further restriction, you may remove that term. If a license document contains a further restriction but permits relicensing or conveying under this License, you may add to a covered work material governed by the terms of that license document, provided that the further restriction does not survive such relicensing or conveying.
-
-If you add terms to a covered work in accord with this section, you must place, in the relevant source files, a statement of the additional terms that apply to those files, or a notice indicating where to find the applicable terms.
-
-Additional terms, permissive or non-permissive, may be stated in the form of a separately written license, or stated as exceptions; the above requirements apply either way.
-
-8. Termination.
-You may not propagate or modify a covered work except as expressly provided under this License. Any attempt otherwise to propagate or modify it is void, and will automatically terminate your rights under this License (including any patent licenses granted under the third paragraph of section 11).
-
-However, if you cease all violation of this License, then your license from a particular copyright holder is reinstated (a) provisionally, unless and until the copyright holder explicitly and finally terminates your license, and (b) permanently, if the copyright holder fails to notify you of the violation by some reasonable means prior to 60 days after the cessation.
-
-Moreover, your license from a particular copyright holder is reinstated permanently if the copyright holder notifies you of the violation by some reasonable means, this is the first time you have received notice of violation of this License (for any work) from that copyright holder, and you cure the violation prior to 30 days after your receipt of the notice.
-
-Termination of your rights under this section does not terminate the licenses of parties who have received copies or rights from you under this License. If your rights have been terminated and not permanently reinstated, you do not qualify to receive new licenses for the same material under section 10.
-
-9. Acceptance Not Required for Having Copies.
-You are not required to accept this License in order to receive or run a copy of the Program. Ancillary propagation of a covered work occurring solely as a consequence of using peer-to-peer transmission to receive a copy likewise does not require acceptance. However, nothing other than this License grants you permission to propagate or modify any covered work. These actions infringe copyright if you do not accept this License. Therefore, by modifying or propagating a covered work, you indicate your acceptance of this License to do so.
-
-10. Automatic Licensing of Downstream Recipients.
-Each time you convey a covered work, the recipient automatically receives a license from the original licensors, to run, modify and propagate that work, subject to this License. You are not responsible for enforcing compliance by third parties with this License.
-
-An “entity transaction” is a transaction transferring control of an organization, or substantially all assets of one, or subdividing an organization, or merging organizations. If propagation of a covered work results from an entity transaction, each party to that transaction who receives a copy of the work also receives whatever licenses to the work the party's predecessor in interest had or could give under the previous paragraph, plus a right to possession of the Corresponding Source of the work from the predecessor in interest, if the predecessor has it or can get it with reasonable efforts.
-
-You may not impose any further restrictions on the exercise of the rights granted or affirmed under this License. For example, you may not impose a license fee, royalty, or other charge for exercise of rights granted under this License, and you may not initiate litigation (including a cross-claim or counterclaim in a lawsuit) alleging that any patent claim is infringed by making, using, selling, offering for sale, or importing the Program or any portion of it.
-
-11. Patents.
-A “contributor” is a copyright holder who authorizes use under this License of the Program or a work on which the Program is based. The work thus licensed is called the contributor's “contributor version”.
-
-A contributor's “essential patent claims” are all patent claims owned or controlled by the contributor, whether already acquired or hereafter acquired, that would be infringed by some manner, permitted by this License, of making, using, or selling its contributor version, but do not include claims that would be infringed only as a consequence of further modification of the contributor version. For purposes of this definition, “control” includes the right to grant patent sublicenses in a manner consistent with the requirements of this License.
-
-Each contributor grants you a non-exclusive, worldwide, royalty-free patent license under the contributor's essential patent claims, to make, use, sell, offer for sale, import and otherwise run, modify and propagate the contents of its contributor version.
-
-In the following three paragraphs, a “patent license” is any express agreement or commitment, however denominated, not to enforce a patent (such as an express permission to practice a patent or covenant not to sue for patent infringement). To “grant” such a patent license to a party means to make such an agreement or commitment not to enforce a patent against the party.
-
-If you convey a covered work, knowingly relying on a patent license, and the Corresponding Source of the work is not available for anyone to copy, free of charge and under the terms of this License, through a publicly available network server or other readily accessible means, then you must either (1) cause the Corresponding Source to be so available, or (2) arrange to deprive yourself of the benefit of the patent license for this particular work, or (3) arrange, in a manner consistent with the requirements of this License, to extend the patent license to downstream recipients. “Knowingly relying” means you have actual knowledge that, but for the patent license, your conveying the covered work in a country, or your recipient's use of the covered work in a country, would infringe one or more identifiable patents in that country that you have reason to believe are valid.
-
-If, pursuant to or in connection with a single transaction or arrangement, you convey, or propagate by procuring conveyance of, a covered work, and grant a patent license to some of the parties receiving the covered work authorizing them to use, propagate, modify or convey a specific copy of the covered work, then the patent license you grant is automatically extended to all recipients of the covered work and works based on it.
-
-A patent license is “discriminatory” if it does not include within the scope of its coverage, prohibits the exercise of, or is conditioned on the non-exercise of one or more of the rights that are specifically granted under this License. You may not convey a covered work if you are a party to an arrangement with a third party that is in the business of distributing software, under which you make payment to the third party based on the extent of your activity of conveying the work, and under which the third party grants, to any of the parties who would receive the covered work from you, a discriminatory patent license (a) in connection with copies of the covered work conveyed by you (or copies made from those copies), or (b) primarily for and in connection with specific products or compilations that contain the covered work, unless you entered into that arrangement, or that patent license was granted, prior to 28 March 2007.
-
-Nothing in this License shall be construed as excluding or limiting any implied license or other defenses to infringement that may otherwise be available to you under applicable patent law.
-
-12. No Surrender of Others' Freedom.
-If conditions are imposed on you (whether by court order, agreement or otherwise) that contradict the conditions of this License, they do not excuse you from the conditions of this License. If you cannot convey a covered work so as to satisfy simultaneously your obligations under this License and any other pertinent obligations, then as a consequence you may not convey it at all. For example, if you agree to terms that obligate you to collect a royalty for further conveying from those to whom you convey the Program, the only way you could satisfy both those terms and this License would be to refrain entirely from conveying the Program.
-
-13. Use with the GNU Affero General Public License.
-Notwithstanding any other provision of this License, you have permission to link or combine any covered work with a work licensed under version 3 of the GNU Affero General Public License into a single combined work, and to convey the resulting work. The terms of this License will continue to apply to the part which is the covered work, but the special requirements of the GNU Affero General Public License, section 13, concerning interaction through a network will apply to the combination as such.
-
-14. Revised Versions of this License.
-The Free Software Foundation may publish revised and/or new versions of the GNU General Public License from time to time. Such new versions will be similar in spirit to the present version, but may differ in detail to address new problems or concerns.
-
-Each version is given a distinguishing version number. If the Program specifies that a certain numbered version of the GNU General Public License “or any later version” applies to it, you have the option of following the terms and conditions either of that numbered version or of any later version published by the Free Software Foundation. If the Program does not specify a version number of the GNU General Public License, you may choose any version ever published by the Free Software Foundation.
-
-If the Program specifies that a proxy can decide which future versions of the GNU General Public License can be used, that proxy's public statement of acceptance of a version permanently authorizes you to choose that version for the Program.
-
-Later license versions may give you additional or different permissions. However, no additional obligations are imposed on any author or copyright holder as a result of your choosing to follow a later version.
-
-15. Disclaimer of Warranty.
-THERE IS NO WARRANTY FOR THE PROGRAM, TO THE EXTENT PERMITTED BY APPLICABLE LAW. EXCEPT WHEN OTHERWISE STATED IN WRITING THE COPYRIGHT HOLDERS AND/OR OTHER PARTIES PROVIDE THE PROGRAM “AS IS” WITHOUT WARRANTY OF ANY KIND, EITHER EXPRESSED OR IMPLIED, INCLUDING, BUT NOT LIMITED TO, THE IMPLIED WARRANTIES OF MERCHANTABILITY AND FITNESS FOR A PARTICULAR PURPOSE. THE ENTIRE RISK AS TO THE QUALITY AND PERFORMANCE OF THE PROGRAM IS WITH YOU. SHOULD THE PROGRAM PROVE DEFECTIVE, YOU ASSUME THE COST OF ALL NECESSARY SERVICING, REPAIR OR CORRECTION.
-
-16. Limitation of Liability.
-IN NO EVENT UNLESS REQUIRED BY APPLICABLE LAW OR AGREED TO IN WRITING WILL ANY COPYRIGHT HOLDER, OR ANY OTHER PARTY WHO MODIFIES AND/OR CONVEYS THE PROGRAM AS PERMITTED ABOVE, BE LIABLE TO YOU FOR DAMAGES, INCLUDING ANY GENERAL, SPECIAL, INCIDENTAL OR CONSEQUENTIAL DAMAGES ARISING OUT OF THE USE OR INABILITY TO USE THE PROGRAM (INCLUDING BUT NOT LIMITED TO LOSS OF DATA OR DATA BEING RENDERED INACCURATE OR LOSSES SUSTAINED BY YOU OR THIRD PARTIES OR A FAILURE OF THE PROGRAM TO OPERATE WITH ANY OTHER PROGRAMS), EVEN IF SUCH HOLDER OR OTHER PARTY HAS BEEN ADVISED OF THE POSSIBILITY OF SUCH DAMAGES.
-
-17. Interpretation of Sections 15 and 16.
-If the disclaimer of warranty and limitation of liability provided above cannot be given local legal effect according to their terms, reviewing courts shall apply local law that most closely approximates an absolute waiver of all civil liability in connection with the Program, unless a warranty or assumption of liability accompanies a copy of the Program in return for a fee.
-
-END OF TERMS AND CONDITIONS
-
-How to Apply These Terms to Your New Programs
-If you develop a new program, and you want it to be of the greatest possible use to the public, the best way to achieve this is to make it free software which everyone can redistribute and change under these terms.
-
-To do so, attach the following notices to the program. It is safest to attach them to the start of each source file to most effectively state the exclusion of warranty; and each file should have at least the “copyright” line and a pointer to where the full notice is found.
-
-    <one line to give the program's name and a brief idea of what it does.>
-    Copyright (C) <year>  <name of author>
-
-    This program is free software: you can redistribute it and/or modify
-    it under the terms of the GNU General Public License as published by
-    the Free Software Foundation, either version 3 of the License, or
-    (at your option) any later version.
-
-    This program is distributed in the hope that it will be useful,
-    but WITHOUT ANY WARRANTY; without even the implied warranty of
-    MERCHANTABILITY or FITNESS FOR A PARTICULAR PURPOSE.  See the
-    GNU General Public License for more details.
-
-    You should have received a copy of the GNU General Public License
-    along with this program.  If not, see <https://www.gnu.org/licenses/>.
-Also add information on how to contact you by electronic and paper mail.
-
-If the program does terminal interaction, make it output a short notice like this when it starts in an interactive mode:
-
-    <program>  Copyright (C) <year>  <name of author>
-    This program comes with ABSOLUTELY NO WARRANTY; for details type `show w'.
-    This is free software, and you are welcome to redistribute it
-    under certain conditions; type `show c' for Details.
-The hypothetical commands `show w' and `show c' should show the appropriate parts of the General Public License. Of course, your program's commands might be different; for a GUI interface, you would use an “about box”.
-
-You should also get your employer (if you work as a programmer) or school, if any, to sign a “copyright disclaimer” for the program, if necessary. For more information on this, and how to apply and follow the GNU GPL, see <https://www.gnu.org/licenses/>.
-
-The GNU General Public License does not permit incorporating your program into proprietary programs. If your program is a subroutine library, you may consider it more useful to permit linking proprietary applications with the library. If this is what you want to do, use the GNU Lesser General Public License instead of this License. But first, please read <https://www.gnu.org/licenses/why-not-lgpl.html>.
-
-
-* Typesetting notes :noexport:
-** svg
-
-#+BEGIN_EXAMPLE
-$ svg2pdf.exe -$ XXXX-XXXX-XXXX-XXXX -dpi 72 -d  testfoo.pdf RRRtest.svg
-You have 94 time to evaluate "VeryUtils SVG to PDF Converter Command Line", you may purchase a full version from "https://veryutils.com/" web page.
-[Message]============================
-About to transcode 1 SVG file(s)
-
-Converting RRRtest.svg to testfoo.pdf ... ... success
-
-$
-
-$ svg2pdf.exe -$ john.t.odonnell9@gmail.com -dpi 72 -d bar.pdf RRRtest.svg
-
-
-
-$ svg2pdf -$ 65XS-D623-4455-S4VG-ET58 -dpi 72 -d baz.pdf RRRtest.svg
-Thank you for choosing "VeryUtils SVG to PDF Converter Command Line" product.
-[Message]============================
-About to transcode 1 SVG file(s)
-
-Converting RRRtest.svg to baz.pdf ... ... success
-
-$
-#+END_EXAMPLE
-
-There are several ways to include an svg image.
-
-#+BEGIN_EXPORT html
-<h3> silly heading</h3>
-#+END_EXPORT
-
-** svg the best way: inline include
-
-The idea is to inline the contents of the svg figure, but to obtain
-the text from a separate svg file.
-
-# #+INCLUDE: "./svg/RRRformat.svg" export html
-
-That was an included file.
-
-** Raw inline svg
-
-Hello there this is it 
-
-#+BEGIN_EXPORT html
-<div>
-<svg width="160" height="40" >
-
-  <title>RRR format</title>
-  <desc>Fields of RRR instruction format</desc>
-
-
-  <g style="font-size: 14pt; font-family: sans-serif">
-  
-    <rect x="0" y="0" width="160" height="40"
-          style="fill: none; stroke: black"/>
-    <line x1="40" y1="0" x2="40" y2="40" style="stroke: black"/>
-    <line x1="80" y1="0" x2="80" y2="40" style="stroke: black"/>
-    <line x1="120" y1="0" x2="120" y2="40" style="stroke: black"/>
-
-    <text x="20" y="25" style="text-anchor: middle">op</text>
-    <text x="60" y="25" style="text-anchor: middle">d</text>
-    <text x="100" y="25" style="text-anchor: middle">a</text>
-    <text x="140" y="25" style="text-anchor: middle">b</text>
-
-  </g>
-</svg>
-</div>
-#+END_EXPORT
-That was it!
-
-** svg via org mode external link
-
-Here is the source code in the org file
-#+BEGIN_EXAMPLE
-[[file:svg/RRRformat.svg]]
-#+END_EXAMPLE
-
-It's important not to use a description in the external link; i.e. the
-link ends with two consecutive right brackets.  (If a description is
-given, then org will put in a button to click to get the image, but
-what I want is for the image to appear inline.)
-
-That code appears here:
-[[file:svg/RRRformat.svg]]
-Org produces the following code in the html export:
-
-#+BEGIN_EXAMPLE
-<p>
-That code appears here:
-<object type="image/svg+xml" data="svg/RRRformat.svg" class="org-svg">
-Sorry, your browser does not support SVG.</object>
-Org produces the following code in the html export:
-</p>
-#+END_EXAMPLE
-
-** Using raw html to include image
-
-An alternative is to use raw html to include the image:
-Here is the source code in the org file
-
-#+BEGIN_EXAMPLE
-#+HTML: <img src='svg/RRRformat.svg'/>
-#+END_EXAMPLE
-That code goes here:
-#+HTML: <img src='svg/RRRformat.svg'/>
-And this is  the code that org puts into the html export:
-
-#+BEGIN_EXAMPLE
-<p>
-That code goes here:
-</p>
-<img src='svg/RRRformat.svg'/>
-<p>
-And this is  the code that org puts into the html export:
-#+END_EXAMPLE
-
-** Embedding an object
-
-/Embedding as an image./ Here is an external svg figure.  From
-Eisenberg, J. David; Bellamy-Royds, Amelia. SVG Essentials: Producing
-Scalable Vector Graphics with XML (p. 21). O'Reilly Media. Kindle
-Edition.
-
-The svg specifies xmlns but this external reference is a problem
-
-#+BEGIN_EXAMPLE
-  xmlns="http://www.w3.org/2000/svg">
-#+END_EXAMPLE
-
-Here is the figure
-
-#+HTML: <img src='svg/simplefig.svg'/>
-
-That was an external svg figure
-
-/Embedding as an object./  Here is the same file but embedded as an
-object rather than an image.
-
-The following generates an error when the app is loaded:
-
-#+BEGIN_EXAMPLE
-Error in event handler: TypeError: Cannot read property 'querySelectorAll' of null
-    at d.resetClassificationForFrames (chrome-extension://fdjamakpfbbddfjaooikfcpapjohcfmg/content/contentScripts/kwift.CHROME.min.js:1:46879)
-    at d.resetAllClassifications (chrome-extension://fdjamakpfbbddfjaooikfcpapjohcfmg/content/contentScripts/kwift.CHROME.min.js:1:46056)
-    at j._classifyHandler (chrome-extension://fdjamakpfbbddfjaooikfcpapjohcfmg/content/contentScripts/kwift.CHROME.min.js:17:83684)
-    at t.MessageHandler._onSendMessageListener (chrome-extension://fdjamakpfbbddfjaooikfcpapjohcfmg/content/contentScripts/kwift.CHROME.min.js:17:152024)
-    at chrome-extension://fdjamakpfbbddfjaooikfcpapjohcfmg/content/contentScripts/kwift.CHROME.min.js:17:151660
-#+END_EXAMPLE
-
-The problem is with importing the svg figure as an object.
-
-xxx #+BEGIN_EXPORT html
-<object data="svg/simplefig.svg" type="image/svg+xml"
-title="simplefig">
-</object>
-xxx #+END_EXPORT
-
-That is the end of the figure embedded as an object.
-
-** Asides
-
-Here is an example of an AsideNote.
-
-#+HTML: <div class='AsideNote'>
-*Aside note.* This is some text surrounded by a box and with a soft
-background color.  Since org puts a <p> tag around the contents of the
-div, the css sets the top and bottom margins to 0em for div.AsideNote
-> p.
-#+HTML: <asidepar>
-To have a paragraph inside the AsideNote, use <asidepar>.
-#+HTML: </div>
-
-** Math in plain html
-
-From org documentation: The HTML export back-end transforms ‘<’ and
-‘>’ to ‘&lt;’ and ‘&gt;’. To include raw HTML code in the Org file so
-the HTML export back-end can insert that HTML code in the output, use
-this inline syntax: ‘@@html:...@@’. For example: Here are some html
-math symbols
-
-- @@html: &sum; @@
-- @@html: &sum;<sub>n = 0</sub><sup>&inf;</sup> @@
-- @@html: &sum; <sub>i=0</sub> <sup>n-1</sup> @@
-- @@html: &sum; <sub>0&le;i&lt;n</sub> (x<sub>i</sub> * 2 <sup>i</sup>) @@
-- @@html: 2 &le; 3 @@
-- @@html: 4 &ge; 5 @@
-- @@html: <MATH>&int;_a_^b^{f(x)<over>1+x} dx</MATH> @@
-
-** Math mode
-
-There is a problem with using mathjax while rendering the user guide,
-because of the cross domain limitations enforced by SigServer.
-However, the following does not trigger mathjax:
-
-- $x_i$
-- $x \leq y$
-- $x_i < y_i$
-- $\sum_{i=0}^{n-1} {x_{i} \times 2^{i}} $
-
-** The best way: use tex2svg
-
-The best approach is to use the power of TeX for describing math, and
-the vector graphics of svg to render it.  This needs to be done
-offline, and the raw svg is included in the html page.
-
-#+BEGIN_EXAMPLE
-npm install --global mathjax-node
-$ tex2svg '\sin^2{\theta} + \cos^2{\theta} = 1' > identity.svg
-#+END_EXAMPLE
-
-Here is a formula
-x  #+INCLUDE: "./svg/identity.svg" export html
-which contains some math notation.  This looks good for display equations,
-but not so much for inline notation.
-
+#+TITLE: Sigma16 User Guide
+#+AUTHOR: John T. O'Donnell
+#+DATE: Version 3.6.3, July 2023
+#+EMAIL: john.t.odonnell9@gmail.com
+
+# This file is part of Sigma16: https://github.com/jtod/Sigma16.
+# License: GNU GPL Version 3 or later. See Sigma16/README.md,
+# LICENSE.txt.
+
+# Sigma16 is free software: you can redistribute it and/or modify it
+# under the terms of the GNU General Public License as published by
+# the Free Software Foundation, either version 3 of the License, or
+# (at your option) any later version.  Sigma16 is distributed in the
+# hope that it will be useful, but WITHOUT ANY WARRANTY; without even
+# the implied warranty of MERCHANTABILITY or FITNESS FOR A PARTICULAR
+# PURPOSE.  See the GNU General Public License for more details.  You
+# should have received a copy of the GNU General Public License along
+# with Sigma16.  If not, see <https://www.gnu.org/licenses/>.
+
+#+OPTIONS: H:6
+#+OPTIONS: toc:5
+
+# .emacs.d/init.el configures org-export-filter-options-functions to
+# set different section number formatting for html and latex.  For
+# html, generate contents without section numbers.  For latex,
+# generate contents with section numbers, and redefine \numberline to
+# suppress those when the toc is generated.  The modified contents for
+# latex is in a scope environment; it goes after Title and before
+# Introduction.
+
+# html
+# To generate html: C-c C-e h h (export to html)
+
+# LaTeX
+# To generate latex: C-c C-e l l (export to latex file)
+# To generate pdf: C-c C-e l p (export to pdf)
+#+LATEX_CLASS: article
+#+LATEX_CLASS_OPTIONS: [a4paper,11pt,twoside]
+#+LATEX_HEADER: \usepackage{sigma16}
+#+BEGIN_EXPORT latex
+\begin{scope}
+  \renewcommand{\numberline}[1]{{}}
+  \tableofcontents
+\end{scope}
+#+END_EXPORT
+
+# Notes
+# to do: automate inclusion of version and date
+# to do: single space metadata inclusion at end
+# Testing: Uncomment next line to check that \usepackage{sigma16} works:
+# \SigmaTest
+# demo: Internal link: (See also [[*Branches][Branches]].)
+
+* Introduction
+
+Sigma16 is a computer architecture designed for research and teaching
+in computer systems.  This application provides a complete environment
+for experimenting with the architecture.  It includes an editor,
+assembler, linker, emulator, and an integrated development environment
+(IDE) with a graphical user interface.
+
+Sigma16 runs in a web browser: you don't need to download or install
+anything.  To run it, click the prominent /Run/ link on the Sigma16
+Home Page: [[https://jtod.github.io/home/Sigma16]].
+
+There are additional command line tools that can run in a shell; see
+the Installation section.  There is also a digital circuit
+(available separately) that implements the architecture.  Using
+these tools, machine language programs can run on both the emulator
+and the circuit.
+
+The architecture is organized into subsets to make it easier to learn
+and to use:
+
+- The *Core* subset has a small instruction set which is a good
+  starting point for learning about computer architecture.  Although
+  simple, Core is powerful enough to support realistic programming.
+- The *Standard* subset offers flexible programming techniques,
+  including manipulation of bits, Boolean expressions, shifting,
+  extracting fields, arithmetic on natural numbers and arbitrary
+  precision integers, and concise support for stack frames. It also
+  supports the study of systems programming, providing interrupts,
+  protection, concurrent processes, and mutual exclusion, and memory
+  management.
+  
+For a quick start, begin with the Core tutorials, which introduce the
+architecture step by step.  The tutorials explain the machine, show
+how to program it, and demonstrate how to enter and run a program and
+how to use the programming environment.  A reference section follows
+the tutorials.
+
+Our focus is on fundamental concepts, ideas and principles.  Sigma16
+illustrates the fundementals of computer systems but it avoids
+unnecessary complexity.  For example, Sigma16 has just one word size
+(16 bits) while most commercial machines provide a variety.  That
+variety is useful for practical applications but it complicates many
+of the details while not adding any new fundamental ideas.  Most
+commercial computers that achieve success in the marketplace
+eventually become encrusted with complications that help support
+backward compatibility; this can lead to great complexity.
+
+The following short tutorials introduce the system; full details
+appear in later sections.  You can keep the tutorials visible in the
+right panel while following along with the examples in the main panel.
+
+* Core architecture tutorials
+:PROPERTIES:
+:CUSTOM_ID: sec-core-tutorial
+:END:
+** Hello, world!
+
+Let's begin by running a simple example program.  For now, we focus
+only on how to use the software tools.  You don't need to understand
+the example code yet.  An explanation of the program and the Sigma16
+architecture will come later.
+
+To launch the app, visit the Sigma16 Home Page and click on the link
+to run it.  Sigma16 runs in the browser; you don't need to download
+or install anything.
+
+- Click *Editor*, then *Hello, world!*.  This will enter a small
+  assembly language program into the editor window.  Later, we'll
+  load some of the more complex example programs into the editor,
+  and you can also modify a program or type in a new one from
+  scratch.  For now, don't worry about the content of the program.
+
+- Click *Assembler*.  The assembler translates programs in assembly
+  language (the source program) to machine language (the object
+  program).  Assembly language is a human-readable notation, while
+  machine language is what the computer can execute.  When you first
+  enter the Assembler tab, the assembly language text in the Editor
+  window is copied over; this is the source program.
+
+- Click the *Assemble* button.  This will do the translation.  The
+  *assembly listing* is displayed: this shows the original source
+  code along with the machine language, and any error messages.  The
+  *Show object* button displays the object code, which is the
+  machine language program produced by the translation.  The *Show
+  source* button displays the original source code, and the *Show
+  Listing* button displays the assembly listing again.
+
+- For this simple example, we don't need the Linker, so you can skip
+  it.  The linker is needed for larger and more complex programs
+  with multiple modules, or with external references, or that need
+  relocation.
+  
+- Click *Processor*, which shows the main components of the computer
+  architecture, including registers and memory.  These components
+  are explained later.  For now, just note that this page is where
+  you can run programs using the emulator.
+
+- Still on the Processor page, click *Boot*.  This reads the machine
+  language program into the memory, and you can see it in the Memory
+  display.  The source code (the assembly language) appears in the
+  bottom section.  If the assembler produced any error messages, the
+  program will not boot until you fix the errors.
+
+- Click *Step*.  The processor executes a single instruction and
+  displays the effects on the registers and memory: blue for /using/ a
+  value, and red for /modifying/ it.  The assembly listing shows the
+  instruction that just executed by highlighting it in red.  It also
+  shows the instruction that will execute next by highlighting it in
+  blue.  This is just to make it easier to follow what is happening;
+  the machine executes the machine language program, which is in
+  memory, and it ignores the assembly language listing which is just a
+  convenience to help you follow the program.  The machine relies only
+  on the registers and memory, and doesn't even "know" that the
+  assembly listing exists.
+
+  There is a keyboard shortcut: after you have clicked Step once, you
+  can press the space bar to execute the next instruction.  Thus you
+  can step through the program by clicking Step, and then pressing the
+  space bar repeatedly.
+
+- Click Step repeatedly to watch the program execute, instruction by
+  instruction.  When the program terminates, the small window
+  labelled *Emulator* will display *Halted*.
+
+- You can also run the program to completion, without having to click
+  Step so many times.  Click *Boot* again to get the machine back into
+  the initial state.  Now click *Run*, and the program will continue
+  executing instructions until it halts.
+
+To run the program slowly, click Step repeatedly.  To run the program
+faster but without updating the display after each instruction, click
+Run.  At any time you can click Pause to stop the processor, and you
+can resume execution with either Step or Run.  Sometimes it's useful
+to let the processor run at full speed until it reaches a particular
+instruction, and then stop.  This can be done by setting a
+*breakpoint* (described in the Breakpoint tutorial below).
+
+To exit the app, just close the browser window or tab.  This may put
+up a dialogue box warning that any unsaved data may be lost and
+asking you to confirm.
+
+** A quick tour
+
+This tutorial introduces the main components of the architecture as
+well as the graphical user interface.
+
+The main window contains two main sections.  The largest area, on the
+left side, is the *main working area*.  When the program launches,
+this will show the Welcome page.  The *user guide* is on the right
+side.  At the top is a row of buttons (Welcome, Examples, etc.).
+These select which page is displayed in the main working area.
+
+It's convenient to see the main working area and the user guide side
+by side.  Begin by resizing the entire window (bigger is better).
+Then you can change the amount of space given to the user guide by
+clicking the arrow symbols on the right side of the top button bar.
+These arrows will expand or shrink the user guide: the small arrows
+adjust by one pixel, the larger arrows by ten pixels.  If you resize
+the entire browser window, Sigma16 will maintain the same relative
+sizes of the main working area and the user guide sections.
+
+If your screen is small, and the main working area isn't big enough,
+click /Hide User Guide/ and all the space will be made available to
+it.  The button will change to /Show User Guide/.
+
+You can also open the User Guide in a separate browser tab or window.
+The Welcome page contains a link to do this.
+
+The main working area has several pages, with buttons at the top to
+switch between them:
+
+- *Welcome* contains some introductory information and links.
+   
+- *Examples* contains a collection of assembly language programs
+  organized by the architecture subset.  Start with the Core examples.
+
+- *Modules* shows a summary of all the files and modules you currently
+  have open.  It also provides buttons allowing you to open files on
+  your computer, close them, and select one to work on.
+
+- *Editor* shows the selected module, where it can be edited.  You can
+  assemble and execute the selected module.  To run a program, you'll
+  load it into the Editor (there are several ways to do this), then
+  assemble it (Assembler tab) and then run it (Processor tab).
+
+- *Assembler* translates a program from assembly language to machine
+  language, and shows the assembly isting as well as the object
+  code.
+
+- *Linker* is used in the Standard and System architectures, but it is
+  not needed for Core.  (The linker combines a collection of object
+  code modules into a single executable program, and also performs
+  name resolution and relocation.)
+
+- *Processor* shows the components of the architecture and executes
+  machine language programs.
+
+- *Options* allows you to configure how the system operates.
+
+- *About* gives general information, including version.
+
+- *Hide User Guide* makes the entire window available to the main
+  working area.  It is a toggle that changes to *Show User Guide*.
+  
+** Registers, constants, and arithmetic
+
+Programs do most of their work using the *register file*, which is
+an array of 16 registers named R0, R1, R2, ..., R15.  The Register
+File is displayed in a box on the Processor page.
+
+A register is a circuit that can hold a number, and the elements of
+the register file can be used to hold variable values.  They are
+analogous to the registers in a calculator: think of each register as
+a box that can hold a number, and think of the register name as a
+variable name.  Two of the registers, R0 and R15, are special and
+should not be used to hold variables.
+
+A computer program is a sequence of *instructions*.  Instructions are
+similar to statements in a programming language, but they are simpler.
+
+Sigma16 performs arithmetic on data in registers.  To do any
+computation on some numbers, we first need to get those numbers into
+registers.  The *lea* instruction. can be used to place a constant
+into a register.  For example, to load 42 into register 3, write
+
+#+BEGIN_EXAMPLE
+    lea  R3,42    ; R3 := 42
+#+END_EXAMPLE
+
+This is a statement in *assembly language*, and it describes one
+instruction.  This statement contains three parts:
+- The operation is *lea*.  This tells the computer what action to
+  perform, and "lea" says to put a value into a register.  Later we
+  will see why this instruction is called "lea".
+- The operands are *R2,42*
+- Everything after the semicolon is a comment.  This comment is a
+  programming language statement that describes what the instruction
+  does: it sets the variable R3 to 42.
+
+The same instruction can be written in a longer form:
+#+BEGIN_EXAMPLE
+    lea  R3,42[R0]    ; R3 := 42
+#+END_EXAMPLE
+This is the same as above, except *[R0]* is written after the number.
+You can write the instruction either way; both are translated to
+exactly the same machine language, and they execute exactly the same
+way.  The significance of [R0], as well as the reason this instruction
+is named lea, will be explained later when we discuss arrays and
+pointers.  The short form =lea R3,42= is just an abbreviation for the
+long form =lea R3,42[R0]=.  You will see both forms in the example
+programs.
+
+The name *lea* is the *operation*, i.e. the name of the instruction.
+The operandd field consists of two operands separated by a comma.  The
+first operand, R2, is called the *destination*; this is the register
+where the result will be placed.  The second operand is a constant 42
+followed by [R0].  When the computer executed this instruction, it
+simply places the constant into the destination.  In a higher level
+language, we could write *R2 := 42*.
+
+Most instructions follow a similar pattern: the first operand is the
+destination where the result is placed, and the subsequent operands
+are the arguments to the computation.  This is the same convention
+used in assignment statements in many programming languages: the
+registers in add R1,R2,R3 appear in the same order as the variables in
+R1 := R2 + R3.
+
+All arithmetic operations take place in the registers, and there is a
+separate instruction for each operation.  For example, the following
+instruction will add the values in R8 and R1 and then put the result
+into R4:
+
+#+BEGIN_EXAMPLE
+   add   R4,R8,R1  ; R4 := R8 + R1
+#+END_EXAMPLE
+
+Notice that the operand field doesn't use operators like := or +;
+instead it just separates the registers with commas.  The first
+operand (R4 in this example) is the *destination*, which is where the
+result will be placed.  The last two operands (R8 and R1) are the
+values that will be added.
+
+To perform a calculation, we need to get the data into registers
+(using lea) and then perform the calculation (using arithmetic
+instructions).  The following program calculates 3 + 4 and puts the
+result into R2:
+
+#+BEGIN_EXAMPLE
+    lea   R5,3[R0]    ; R5 := 3
+    lea   R8,4[R0]    ; R8 := 4
+    add   R2,R5,R8    ; R2 := R5 + R8 = 3+4 = 7
+#+END_EXAMPLE
+
+It's a good idea to use comments to explain the meaning of an
+instruction.  For now, comments like "R4 := R8 + R1" will be used to
+show what the instruction does. That's useful while learning what the
+instructions do, but later on we will use comments to give more
+meaningful information (for example, what do the values in the
+registers mean, and why are we adding them?).
+
+There are three more arithmetic instructions.  These follow the same
+pattern as add: in each case, the arithmetic is performed on the last
+two registers and the result is placed in the destination (the first
+register):
+
+#+BEGIN_EXAMPLE
+  add  R4,R11,R0   ; R4 := R11 + R0
+  sub  R5,R2,R13   ; R5 := R2 - R13
+  mul  R2,R10,R7   ; R2 := R10 * R7
+  div  R5,R6,R12   ; R5 := R6 / R12, R15 := R6 rem R12
+#+END_EXAMPLE
+
+The divide instruction is slightly different: it produces two results,
+the quotient and the remainder.  The quotient is placed in the
+destination, and the remainder is automatically placed into R15, even
+though the instruction doesn't mention R15.  If you write *div
+R15,R1,R2*, the quotient is placed in R15 and the remainder is
+discarded.
+
+Normally an arithmetic instruction will put a new value into the
+destination register, but the operand registers are left unchanged.
+However, what happens if one of the operands is the same as the
+destination, for example *add R7,R7,R8*?
+
+An arithmetic instruction proceeds in three phases: (1) obtain the
+values in the operand registers; (2) perform the arithmetic on those
+values; and (3) put the result into the destination, discarding
+whatever value was previously there.  So consider this example:
+
+#+BEGIN_EXAMPLE
+   lea   R7,20[R0]  ; R7 := 20
+   lea   R8,30[R0]  ; R8 := 30
+   add   R7,R7,R8   ; R7 := R7 + R8
+#+END_EXAMPLE
+
+After the two lea instructions have executed, R7 contains 20 and R8
+contains 30.  The add instruction does the following:
+
+1. It fetches the values in R7 and R8, obtaining 20 and 30
+2. It adds the values, obtaining the result 50
+3. It puts the result 50 into the destination R7, discarding the
+   previous value.
+   
+The final result is that R7 contains 50.
+
+Constant data can be specified using either decimal or hexadecimal
+notation.
+
+- Decimal numbers are written as strings of digits, optionally
+  preceded by a minus sign: 3,-19, 42.
+
+- Hexadecimal numbers are always written as four hex digits, and in
+  assembly language programs they are indicated by putting $ before
+  the number.  Thus $00a5 and 0165 both represent the integer 165.
+
+#+BEGIN_EXAMPLE
+   lea   R1,13[R0]     ; R1 =  13 (hex 000d)
+   lea   R2,$002f[R0]  ; R2 := 47 (hex 002f)
+   lea   R3,$0012[R0]  ; R3 := 18 (hex 0012)
+   lea   R4,0012[R0]   ; R4 := 12 (hex 000c)
+#+END_EXAMPLE
+
+The processor page shows numbers as hex without the leading $, but in
+an assembly language program the $ is needed to avoid ambiguity.
+
+Sigma uses := as the assignment operator; thus we write R7 := R7 + R8
+(and we don't write R7 = R7 + R8).  This is because an assignment
+statement is profoundly different from an equation, and mathematicians
+have long used the = operator to indicate equations.  It isn't just an
+academic or theoretical point; there have been plenty of occasions
+where computer programmers get confused between assignment and
+equality, and using the wrong operator doesn't help.
+
+Why does assembly language use a notation like add R5,R2,R3 instead of
+R5 := R2 + R3?  In short, every instruction will use a similar
+notation: a keyword for the operation, followed by the operands
+separated by commas.  This notation is also related closely to the way
+instructions are represented in memory, which we'll see later
+
+An arithmetic instruction performs just one operation.  Several
+instructions are needed to evaluate a larger expression.  In general,
+you'll need a separate instruction for every operator that appears in
+an expression.
+
+Example: calculate 3 + 4 * 5 and put the result into R10.  We have to
+put the numbers into registers, using lea, and then perform the
+arithmetic.  It doesn't matter which registers are used (as long as we
+avoid R0 and R15).
+
+#+BEGIN_EXAMPLE
+    lea  R1,3[R0]   ; R1 := 3
+    lea  R2,4[R0]   ; R2 := 4
+    lea  R3,5[R0]   ; R3 := 5
+    mul  R2,R2,R3   ; R2 := R2*R3  = 4*5
+    add  R10,R1,R2  ; R10 := R1 + R2 = 3 + 4*5 = 23
+#+END_EXAMPLE
+
+This is nearly enough to constitute a complete program.  Only one more
+thing is needed: a way to terminate the program when it finishes.
+There is a special instruction to do this: a trap instruction, where
+the first operand is R0, will stop the program.
+
+#+BEGIN_EXAMPLE
+   trap  R0,R0,R0   ; halt
+#+END_EXAMPLE
+
+Here is a complete program named ConstArith:
+
+#+BEGIN_EXAMPLE
+; ConstArith: illustrate lea and arithmetic instructions
+; This file is part of Sigma16
+
+; Calculate 3 + 4 * 4 and put the result into R10
+; Use lea to put a constant into a register
+; Use mul and add to do arithmetic
+
+    lea  R1,3[R0]    ; R1 := 3
+    lea  R2,4[R0]    ; R2 := 4
+    lea  R3,5[R0]    ; R3 := 5
+    mul  R2,R2,R3    ; R2 := R2*R3  = 4*5
+    add  R10,R1,R2   ; R10 := R1 + R2 = 3 + 4*5 = 23
+    trap  R0,R0,R0   ; halt
+#+END_EXAMPLE
+
+You can go to the Editor and type it in, but this program is part of
+the collection of examples built in to Sigma16.  Here's how to run it:
+
+- Go to the Examples page.  Click Examples, then Core,
+  then Small and simple programs, then ConstArith.  You should see the
+  listing of the program.
+- Click Editor, and you should see the text of the program in the
+  window.
+- Go to the Assembler page.  Click Assemble.
+- Go to the Processor page.  Click Boot, then Step repeatedly and
+  watch the effect of each instruction by observing how the registers
+  and memory are changed.
+
+The Processor page shows numbers in hexadecimal.  The mul instruction
+puts decimal 20 into R2, and this is displayed as hex 0014 (because
+1 * 16 + 4 = 20).
+
+It's a good idea to step through the program slowly, rather than
+running it to completion at full speed.  The emulator will show the
+next instruction to be executed, highlighted in blue.  Think about
+what the instruction should do; in particular what changes to the
+registers will occur?  Then click Step and check to see if the right
+thing happened.
+
+Generally you can use any register you like, and the choices of
+registers in the previous examples are arbitrary.  Registers R1
+through R14 are all the same.  However, two of the registers are
+different:
+
+- R0 contains the constant 0 and it will never change.  Any time an
+  instruction uses R0, the value it gets will be 0.  It is legal for
+  an instruction to attempt to modify R0 (for example, add R0,R3,R4 is
+  legal) but after executing this instruction R0 still contains 0.
+  The reason for this is that we frequently need to have access to a
+  register containing 0.
+  
+- R15 is used for two specific purposes.  We have already seen the
+  first: the divide instruction places the remainder into R15.  The
+  second purpose is that R15 contains the *condition code*, which is a
+  word that contains a number of bits that provide some information
+  about an instruction.  For example, if an addition produces a result
+  that is too large to fit in a register, a special flag indicating
+  this is set in R15.  Many of the instructions, including all the
+  arithmetic instructions, change the value of R15 as well as placing
+  the result in the destination register.  For this reason, R15 cannot
+  be used to hold a variable since its value would be destroyed almost
+  immediately.
+  
+To summarise, Registers R1 through R14 are all identical and can be
+used for variables.  R0 contains 0 and will never change.  R15 changes
+frequently and can be used to determine various error conditions and
+other information about an instruction.
+
+Here is another example:
+- Suppose we have variables a, b, c, d
+- Choose a register for each variable: R1=a, R2=b, R3=c, R4=d
+- We wish to compute R5 = (a+b) * (c-d)
+
+#+BEGIN_EXAMPLE
+    add   R6,R1,R2     ; R6 := a + b
+    sub   R7,R3,R4     ; R7 := c - d
+    mul   R5,R6,R7     ; R5 := (a+b) * (c-d)
+#+END_EXAMPLE
+
+Summary.
+
+- A lea instruction of the form *lea d,const[R0]* will put the
+  constant into Rd.  It can also be written as *lea d,const*.
+- The general form of an arithmetic instruction is *op d,a,b*.  
+  The meaning is *R_d := R_a  op  R_b*, and the fields are:
+
+| op | operation: add, sub, mul,div                |
+| d  | destination register: where the result goes |
+| a  | first operand register                      |
+| b  | second operand register                     |
+
+** Keeping variables in memory
+
+So far we have used registers in the register file to hold variables.
+However, there are only 16 of these, and two have special purposes (R0
+and R15).  That leaves only 14 registers, and most programs need more
+than 14 variables.
+
+The computer contains another subsystem called the *memory*.  This is
+similar in some ways to the register file.  The memory contains a
+sequence of *memory locations*, each of which can hold a word.  Each
+location is identifed by an *address*, and the addresses count up from
+0.  We will use the notation *mem[a]* to denote the memory location
+with address a.
+
+The processor page shows two independent views into the memory; this
+is convenient for looking at the machine language code in one view and
+the data in the other view.  Despite the two views, there is just one
+memory!
+
+The register file and the memory serve different purposes:
+
+- The register file is used to perform calculations.  In computing
+  something like x := (2*a + 3*b) / (x-1), all the arithmetic must be
+  done using the register file.  But there are only a few registers
+  available.
+ 
+- The memory is much larger: it contains 65,536 locations so it can
+  hold all the variables in a program.  But the memory has a
+  limitation: the computer cannot do arithmetic directly on data in
+  the memory.  
+  
+Normally, a program keeps its variables in memory, so a variable name
+refers to a word in memory.  Actually, the variable name just stands
+for the /address/ of the location which contains the variable.  This
+allows you to refer to a variable by a name (x, sum, count) rather
+than an address (003c, 0104, 00d7).
+
+Since we need a lot of variables, they need to be kept in memory.  But
+since we need to do arithmetic and arithmetic can be performed only on
+data in registers, we adopt the following strategy:
+
+- Keep variables permanently in memory
+- When you need to do arithmetic, copy a variable from memory to a
+  register
+- When finished, copy the result from a register back to memory
+
+Two instructions are needed to do this:
+- *load* copies a word from a memory location into a register.
+  Suppose *xyz* is a variable in memory; then to copy its value into
+  R2 we could write either *load R2,xyz[R0]* or *load R2,xyz*.  Again,
+  the [R0] is optional; if you write the short form xyz the assembler
+  will automatically expand this to the full form xyz[R0].
+- *store* copies a word from a register into a memory location.  If R3
+  contains the result of some calculations, and we want to put it back
+  into memory in a variable named result, we would write *store
+  R3,result[R0]*
+  
+At this point we have enough instructions to write an assignment
+statement in assembly language.  Typically we will first write an
+algorithm using higher level language notation, and then translate it
+into instructions.
+
+Example: translate *x := a+b+c* into assembly language.
+
+Solution:
+
+#+BEGIN_EXAMPLE
+   load   R1,a[R0]      ; R1 := a
+   load   R2,b[R0]      ; R2 := b
+   add    R3,R1,R2      ; R3 := a+b
+   load   R4,c[R0]      ; R4 := c
+   add    R5,R3,R4      ; R5 := (a+b) + c
+   store  R5,x[R0]      ; x := a+b+c
+#+END_EXAMPLE
+
+Why does the computer have both registers and memory?  After all, this
+makes programming a little more complicated.  You have to keep track
+of which variables are currently in registers, and you have to use
+load and store instructions to copy data between the registers and
+memory.  Wouldn't it be easier just to get rid of the distinction
+between registers and memory, and do all the arithmetic on memory?
+
+Yes, this would be simpler, and there have actually been real
+computers like that.  However, this approach makes the computer
+slower.  With modern circuits, a computer without load and store
+instructions (where you do arithmetic on memory locations) would run
+approximately 100 times slower.  So nearly all modern computers do
+arithmetic in registers, and use instructions like load and store to
+copy data back and forth between registers and memory.
+
+The variables used in a program need to be defined and given an
+initial value.  This is done with the *data* statement.  The variable
+name comes first, and it must start at the beginning of the line (no
+space before it).  Then comes the keyword *data*, followed by the
+initial value, which may be written in either decimal or hexadecimal.
+
+For example, to define variables x, y, z and give them initial values:
+
+#+BEGIN_EXAMPLE
+x    data   34    ; x is a variable with initial value 34
+y    data    9    ; y is initially 9
+z    data    0    ; z is initially 0
+abc  data  $02c6  ; specify initial value as hex
+#+END_EXAMPLE
+
+The data statements should come *after* all the instructions in the
+program.  This may look surprising: in some programming languages you
+have to declare your variables at the beginning, before using them.
+There is a good reason why we will put the instructions first, and the
+data statements after; but the reason will come later.
+
+Here is a simple example of a complete program that uses load, store,
+and data statements:
+
+#+BEGIN_EXAMPLE
+; Program Add.  See Sigma16/README.md in top folder
+; A minimal program that adds two integer variables
+
+; Execution starts at location 0, where the first instruction will be
+; placed when the program is executed.
+
+      load   R1,x[R0]   ; R1 := x
+      load   R2,y[R0]   ; R2 := y
+      add    R3,R1,R2   ; R3 := x + y
+      store  R3,z[R0]   ; z := x + y
+      trap   R0,R0,R0   ; terminate
+
+; Expected result: z = 37 (0025)
+
+; Static variables are placed in memory after the program
+
+x     data  23
+y     data  14
+z     data   0
+#+END_EXAMPLE
+
+- Go to the Examples page.  Click Core, then Small and Simple
+  Programs, then Add.
+- Click Editor, and you should see the text of the program in the
+  window.
+- Go to the Assembler page.  Click Assemble.
+- Go to the Processor page.  Click Boot, then Step repeatedly and
+  watch the effect of each instruction by observing how the registers
+  and memory are changed.
+
+** Assembly language
+
+The programs we have seen so far are written in *assembly language*.
+The machine itself executes programs in *machine language*, which is
+covered later.  Assembly language is translated to machine language by
+a program called an *assembler*.
+
+The purpose of assembly language is to give the programmer absolute
+control over the machine language program without having to remember
+lots of numeric addresses and codes.  Assembly language is readable
+for humans, while machine language is executable by machines.  For
+example, it is easier to remember the name "mul" for multiply than to
+remember the machine language code (which happens to be 3).
+Similarly, it's easier to remember the names of variables (x, y, sum,
+total) than the numeric addresses of the memory locations that hold
+these variables.
+
+The syntax of assembly language is simple and rigid.  Every statement
+must fit on one line of source code; you cannot have a statement that
+spans several lines, and you cannot have several statements on one
+line.
+
+Sigma16 assembly language uses a small set of characters.  Any
+character not on this list will generate an error message.  A Sigma16
+program can *manipulate* any 16-bit character, but the source assembly
+language code is restricted to this source character set.  There are
+many characters that look similar but are actually distinct.  For
+example, the minus sign, the hyphen, the en-dash, and the em-dash all
+look similar -- you have to look really closely to see the difference
+-- but Sigma16 assembly language uses the minus sign, and the hyphens
+and dashes won't work.
+
+These are the legal characters in an assembly language program:
+
+- letters: _abcdefghijklmnopqrstuvwxyzABCDEFGHIJKLMNOPQRSTUVWXYZ
+- digits: 0123456789
+- separators: (space) (tab) ,;
+- quotes: " '
+- punctuation: ".$[]()+-*
+- other: ?¬£`<=>!%^&{}#~@:|/\'
+
+Word processors often substitute characters.  For example, when you
+type a minus sign in a paragraph of English text, word processors may
+replace the minus sign with a hyphen or dash, which is correct for
+typeset English but incorrect for assembly language.  The Sigma16
+editor will insert the correct characters, as will plain text editors.
+
+Each statement has a rigid format that consists of up to four
+*fields*.  The fields must be separated by one or more spaces, and a
+field cannot contain a space.  Every field is optional, but if a field
+is missing then the following fields must also be missing, except for
+an optional comment.  The fields are:
+
+- label (optional) -- If present, the label must begin in the first
+  character of the line.  If a line starts with a space, then there is
+  no label field.  A label has the same syntax as names or identifiers
+  in many languages: it may contain letters, digits, underscores, and
+  must begin with a letter.  Both upper and lower case letters are
+  allowed, and they syntax is case sensitive (Loop and LOOP and loop
+  are three different labels).
+
+- mnemonic -- This is the name of the operation: load, lea, add, sub,
+  etc.  The mnemonic must be preceded by white space, and it must be
+  the name of a valid instruction or assembler directive.
+  
+- operands field -- the operands required by the type of statement.
+  There are several formats possible for the operands field, depending
+  on the instruction; these are detailed later.  For example, for the
+  add instruction the operand field must consist of three registers,
+  separated by commas (e.g. R1,R2,R3).  Spaces are not allowed in the
+  operands field: R1,R2,R3 is fine but R1, R2, R3 is an error.
+
+- comments -- anything that follows the operands field, or anything
+  that appears after a semicolon, is a comment.  The semicolon is not
+  required if the mnemonic and operands fields are present, but it is
+  good practice to include it.
+
+Here are some syntactically valid statements:
+#+BEGIN_EXAMPLE
+loop   load   R1,count[R0]    ; R1 = count
+       add    R1,R1,R2        ; R1 = R1 + 1
+#+END_EXAMPLE
+
+Each of the following statements is wrong!
+
+#+BEGIN_EXAMPLE
+   add   R2, R8, R9    ; spaces in the operand field
+loop1  store x[R0],R5  ; wrong order: should be R5,x[R0]
+    addemup            ; invalid mnemonic
+ loop2  load R1,x[R0]  ; Space before the label
+#+END_EXAMPLE
+
+If you forget some detail, look at one of the example programs.
+
+When the assembler is translating a program, it begins by looking at
+the spaces in order to split each statement into the four fields.
+This happens before it looks at the operation and operands.  The
+assembly listing uses colors to indicate the different fields.  If you
+get a syntax error message, the first thing to check is that the
+fields are what you intended.  For example if you meant to say
+
+#+BEGIN_EXAMPLE
+  add R1,R2,R3  ; x := a + b
+#+END_EXAMPLE
+  
+but you have a spurious space, like this
+
+#+BEGIN_EXAMPLE
+  add R1, R2,R3  ; x := a + b
+#+END_EXAMPLE
+  
+the assembler will decide that the mnemonic is add, the operands field
+is "R1," and all the rest - "R2,R3 ; x := a + b" -- is a comment, and
+the colors of the text in the assembly listing will show this clearly.
+
+In assembly language, you can write constants in either decimal
+or hexadecimal.
+  
+- decimal:   50
+- hexadecimal: $003b
+
+Examples:
+
+#+BEGIN_EXAMPLE
+   lea   R1,40[R0]      ; R1 = 40
+   lea   R2,$ffff[R0]   ; R2 = -1
+
+x  data  25
+y  data  $2c9e
+#+END_EXAMPLE
+
+There are two instruction formats, which differ in the form of the
+operands:
+
+- RRR instructions have an operand field containing three registers
+  separated by commas.  Example: *add R8,R13,R0*.
+  
+- RX instructions have an operand field that specifies a register and
+  an address.  The address is a name or constant, optionally followed
+  by a register. Examples: *load R12,array[R6]$ and *lea R5,23*.
+
+It isn't enough just to get the assembler to accept your program
+without error messages.  Your program should be clear and easy to
+read.  This requires good style.  Good style saves time writing the
+program and getting it to work A sloppy program looks unprofessional.
+Here are a few tips.
+
+*Write good comments.* You should include good comments in all
+programs, regardless of language.  Comments are especially important
+in machine language, because the code tends to need more explanation.
+At the beginning of the program, use comments to give the name of the
+program and to say what it does.  Use full line comments to say in
+general what's going on, and put a comment on every instruction to
+explain what it's doing.
+
+*Indent your code consistently.* Each field should be lined up
+vertically, like this:
+
+#+BEGIN_EXAMPLE
+    load   R1,three[R0]  ; R1 = 3
+    load   R2,x[R0]      ; R2 = x
+    mul    R3,R1,R2      ; R3 = 3*x
+    store  R3,y[R0]      ; y = 3*x
+    trap   R0,R0,R0      ; stop the program
+#+END_EXAMPLE
+
+Not like this:
+
+#+BEGIN_EXAMPLE
+    load   R1,three[R0]     ; R1 = 3
+  load  R2,x[R0] ; R2 = x
+       mul R3,R1,R2           ; R3 = 3*x
+ store         R3,y[R0]      ; y = 3*x
+   trap  R0,R0,R0      ; stop the program
+#+END_EXAMPLE
+
+The exact number of spaces each field is indented isn't important;
+what's important is to make the program neat and readable.
+
+*Spaces, not tabs!* To indent your code, always use spaces -- avoid
+tabs!  In general, never use tabs except in the (rare) cases they are
+actually required.  The tab character was introduced long ago into
+computer character sets to try to mimic the tab key on old mechanical
+typewriters.  Unfortunately, software does not handle tab characters
+consistently.  If you use tabs, your program can look good in one
+application and like a mess in another.  It's easy to indent with
+spaces, and it works everywhere.
+
+** Editing files
+
+Whatever method you use to edit your programs, be sure to *save your
+work to a file* from time to time.  If you don't do that, sooner or
+later the system will crash and you'll lose your data.
+
+A *module* is a section of a program; it may be the complete program
+or just a part of it.  A module may be saved in a file or it may
+simply be text in the editor buffer.  A program may consist of just
+one module, or it can be split between several files.
+
+The Editor page contains a text area called the *editor buffer*.  When
+you launch Sigma16, there is one module whose text is empty and
+displayed in the editor buffer.  You can type a program (to be
+precise, a module) into the editor buffer.  When you switch to the
+Assembler page, the Assemble button will translate the text in the
+editor buffer to machine language, which you can execute on the
+Processor page.
+
+After entering a program in the editor buffer, you should save it to a
+file.  Click *Save in downloads* and the text in the editor buffer
+will be written to a file on your computer.  Depending on how the
+system is configured, there may be a dialogue box asking you for a
+file name, or a generic default file name may be used (for example,
+"S16DownloadFile (2).txt" or something similar).  This file will be
+saved in the default Downloads directory as configured in your
+browser.
+
+The reason there is limited control over the name of the saved file,
+and the directory where it is placed, is that web browsers enforce
+strict limitations on the ability of applications to access your file
+system.  That's a good feature of browsers -- you don't want a
+malicious web page to start reading, deleting, or corrupting your
+files -- but it does make it inconvenient to save your edited assembly
+programs.
+
+Another approach is to use a separate text editor, and to copy/paste
+text between the external editor and the Editor page on Sigma16.
+
+To create a new module without destroying the existing one, click
+*New* in the editor page.  This will make a new module with empty text
+and display that in the editor buffer, so any text you had there will
+disappear.  However, that text isn't lost, it's just hidden, and to
+get it back you just need to select the previous module.
+
+The *Modules* page shows a list of all the modules and allows you to
+select one to work on.  The modules are shown in small sections
+separated by horizontal lines.  The modules are numbered starting from
+0, so if there are n modules their numbers go from 0 to n-1.  For each
+module, the module number is shown, followed by some buttons to
+operate on that module, and some information about it.  The first few
+lines of the module are shown.  If you follow good programming style,
+where the first rew lines of each module identify the program, you'll
+be able to see at a glance what each module is without visiting it in
+the editor.
+
+Several buttons appear for each module in the list.  At any time, one
+of the modules is *selected*. Click the Select button for any module
+to select that one.  The selected module number is highlighted in red,
+and when you go to the Editor page the text of the selected module
+appears in the editor buffer.  This means you can have several
+programs open at the same time, and just switch from one to the other
+using the Select buttons in the Modules page.
+
+You can also get rid of a module by clicking its Close button.  This
+will delete its text, so it may be a good idea to select it and
+download it in the Editor before closing it.
+
+So far we have just created new modules by clicking *New* (in either
+the Editor page or the Modules page).  You can also read files on your
+computer into Sigma16.  Click *Choose files* and a dialogue box will
+pop up.  You can select one or more files, and these will now appear
+in the list of modules.
+
+If a module was created by reading it from a file, its entry in the
+list contains an extra *Refresh* button.  Clicking this will reread
+the file and you won't need to use the file chooser dialogue box
+again.
+
+Common workflows:
+
+- Just type your program into the editor buffer, and download it
+  frequently.
+  
+- Use an external editor to enter your program.  After editing it, go
+  to the Editor page and click Clear, then copy the program from your
+  external editor and paste it into the editor buffer.  If you do
+  this, make sure that your external text editor doesn't change your
+  characters.  For example, word processors often change the minus
+  character (-) into an en-dash.  There are four different characters
+  that look similar to a minus sign (minus, hyphen, en-dash, em-dash)
+  and the assembly language only accepts the minus sign.  If you get
+  bad characters, the assembler will give an error message.
+  
+- Use an external editor and save the file.  Use copy and paste to
+  transfer text between the external editor and the Sigma16 Editor
+  page.
+
+** Jumps and conditionals
+
+Conditionals allow a program to decide which statements to execute
+based on Boolean expressions.  One example is the if-then statement,
+for example:
+
+#+BEGIN_EXAMPLE
+if x<y
+  then statement 1
+statement 2
+#+END_EXAMPLE
+
+A related form is the if-then-else statement:
+
+#+BEGIN_EXAMPLE
+if x<y
+  then statement 1
+  else statement 2
+statement 3
+#+END_EXAMPLE
+
+Many high level control constructs can be translated into code that
+contains just one form of conditional, which uses a Boolean expression
+/bexp/ to decide whether to jump to /someLabel/, or not to jump:
+
+#+BEGIN_EXAMPLE
+if bexp then goto someLabel
+#+END_EXAMPLE
+
+The commonest case is where /bexp/ is a comparision between two integers:
+
+#+BEGIN_EXAMPLE
+if x < y then goto someLabel
+#+END_EXAMPLE
+
+Any relational operation can be used; it isn't limited to less-than.
+Such conditionals are implemented in assembly language in two steps.
+First, a *comparison* instruction is used to produce a Boolean result,
+which is placed in the /condition code/ (which is in R15).  Second, a
+*conditional jump* instruction will either jump or not jump, depending
+on the condition code.  This allows a choice of what instruction to
+execute next.
+
+The cmp instruction compares the integers in two registers, and it
+sets R15 to the result of the comparison.  R15 is a special register
+because several instructions, including cmp, use it automatically
+without actually specifying R15 in the instruction.  Reflecting its
+special status, R15 also has a name: it's called the /condition code/.
+
+After setting the condition code with cmp, the program executes a
+conditional jump.  These instructions have the form jumpXX, where XX
+is a relation, such as lt, eq, and so on:
+
+#+BEGIN_EXAMPLE
+jumplt  someLabel[R0]  ; if <  then goto someLabel
+jumple  someLabel[R0]  ; if <= then goto someLabel
+jumpeq  someLabel[R0]  ; if =  then goto someLabel
+jumpne  someLabel[R0]  ; if != then goto someLabel
+jumpge  someLabel[R0]  ; if >= then goto someLabel
+jumpgt  someLabel[R0]  ; if >  then goto someLabel
+#+END_EXAMPLE
+
+These conditional jumps treat the contents of the registers as integers
+represented in two's complement notation.  This means, for example,
+that $ffff is less than 0, because $ffff represents -1.  There are
+actually several more conditional jumps that you can use for comparing
+natural numbers (binary), and a few other things as well.
+
+Usually a compare instruction is used to set the condition code, and
+it's followed by a conditional jump.  It is also possible to save the
+result of a comparison in a Boolean variable, to perform logic on
+Boolean varaibles, and to use them to control conditional jumps.
+This topic will be discussed later.
+
+The address in a jump instruction -- the place to jump to -- is
+normally specified as a label which is defined in the label field of
+some instruction.  You can place a label in the same line as the
+instruction, or it can be on a line with nothing else, in which case
+the label refers to the next instruction.  In the following code,
+label1 is the address of the add instruction and label 2 is the
+address of the sub instruction.
+
+#+BEGIN_EXAMPLE
+label1   add  R2,R4,R13
+label2
+         sub  R15,R0,R1
+#+END_EXAMPLE
+
+If-then constructs are translated into assembly language following two
+similar fixed patterns.  Suppose Bexp is a Boolean in any register Rd
+
+#+BEGIN_EXAMPLE
+if bexp
+  then statement 1
+statement 2
+#+END_EXAMPLE
+
+This is translated according to the following pattern:
+
+#+BEGIN_EXAMPLE
+     if !bexp then goto L1
+     statement 1
+L1:
+     statement 2
+#+END_EXAMPLE
+
+Here is an example:
+
+#+BEGIN_EXAMPLE
+a := 93
+x := 35
+y := 71
+if y > x then a := 59
+b := 104
+#+END_EXAMPLE
+
+The corresponding assembly language is:
+
+#+BEGIN_EXAMPLE
+; a := 93
+      lea     R1,93[R0]    ; R1 := 93
+      store   R1,a[R0]     ; a := 93
+
+; x := 35
+      lea     R1,35[R0]    ; R1 := 35
+      store   R1,x[R0]     ; x := 35
+
+; y := 71
+      lea     R1,71[R0]    ; R1 := 71
+      store   R1,x[R0]     ; x := 71
+
+; if y > x
+      load    R1,y[R0]     ; R1 := y
+      load    R2,x[R0]     ; R2 := x
+      cmp     R1,R2        ; compare y with x
+      jumple  R3,skip[R0]  ; if not y > x then goto skip
+
+;  then a := 59
+      lea    R1,59[R0]     ; R1 := 59
+      store  R1,a[R0]      ; a := 59
+
+; b := 104
+skip  lea    R1,104[R0]    ; R1 := 104
+      store  R1,b[R0]      ; b := 104
+#+END_EXAMPLE
+
+Notice the use of jumple: if the Boolean expression (y>x) is False we
+want to skip over the "then" part, so we want to jump if y <= x (hence
+jumple).
+
+An if-then-else statement has a similar compilation pattern, but this
+time there are two separate parts: the "then-part" and the
+"else-part".  Depending on the value of the Boolean expression, one of
+those parts should be executed and the other should be skipped over.
+
+For if-then-else, and many other control constructs, we need an
+*unconditional jump* which will always go to the specified address,
+and which doesn't use a Boolean.
+
+#+BEGIN_EXAMPLE
+   jump   somewhere[R0]    ; go to somewhere
+#+END_EXAMPLE
+
+The general form of an if-then-else is
+
+#+BEGIN_EXAMPLE
+if x < y
+  then S1
+  else S2
+S3  
+#+END_EXAMPLE
+
+The general if-then-else construct can be translated to use just goto
+and conditional goto:
+
+#+BEGIN_EXAMPLE
+    if x >= y then goto L1
+    S1
+    goto L2
+L1: S2
+L2: S3
+#+END_EXAMPLE
+
+** Loops
+
+Loops are implemented using compilation patterns based on comparisons
+and jumps.  The fundamental form is the *while loop*.
+
+#+BEGIN_EXAMPLE
+while Bexp do S1
+S2
+#+END_EXAMPLE
+
+The compilation pattern is:
+
+#+BEGIN_EXAMPLE
+L1   if not Bexp then goto L2
+     S2
+     goto L1
+L2
+#+END_EXAMPLE
+
+Occasionally you may encounter an infinite loop, which is sometimes
+expressed as a while loop:
+
+#+BEGIN_EXAMPLE
+while true do S1
+#+END_EXAMPLE
+
+This doesn't need a Boolean expression; it is simply compiled into:
+
+#+BEGIN_EXAMPLE
+loop
+   instructions for S1
+   jump   loop[R0] 
+#+END_EXAMPLE
+
+Infinite loops are rather rare, or at least they should be.  On
+occasion they are exactly what is wanted.  For example, operating
+systems contain a loop that looks for something useful to do, and then
+does it, and this should be an infinite loop.
+
+However, there is a common but poor programming style that uses
+infinite loops with random break or goto statements to get out of the
+loop.  This may be appropriate on occasion but generally it is bad
+style.
+
+So far we have seen several compilation patterns:
+
+- if-then
+- if-then-else
+- while
+
+Every high level programming construct has a compilation pattern, and
+they are mostly built using comparisons and jumps.  In principle,
+these patterns are straightforward to use.  However, there are two
+issues that require a little care: uniqueness of labels and nested
+statements.
+
+Labels must be unique: the same one cannot be used twice in the same
+program, and if it is, the assembler will give an error message.
+This means that you cannot follow the compilation patterns blindly.
+If you use "loop" as the label for a while loop, as in the pattern
+above, you need a different label for your next while loop.
+
+The best approach here is not to use labels like loop, loop1, loop2.
+It's far better to think about the *purpose* of the construct in your
+program and to use a label that reflects this purpose.
+
+Another complication is that most programs contain *nested
+statements*.  These are statements that contain smaller statements,
+and the containment may go several levels deep.
+
+#+BEGIN_EXAMPLE
+if b1
+  then S1
+       if b2 then S2 else S3
+       S4
+  else S5;
+       while b3 do S6
+S7
+#+END_EXAMPLE
+
+There is an important principle to follow here: every time a statement
+appears in a compilation pattern (we have been calling them S1, S2,
+S3, etc.), it should be translated as a *block*.
+
+A block is a sequence of instructions which *always* begins execution
+at the first instruction, and *always* finishes at the end.  You
+*never* jump into the middle of it, and it *never* jumps out of the
+middle to some other place.
+  
+Every statement should be compiled into a block of code.  This block
+may contain internal structure --- it may contain several smaller
+blocks --- but to execute it you should always begin at the beginning
+and it should always finish at the end.
+
+In programming language theory, programming with blocks is often
+considered to be good practice or good style.  But it is more than
+just an issue of style.  If you always treat the statements inside
+compilation patterns as blocks, the patterns will "just work", no
+matter how deeply nested they are.  If you violate the block
+structure, you will find it difficult to get the program to work.
+
+** Machine language
+
+The actual bits representing an instruction (written in hex) (e.g
+0d69) are *machine language*.  The actual hardware runs the machine
+language --- it's just looking at the numbers.  The text notation with
+names -- e.g. add R13,R6,R9 -- is called assembly language.  Assembly
+language is for humans to read and write; machine language is for
+machines to execute.  Both languages specify the program in complete
+detail, down to the last bit
+
+As a program is running, the memory contains all your program's data:
+the variables, data structures, arrays, lists, etc.  *The memory also
+contains the machine language program itself.* The program is stored
+inside the computer's main memory, along with the data.  This concept
+is called *the stored program computer*.
+  
+There is an alternative approach: a computer can be designed to have
+one memory to hold the data, and a completely separate memory to hold
+the program.  This approach is often used for special-purpose
+computers (primarily micro-controllers), but experience has shown this
+to be inferior for general purpose computers.
+
+Sigma16 has several different kinds of instruction.  These are called
+/instruction formats/.  All the instructions with the same format have
+similar representations in machine language.  The Sigma16 Core has two
+instruction formats:
+  
+-  RRR instructions use the registers
+-  RX instructions use the memory
+ 
+The machine language program is in the memory.  Therefore we need to
+represent each instruction as a word that can be stored in memory.  An
+instruction format is a systematic way to represent an instruction
+using one or more words (a word is a string of bits).
+  
+- An RRR instruction is represented in one word
+- An RX instruction is represented in two words.
+  
+Fields of an instruction word
+
+An instruction word has 16 bits.  There are four fields, each 4 bits.
+We write the value in a field using hexadecimal.  hex digits: 0, 1, 2,
+3, 4, 5, 6, 7, 8, 9, a, b, c, d, e, f.  These correspond to 0, 1, ...,
+15
+
+The names of the fields are:
+
+- op -- holds the operation code
+- d  -- usually holds the destination register
+- a  -- usually holds the first source operand register
+- b -- usually holds the second source operand register
+
+/Representing RRR instructions/
+
+Every RRR instruction consists of
+  
+- An operation (e.g. add)
+- Three register operands: a destination and two operands
+- The instruction performs the operation on the operands and
+  puts the result in the destination
+  
+Example: add R3,R12,R5.
+
+We need to specify which RRR instruction this is.  Is it add? sub?
+mul? another?  This is done with an operation code --- a number that
+says what the operation is.  There are about a dozen RRR instructions,
+so a 4-bit operation code suffices.
+
+We also need to specify three registers: destination and two source
+operands.  There are 16 registers, so a particular one can be
+specified by 4 bits.  Total requirements: 4 fields, each 4 bits ---
+total 16 bits.  An RRR instruction exactly fills one word.
+
+All RRR instructions have the same form, just the operation
+differs
+  
+- add  R2,R2,R5     ; R2 = R2 + R5
+- sub  R3,R1,R3     ; R3 = R1 - R3
+- mul  R8,R6,R7     ; R8 = R6 * R7
+  
+In add R2,R5,R9 we call R5 the first operand, R9 the second operand,
+and R2 the destination.  It's ok to use the same register as an
+operand and destination!  Later we'll see some more RRR instructions,
+obut they all have the same form as these do.
+
+Here are the RRR operation codes:
+
+   mnemonic   opcode
+  ---------- --------
+   add        0
+   sub        1
+   mul        2
+   div        3
+   trap       b
+
+Don't memorise this table!  You just need to understand how it's used.
+
+Example of RRR:
+
+#+BEGIN_EXAMPLE
+add  R13,R6,R9
+#+END_EXAMPLE
+
+- The opcode (operation code) is 0
+- Destination register is 13 (hex d)
+- Source operand registers are 6 and 9 (hex 6 and 9)
+- So the instruction is  0d69
+
+/Representing RX instructions/
+
+Every RX instruction contains two operands:
+  
+- A register
+- An address or constant
+  
+We have seen several so far:
+  
+-  lea  R5,19[R0]  ; R5 = 19
+-  load R1,x[R0]  ; R1 = x
+-  store R3,z[R0] ; z = R3
+-  jump  finished[R0] ; goto finished
+  
+- The first operand (e.g. R1 here) is called the destination
+  register, just like for RRR instructions
+- The second operand x[R0] specifies a memory address
+- Each variable is kept in memory at a specific location which is
+  identified by its address
+
+The memory operand has two parts:
+  
+- The variable x is a name for the address where x is kept --- called
+  the displacement.
+- The R0 part is just a register, called the index register.  This can
+  be any register, e.g. xyz[R5].  In the special case where the index
+  register is R0, you can write it in assembly language as either xyz
+  or xyz[R0].  However, the machine language representation is the
+  same, and it always gives the index register explicitly.
+
+Consider
+#+BEGIN_EXAMPLE
+load R1,x[R0]
+#+END_EXAMPLE
+
+There are two words in the machine language code.  The first word has
+4 fields: op, d, a, b, where
+  
+- op contains f for every RX instruction
+- d contains the register operand (in the example, 1)
+- a contains the index register (in the example, 0)
+- b contains a code indicating which RX instruction this is (1
+  means load)
+  
+The second word contains the *displacement*.  In the example, this is
+the address of x.  Suppose x has memory address 0008.  Then the
+machine code for load R1,x[R0] is:
+
+#+BEGIN_EXAMPLE
+f101
+0008
+#+END_EXAMPLE
+
+Operation codes for RX instructions
+
+Recall, for RRR the op field contains a number saying which RRR
+instruction it is.  For RX, the op field always contains f.  So how
+does the machine know which RX instruction it is?  Answer: there is a
+secondary code in the b field.
+
+| mnemonic | b field |
+|----------+---------|
+| lea      |       0 |
+| load     |       1 |
+| store    |       2 |
+
+** Pseudoinstructions
+
+We have seen conditional jump instructions like *jumplt loop*.
+Technically, jumplt, jumpeq and the rest are called
+"pseudoinstructions".  They are just a convenient assembly language
+notations to describe the actual underlying machine language
+instructions.  All conditional jumps are expressed in machine language
+using just two real instructions: jumpc0 and jumpc1:
+
+#+BEGIN_EXAMPLE
+jumpc0 Rd,disp[Ra]
+jumpc1 Rd,disp[Ra]
+#+END_EXAMPLE
+
+The details of how jumpc0 and jumpc1 work will be discussed in the
+section on the Standard architecture.  Here is a list of the
+pseudoinstructions for conditional jumps after an integer comparison:
+
+#+BEGIN_EXAMPLE
+jumplt  someLabel[R0]  ; if <  then goto someLabel
+jumple  someLabel[R0]  ; if <= then goto someLabel
+jumpeq  someLabel[R0]  ; if =  then goto someLabel
+jumpne  someLabel[R0]  ; if != then goto someLabel
+jumpge  someLabel[R0]  ; if >= then goto someLabel
+jumpgt  someLabel[R0]  ; if >  then goto someLabel
+#+END_EXAMPLE
+
+** A strange program
+
+Consider ``Program Strange'' below.  This program doesn't compute
+anything particularly useful.  It's rather strange and not a model for
+good programming style, but it illustrates an extremely important
+concept, which is discussed below.
+
+You can find the program on the Examples page, in the Core section, or
+you can copy it below and paste it into the Editor page.  Run the
+program with different initial values of a variable *y*, as described
+below.  For each value of *y*, first try executing the program
+manually, with paper and pencil, and then run it on the emulator to
+check whether your execution was correct.  Give the final values of
+the registers, and think about what is going on as the program runs.
+For each run, assume that all the registers contain 0 after the
+program is booted, before it begins execution.
+
+1. Run the program in its original form, with *y data 0*
+2. Change the last line to *y data 1* and run it again
+3. Now use *y data 256*
+4. *y data 8192*
+5. *y data -5424*
+
+#+BEGIN_EXAMPLE
+; Strange: A Sigma16 program that is a bit strange    
+        load   R1,y[R0]
+        load   R2,x[R0]
+        add    R2,R2,R1
+        store  R2,x[R0]
+        lea    R3,3[R0]
+        lea    R4,4[R0]
+x       add    R5,R3,R3
+        add    R0,R0,R7
+        trap   R0,R0,R0
+y       data   0
+#+END_EXAMPLE
+
+*Solution* -- it's best to try answering the questions on your own
+first, and then to check by running the program on the emulator,
+before reading the solution!
+
+The program loads an *instruction* into a register, does arithmetic on
+it by adding *y* to it, and stores the result back into memory.  This
+phenomenon is called *self-modifying code*, and it exploits the fact
+that instructions and data are held in the same memory (this is the
+*stored program computer* concept).  The original instruction is *add
+R5,R3,R3*, and its machine language code is 0533.
+
+1. When y=0, the final values are: R1=0, R2=0533, R3=3, R4=4, R5=6.
+   The only notable points are that the store instruction doesn't
+   actually change the value of the word in memory (it was 0533 and
+   0533 is being stored there), and the last add instruction doesn't
+   change the value in R0 because R0 can never change; it is always 0.
+   (Of course if R7=0 then the result of the addition is 0 anyway.)
+  
+2. When y=1, the final values are: R1=1, R2=0534, R3=3, R4=4, R5=7.
+   Note that R5 is *not* 3+3=6.  When y=1 is added to the instruction,
+   the result is 0534 which means *add R5,R3,R4*, so instead of adding
+   R3+R3 it adds R3+R4.
+
+3. When y=256, the final values are: R1=256=0100, R2=0633, R3=3, R4=4,
+   R5=0, R6=6. The decimal number 256 is 0100 in hexadecimal.  When
+   this is added to the instruction, the result is 0633, which means
+   *add R6,R3,R3* so R3+R3 is loaded into R6, not into R5.
+   
+4. When y=8192, the final values are: R1=4096=2000, R2=2533, R3=3,
+   R4=4, R5=9.  The decimal number 8192 is 2000 in hexadecimal, and
+   when this is added to the instruction the result is 2533, which
+   means *mul R5,R3,R3*.  It's no longer an *add* instruction, it's a
+   *multiply* instruction that calculates R5 := R3*R3 = 9.
+   
+5. When y=-5424 the program goes into an infinite loop. R1=ead0 (the
+   hexadecimal representation of -5424, R2=f003, R3=3, and R4=4.  What
+   started out as the *add* instruction at x has been transformed into
+   *jump 7[R0]*, comprising the word at *x* (f003) and the following
+   word (which is 0007).  This jump instruction goes back to the first
+   lea instruction, and the program runs for ever (lea, lea, jump).
+   
+There is a lot to say about the phenomenon of self-modifying code.
+
+This program shows clearly that a computer does not execute assembly
+language; it executes machine language.  Try running it on the Sigma16
+application (single step each instruction).  You'll see that the
+assembly language statement *add R5,R3,R3* is highlighted in red, but
+that is just the GUI trying to be helpful.  What's important is that
+the machine language instruction is fetched from memory and loaded
+into ir (the instruction register), and that is not 0533.  The machine
+decodes the contents of ir and does whatever that says to do; it isn't
+aware of the assembly language statement.  Indeed, a machine doesn't
+even understand the concept of assembly language --- everything is
+just bits!
+   
+To follow exactly what is happening in the emulator, it's important to
+look at the pc and ir registers.  These reflect what the machine is
+doing.  The assembly language does not.
+
+What is self-modifying code good for?  The answer lies in the early
+history of electronic computers.  Early computers (late 1940s and
+early 1950s) did not use an effective address (i.e.  displacement +
+index) like Sigma16; the instructions simply specified the absolute
+memory address of an operand.  This is ok for simple variables, but
+how could they process arrays?
+
+The solution was to use self modifying code.  In a loop that traverses
+an array, there would be a load instruction using address 0.  In the
+body of the loop, there would be instructions to calculate the address
+of x[i] by loading the address of x and adding i; this is then stored
+into the address field of the load instruction.  That instruction is
+then executed, obtaining the value of x[i].  This technique became
+obsolete in the early 1950s with the invention of index registers and
+effective addresses.
+   
+The pioneers of computers considered the concept of the *stored
+program computer* (i.e. the program and data are in the same memory)
+to be fundamental and essential.  One of the most important reasons
+was that it made arrays possible.  Now we consider the stored program
+concept to be fundamental *for different reasons*.
+   
+Self modifying code is tricky, and difficult to debug.  It makes
+programs hard to read: you can't rely on what the program says, but on
+what its instructions will become in the future.  For these reasonas,
+self modifying code is now considered to be bad programming practice.
+   
+If a program modifies itself, you can't have one copy of the program
+in memory and allow it to be shared by several users.  For example,
+it's common now to have a web browser open with several tabs.  Each
+tab is served by an independent process (a separate running instance
+of a program that updates the window showing the web page).  If you
+have 5 tabs open, there are 5 processes, each running the same machine
+language code, and there's only one copy of that in memory.  This
+wouldn't work if the program modified itself!
+   
+Self modifying code leads to security holes: if a hacker has the
+ability to change your machine language code in memory, they could
+make your own program act against you.
+   
+Modern computers use a technique called *segmentation* that prevents a
+program from modifying itself.  This leads to increased reliability
+and security.
+   
+Some computers have a facility that allows you to gain the power of
+self modifying code without actually modifying the code in memory.
+The idea is to have an instruction *execute R1,x[R0]* which calculates
+the logical or of the two operands and then executes the result; x is
+the address of an instruction and R1 contains the modification to it.
+The modified instruction is executed, but there is no change to the
+machine code in memory.  This idea was used in the IBM 360 and its
+successors.  However, as the design of effective addresses has become
+more sophisticated, the execute instruction is rarely needed, and most
+modern computers don't provide it.
+
+** Breakpoints
+
+When you are testing or debugging a program, you may need to execute
+many instructions before reaching the point you're interested in.
+Some programs execute thousands of instructions just to initialize.
+It's infeasible to step through all those instructions, yet if you
+just run at full speed you won't be able to see what's happening in
+the section you are working on.
+
+The solution is to run the program at full speed but to force it to
+stop when it reaches a specific instruction.  This is called a
+/breakpoint/.  When the program stops at the breakpoint, you can
+examine the registers and step through instructions from that point.
+At any time you can click Run and full speed execution resumes, until
+either another breakpoint is encountered or the program terminates.
+
+Both a breakpoint and a halt instruction will stop execution of the
+program.  The difference is that after a breakpoint you can click Step
+or Run to continue, but after halt the program cannot execute any more
+instructions until you boot the processor again.
+
+There are two ways to set a breakpoint:
+- /Trap break/: Insert an instruction into the program that breaks
+  execution at that point.
+- /External break/: Define a breakpoint in the user interface, without
+  modifying the program.
+
+Both forms are useful.  Most of the time, while debugging a program, a
+trap break is easier and more convenient.  However, if you don't want
+to modify the program or reassemble it, or if you realise that you
+need a breakpoint after execution has already started, then an
+external break is better.
+
+*** Trap break
+
+A trap break is a trap instruction whose first operand register
+contains the value 4.  The other operand registers are ignored.  When
+this instruction executed, the emulator will stop execution, and you
+can resume execution later.
+
+Suppose you want to check  what the load instruction is doing
+in this code:
+
+#+BEGIN_EXAMPLE
+    ...
+    add    R1,R2,R3
+    load   R4,x[R1]
+    ...
+#+END_EXAMPLE
+
+Insert a breakpoint just /before/ the instruction you want to examine.
+The breakpoint requires two instructions.  The first instruction loads
+the break code into some register (say R9 but it doesn't matter
+which), and the second instruction is a trap which actually performs
+the break.  The first operand is the register that contains the break
+code, and the other two operands are ignored, so we can just use R0.
+
+#+BEGIN_EXAMPLE
+    ...
+    add    R1,R2,R3
+    lea    R9,4       ; R9 := trap break code
+    trap   R9,R0,R0   ; breakpoint
+    load   R4,x[R1]
+    ...
+#+END_EXAMPLE
+
+Now you can run the program at full speed, but when it executes the
+trap instruction, the emulator will stop.  Since the trap instruction
+has just executed, it will be highlighted in red, and the instruction
+you're interested in -- the load -- will be highlighted in blue.
+You can single step for a while, and click Run again at any time
+to resume full speed execution.
+
+A common technique is to put a trap break at the beginning of a loop.
+By clicking Run repeatedly, you can step through the loop iterations.
+
+For an example of a long running program with a trap break, see
+Examples / Core / Testing / Looper.
+
+*** External break
+   
+An external break tells the emulator to perform a breakpoint without
+modifying the program.  Use these steps to set an external break:
+
+1. Find the address of the instruction to stop at: look at the
+   assembly listing, find the instruction, and the listing gives its
+   address.
+2. Go to the processor page, click Boot and then click
+   Breakpoint.
+3. A small window will appear; type in the breakpoint address.  It
+   must be a hexadecimal address in assembly language format: it must
+   begin with a $ and then contain four hex digits.  No other
+   characters may be present, not even white space.
+4. Click Refresh.  This parses the address you entered and remembers
+   it.  (If you change the address in the window, click Refresh
+   again.)
+5. Click Enable.  This turns on the breakpoint.
+6. Click CLose.  The breakpoint popup window will disappear so you can
+   see the Processor again.
+
+Now click Run and the program will execute at full speed.  When the pc
+register is equal to the breakpoint address, the emulator will stop.
+Then you can Step or Run to continue execution.
+
+As long as the breakpoint is enabled, execution will stop every time
+that location is encountered.  To prevent this, open the breakpoint
+popup again and click Disable.
+
+** Summary of core instruction formats
+
+*** RRR format
+
+RRR instructions are represented in one word comprising four 4-bit
+fields.
+Each field contains 4 bits representing a binary number between 0
+and 15.
+
+[[file:svg/RRRformat.pdf]]
+
+- op (bits 15 to 12) is the operation code, usually called /opcode/.
+  This determines the operation to be performed.  If the opcode is
+  between 0 and 12 it specifies an RRR instruction.  An opcode greater
+  than 12 indicates an /expanding opcode/: the instruction is not RRR
+  but one of the other formats, and it has a secondary opcode that
+  specifies precisely which instruction it is.  This is explained in
+  the sections on RX and EXP formats.
+- d (bits 11 to 8) is the /destination register/; the register where
+  (in most cases) the result will be loaded.
+- a (bits 7 to 4) is the register containing the first operand.
+- b (bits 3 to 0) is the register containing the second operand.
+
+In most cases, an RRR instruction takes two operands in registers
+specified by the a and b fields and produces a result which is loaded
+into the register specified by the d field.  A typical example of an
+RRR instruction is add R4,R9,R2, which adds the contents of registers
+R9 and R2, and loads the result into R4.  It's equivalent to R4 :=
+R9 + R2.  The opcode for add is 0, so the machinen language code for
+this instruction is 0492.
+
+*** RX format
+
+RX instructions specify a memory location as well as a register
+operand.  The machine language representation is two words:
+
+[[file:svg/RXformat.pdf]]
+
+
+The RX instruction format is used for instructions that use a memory
+address, which is specified by an index register and a displacement.
+The name of the format describes briefly the two operands: a register
+(R) and an indexed memory address (X).
+
+An RX instruction contains two operands: one is a memory address, and
+the other is a register.  Typical RX instructions are loads, stores,
+and jumps.  The instruction consists of two consecutive words.  The
+first has the same format as an RRR instruction, with four fields: op,
+d, sa, sb.  The second word is a single 16-bit binary number, and is
+called the displacement.
+
+An RX instruction is represented by two words, with the following
+fields: op=15, b contains the secondary opcode which specifies which
+RX instruction it is, d is the destination, a is the index register,
+and the second word is a 16 bit constant called the displacement
+(often written disp for short).
+
+- op field (bits 0-3 of ir) is f for all RX instructions
+- d field (bits 4-7 of ir) has several uses
+- a field (bits 8-11 of ir) is index register for effective address
+- b field (bits 12-15 of ir) is secondary opcode
+- disp (displacement) is the second word of the instruction
+- ea (effective address) = displacement + r[a]
+
+The memory address is specified in two parts: an index register and
+the displacement.  The index register is specified in the sa field.
+In assembly language, the notation used is number[reg], where the
+number is the value of the displacement, and the reg is the index
+register.  Thus $20b3[R2] means the address has displacement $20b3 and
+the index register is R2.
+
+When the machine executes an RX instruction, it begins by calculating
+the effective address.  This is abbreviated "ea", and its value is the
+sum of the displacement and the contents of the index register.
+
+RX instructions are represented in two words, and they use an
+"expanding opcode".  That is, the op field of the first word of the
+instruction contains the constant f (the bits 1111) for every RX
+instruction, and the sb field is used to hold a secondary opcode
+indicating which RX instruction it is.
+
+The register operand is specified in the d field.  For several RX
+instructions, this is indeed the destination of the instruction: for
+example, load places data into Rd.  However, a few RX instructions use
+the d field differently (see, for example, the conditional jump
+instructions).
+
+The memory address is specified using the sa field and the
+displacement, which is the entire second word of the instruction.
+
+** Summary of core instructions
+
+The following table summarises the instructions in the Core subset of
+Sigma16.  The columns are:
+- Mnemonic.  The assembly language name of the instruction
+- ISA. The Instruction Set Architecture subset that contains the
+  instruction; for this table all the instructions are Core.
+- P. * indicates that the instruction is privileged, blank indicates
+  that it is not.  All of the Core instructions are unprivileged.  For
+  the meaning of "privileged", see the System section.
+- Fmt. The instruction format.  There are two Core instruction
+  formats: RRR (instruction has three operand fields, each a register)
+  and RX (instruction has a register operand and an X operand
+  consisting of a displacement constant and an index register).
+- Args.  The assembly language argument format.  Usually this is the
+  same as Fmt.  However, some instructions don't use all the fields,
+  and the assembly language statement omits the irrelevant field
+  (e.g. cmp is RRR format but the assembly language statement omits
+  the d field, which is ignored).
+- Code.
+- Effect.  A statement in an imperative programming language which
+  describes what the instruction does.
+
+Pseudoinstructions for comparisons
+
+- jumplt jump if <
+- jumple jump if <=
+- jumpeq jump if =
+- jumpne jump if !=
+- jumpge jump if >-
+- jumpgt jump if >
+
+Assembly directives
+
+- data
+
+
+* Standard architecture tutorials
+
+The tutorials for the standard architecture will be availabe in a
+future release.  See the Example programs (in the Standard section)
+for examples, and see the full architecture reference for a list of
+the instructions.
+
+** Logic
+** Bit fields and shifting
+** Stack instructions
+** Saving registers for procedure call
+** Arithmetic on natural numbers
+** Modules and linking
+** System control registers
+
+[[./figures/control-block-pc.png]]
+
+** Interrupts
+
+
+* The Sigma16 architecture
+:PROPERTIES:
+:CUSTOM_ID: sec-architecture
+:END:
+
+Sigma16 contains a set of registers, a memory, computational units,
+and an Input/Output controller.
+
+- A *register* is a digital circuit that can retain one word of data.  A
+  new value can be loaded into a register, and the current contents
+  may be read out.  Sigma16 contains several groups of registers;
+  each group is displayed in a box on the Processor tab.
+  
+  - The *Register File* is an array of 16 registers named R0, R1,
+    $ldots$, R15.  These registers are accessible to the machine
+    language program.  Programs use the register file to hold
+    variables that are currently in use.
+    
+  - The *Control* registers keep track of the instruction that is
+    currently executing.
+    
+  - The *System* registers control the system status and interrupts.
+    
+  - The *Segment* registers are used for memory management.
+
+- The *memory* is an array of $2^{16}$ words.  Each word in the
+  memory is identified by an *address*, which is a 16-bit natural
+  number.  The memory is similar to the register file, but
+  significantly slower and much larger.
+
+- The ALU (arithmetic and logic unit) is a circuit that can do
+  arithmetic, such as addition, subtraction, comparison, and some
+  other operations
+
+- The Input/Output system can transfer data between the computer and
+  the outside world.
+
+
+** Words
+
+In Sigma16, a *word* is a sequence of 16 bits.  Occasionally we will
+also refer to a *double word* (a sequence of 32 bits).  A a *generic
+word* is a sequence of bits of arbitrary length.  The system does not
+use bytes (a byte is 8 bits) or extended words (64 bits).
+
+The hardware components in Sigma16 are mostly 16 bits wide.  Each
+addressable memory location is a word, and a memory address is a word.
+Each register is a word.
+
+By itself, a word has no inherent meaning: it is just a sequence of
+bits.  Some instructions operate on a word without regard to what it
+means: for example, several instructions copy a word from one place to
+another.  Other instructions act on a word assuming that it represents
+some particular primitive data type: for example, integer arithmetic
+instructions assume that the word represents an integer, while address
+instructions assume that the word represents a natural number.
+
+Sigma16 supports natural numbers, and integers, which are represented
+as words.  It also supports Booleans, which are represented as a bit
+within a word.  Addresses and characters are both represented as
+natural numbers.
+
+*** Indexing bits in a word
+
+The bits of a word are indexed from right to left, starting with 0.
+The least significant (rightmost) bit has index 0, and the most
+significant bit (leftmost) has index 15.
+
+The following table shows the indices of all the bits in a word.  The
+vertical bars break the word into groups of 4 bits.  This grouping has
+helps to figure out the expected value of a word in hex notation.
+
+$$\fbox{$\ x_{15}\> x_{14}\> x_{13}\> x_{12}
+  \ \vert\ x_{11}\> x_{10}\> x_{9}\> x_{8}
+  \ \vert\ x_{7}\> x_{6}\> x_{5}\> x_{4}
+  \ \vert\ x_{3}\> x_{2}\> x_{1}\> x_{0}
+  \ $}$$
+
+For a word $x$, the notation $x.i$ means the value of the bit at index
+$i$ in the word, for $0 \leq i < 16$.  For example, $R5.12$ is the
+value of bit at index 12 in R5.  The least significant bit of R2 is
+$R2.0$, and the most significant bit is $R2.15$.  When used in an
+instruction, a bit index is specified as a 4-bit binary number /i/
+such that 0 <= /i/ = 16.
+
+*** Fields  
+
+A bit field is a contiguous sequence of bits in a word.  It is
+specified by the register containing a word, the index of the starting
+bit in the field, and the size of the field.
+
+*** Natural numbers
+
+Natural numbers are represented in binary.  The binary value of an
+$n$-bit generic word $x$ is
+
+$$binval (x) = \sum_{0 \leq i < n} x_i * 2^i$$
+
+For a word of 16 bits, natural numbers are restricted to the range
+from 0 through $2^{16}-1$; that is, from 0 through 65,535.  For a
+double word (32 bits), natural numbers are restricted to the range
+from 0 through $2^{32}-1$; that is, from 0 through 4,294,967,295.
+
+A binary number cannot be negative.  If you need numbers that can be
+negative or positive, you must use an integer.  The arithmetic
+instructions in Sigma16 operate on integers, but address arithmetic is
+performed in binary.
+
+*** Integers
+Integers are represented using two's complement notation.  If the
+leftmost (most significant) bit of a word is 0, its two's complement
+value is the same as its binary value.  If the leftmost bit is 1, the
+two's complement value is negative.  Any two's complement number can
+be negated by inverting all the bits (replace 0 by 1 and vice versa)
+and then adding 1, discarding any overflow.
+
+For example, consider $x$ = 1111 1010.  Since the leftmost bit is 1,
+we know that $x < 0$.  We can negate $x$ by inverting the bits,
+obtaining 0000 0101.  Adding 1 gives 0000 0110 which is 6.  Since $-x
+= 6$, we conclude that $x = -6$.
+
+*** Notations for a word
+
+Assembly language provides several notations for expressing the value
+of a word.  If a numeric value is out of range it is truncated.
+
+- An unsigned integer between 0 and 65,535 (2^16 - 1)
+- A signed integer between -32,768 and 32,767 (-2^15 and 2^15 - 1)
+- A 4-digit hexadecimal constant, where the digits are 0-9 a-f.
+  Sometimes, when the context is clear, this is written as just the
+  hex digits (e.g 3b2f).  In assembly language programs, hex constants
+  are written with a preceding $ sign (e.g. $3b2f).  This is necessary
+  to avoid ambiguity: 1234 is a decimal number and $1234 is a
+  hexadecimal number.  In contexts where there is no ambiguiity, the $
+  may be omitted: for example, the GUi shows register and memory
+  contents as hexadecimal without the leading $.
+
+** Memory
+
+The memory is a hardware array of words that are accessed by address.
+A memory address is 16 bits wide, and there is one memory location
+corresponding to each address, so there are 2^16 = 64k memory
+locations.  Each memory location is a 16-bit word.
+
+Instructions specify memory addresses in two parts: the
+*displacement*, which is a word representing a binary number, and the
+*index*, which is one of the registers in the register file.  For
+example, a memory address could be specified as $003c[R5]; the
+displacement is 003c and the index is R5.
+
+When the instruction is executed, the computer calculates the
+*effective address* by adding the value of the displacement and the
+value in the index register.  If R5 contains 2, then the effective
+address of $003c[R5] is 003e.
+
+This scheme may seem more complicated than simply specifying the
+address directly, but it is flexible.  If the machine language just
+gave the address as a single binary number, it would be limited to
+accessing simple static variables.  The effective address mechanism is
+simple to implement in hardware, as you can see in the digital circuit
+processor, yet it allows the implementation of local variables,
+records, arrays, pointers and linked data structures, jump tables, and
+more.  These techniques are described later.
+
+** Registers
+
+*** Register file
+
+The *register file* is a set of 16 general registers that hold a 16
+bit word.  A register is referenced by a 4-bit binary number.  In
+assembly language, we use the notations R0, R1, R2, ..., R9, R10, R11,
+R12, R13, R14, R15 to refer to the registers.  The state of the
+register file can be written as a table showing the value of each
+register:
+
+| Register | Contents |
+|----------+----------|
+| R0       | 0000     |
+| R1       | fffe     |
+| R2       | 13c4     |
+| ...      | ...      |
+| R14      | 03c8     |
+| R15      | 0020     |
+
+Sigma16 is a load/store style architecture; that is, it does not
+combine memory accesses with arithmetic.  All calculations are carried
+out in the register file, and explicit load and store instructions
+must be used to copy data between the memory and the register file.
+
+There are some programming conventions that use certain registers for
+special purposes.  The hardware does not enforce, or even know about,
+these conventions, and you do not have to follow the conventions in
+programming.  However, it is necessary to obey the conventions in
+order to use the standard software libraries in your program.  See the
+section on Programming for a discussion of these standard usage
+conventions.
+
+**** R0 contains the constant 0
+
+One of the registers, R0, has a special property: it always contains
+the constant 0.  It is legal to perform an instruction that attempts
+to load some other value into R0, but the register will still
+contain 0 after executing such an instruction.  Such an instruction
+will simply have no lasting effect.
+
+**** R15 is the condition code register
+
+Several instructions produce status information: the result of a
+comparison, whether there was an overflow, etc.  This information is
+automatically loaded into R15, which is the condition code register.
+The description of each instruction states whether R15 is modified,
+and what goes into it.
+
+The bits in R15 are indexed from bit 0 (the most significant, or
+lefttmost bit) to bit 15 (the least significant, or rightmost).  The
+condition code bits that have specific meanings are called *flags*.
+
+- Each bit position holds a Boolean value, either False or True,
+  represented by 0 or 1 respectively.
+- Each flag gives the status of a relation or event.  If the flag is
+  True (1) the relation holds or the event has occurred.  If the flag
+  is False (0) the relation does not hold, or the event has not
+  occurred.
+
+One way to use flags in the condition code is to control conditional
+jumps:
+- Use jumpc0 to jump if the Boolean is False
+- Use jumpc1 to jump if the Boolean is True
+
+Another way to use condition code flags is to save them as Boolean
+variables and perform logic operations on them.  This is done using
+the extract and logicr instructions.
+
+There are separate flags for integers (represented as two's complement) and natural
+numbers (represented as binary).  This is necessary because the
+relation between two words sometimes depends on the type of the data.
+For example, consider the word ffff (all 1 bits).  On its own, ffff is
+just a word of bits and has no inherent meaning.
+- If ffff is interpreted as a natural number (i.e. binary), it is
+  positive and has the value 65,535, and ffff > 0000
+- If ffff is interpreted as an integer (i.e. two's complement), then
+  it is negative and has the value -1, and ffff < 0000.
+Each flag has a short 1-character name to enable them to be displayed
+compactly.  A naming convention is that flags for integers (two's
+complement) have lower case letters, while flags for natural numbers
+(binary) have upper case letters.  For example:
+- l means < for integers
+- L means > for integers
+However, equality is the same regardless of type.  If two words
+consist of exactly the same bits, then they have the same value as
+integers, natural numbers, characters, addresses, and for any other
+possible type as well.  Therefore there is only one flag for equality,
+and its symbol is =.
+
+The following table lists all the condition code flags.
+- index: Each flag has an index which gives its bit position in the
+  condition code.  Bits are numbered from right to left, starting
+  with 0.
+- meaning: Description using English or mathematical notation
+- symbol: Character that is showin in the processor display when the
+  flag is 1.
+- name: Alphabetical name used as a variable name for the flag.
+
+
+Table: Condition code flags
+
+
+| bit index | Relation               | Symbol |
+|-----------+------------------------+--------|
+|         0 | > Int                  | g      |
+|         1 | > Nat                  | G      |
+|         2 | =                      | =      |
+|         3 | < Nat                  | L      |
+|         4 | < Int                  | <      |
+|         5 | Int overflow           | v      |
+|         6 | Nat overflow           | V      |
+|         7 | Carry                  | C      |
+|         8 | Stack overflow         | S      |
+|         9 | Stack underflow        | s      |
+|        10 | logicc function result | f      |
+
+There is an exception for division by zero, but no corresponding flag
+in the condition code.  The reason is that the div instruction places
+the remainder in R15, so the condition code isn't available to
+represent division by 0.  You can use an interrupt to detect division
+by 0, and you can test explicity for division by 0 by using jumpz
+specifying the register containing the divisor before execuing the div
+instruction.
+
+*** Instruction control registers
+There are several instruction control registers that enable the
+processor to keep track of the state of the running program.  These
+registers are rarely used directly by the machine language program,
+but they are essential for keeping track of the execution of the
+program, and some instructions use them directly.
+
+**** pc
+
+The pc (program counter) register contains the address of the next instruction to be
+executed (/not/ the address of the instruction currently being
+executed).  The name is illogical, but "program counter" is the
+traditional name so we will stick with standard terminology.
+
+**** ir -- instruction register
+
+**** adr -- address register
+
+**** status register
+
+| Index | Flag | meaning                        |
+|     0 | U/S  | 0: user state. 1: system state |
+|     1 | E    | 1: interrupts enabled          |
+|       |      |                                |
+
+*** Interrupt control registers
+
+**** req and mask
+
+The Interrupt request and mask registers contain the same bits.  When
+an interrupt is requested, the corresponding bit is set in the req
+register.  When the next instruction is executed, the interrupt occurs
+if the corresponding mask bit is 1.
+
+| Index | Flag      | meaning                 |
+|     0 | timer     | timer interrupt request |
+|     1 | seg fault | segmentation fault      |
+|     2 | sovfl     | stack overflow          |
+|     3 | sufl      | stack underflow         |
+|     4 | utrap     | user trap               |
+|     5 | tc ovfl   | integer overflow        |
+|     6 | bin ovfl  | natural overflow        |
+|     7 | zdiv      | divide by 0             |
+
+**** rstat
+
+When an interrupt occurs, the value of the status register is copied
+into rstat.
+
+**** rpc
+
+When an interrupt occurs, the value of pc is copied into rpc.  This is
+necessary to enable the operating system to resume the interrupted
+program.
+
+**** vect
+
+The interrupt vector register contains the address of an array of
+addresses of interrupt handlers.
+
+*** Segmentation control registers
+
+Control the memory management unit.
+
+
+* Instruction set
+:PROPERTIES:
+:CUSTOM_ID: sec-instruction-set
+:END:
+
+
+** Instruction representation
+
+Instructions are represented in the memory of the computer using
+words, just like all other kinds of data.  From the programmer's
+perspective, an instruction is like a simple statement in a
+programming language.  From the circuit designer's perspective,
+instructions must be executed using logic gates, and the specific way
+it is represented as a word of bits is important.
+
+An instruction specifies several pieces of information.  For example,
+add R1,R2,R3 is an instruction that says four things: it's an
+addition, the operands come from R2 and R3, and the result goes into
+R1.  Therefore to represent instructions we need to organize a word as
+a collection of several *fields*, with each field giving one specific
+piece of information about the instruction.
+
+The particular scheme for describing an instruction as a collection of
+fields is called an *instruction format*.  Like most computers,
+Sigma16 has a small number of instruction formats and a larger number of
+instructions.  The key to understanding the interface between machine
+language and digital circuit design is to master the instruction
+formats.
+
+The core architecture (the simplest part of the system) uses just two
+instruction formats: the *RRR format* for instructions that perform
+calculations in the registers, and the *RX format* for instructions
+that refer to a memory location.
+
+The advanced parts of the architecture provide additional instructions
+which are represented with the EXP format. The name EXP stands
+simultaneously for *expansion* (because it provides for many
+additional instructions) and *experimental* (because it allows for
+experimentation with the design and implementation of new
+instructions).
+
+Every instruction has a 4-bit field called the opcode (op for short).
+This gives 16 values of the opcode: 14 of them (0 through 13) denote
+the 14 RRR instructions, described later.  If the op field is 14 (hex
+e) the instruction is EXP format and has a secondary opcode in the a
+and b fields.  If the op field contains 15 (hex f) the instruction is
+RX format with a secondary opcode in the b field.  The instruction
+formats are described below.
+
+The first word of every instruction contains the following fields.
+
+- op  (bits 0-3) opcode, determines instruction format
+- d   (bits 4-7) 4-bit destination
+- a   (bits 8-11) 4-bit operand
+- b   (bits 12-15) 4-bit operand, or expanded opcode for RX
+
+
+The details of each format and its fields are given below, and The
+following table gives an overview.
+- Each instruction format has a fixed size, which is the number of
+  words used to represent any instruction of that format.
+- These words are subdivided into 4-bit fields, each with a unique
+  name: op, d, a, b, etc.
+- The type of instruction is specified by the opcode, which is the op
+  field for RRR instructions, and which consists of several fields for
+  the other formats.
+- The instruction operands are specified by further fields.
+- Some instructions combine two 4-bit fields into a single 8-bit
+  field.
+  - The a and b fields may be combined to form an 8-bit field called ab
+    (only for the EXP format)
+  - The g and h fields may be combined to form an 8-bit field called gh
+
+| Format | Size | Opcode | Operands  | Example           |
+|--------+------+--------+-----------+-------------------|
+| RRR    |    1 | op     | d,a,b     | add Rd,Ra,Rb      |
+| RX     |    2 | op,b   | d,a,disp  | load Rd,disp[Ra]  |
+| EXP    |    2 | op,ab  | d,e,f,g,h | save Rd,Re,gh[Rf] |
+
+There are two kinds of format: the machine instruction formats, and
+the assembly language instruction statement formats.  There are three
+machine instruction formats: RRR, RX, EXP.  However, there is a
+larger set of assembly language statement formats, because there are
+special syntaxes for some instructions, and there are assembler
+directives that aren't instructions at all.  The assembly language
+formats are described later.
+
+*** RRR format
+
+The RRR format is used for instructions that perform calculations in
+the registers, without using memory.
+
+An instruction in RRR format is one word containing four 4-bit fields
+called op, d, a, b.  The op field is the operation code.  If $0 \leq
+op \leq 13$, its value specifies which RRR instruction this is.  If
+$13 < op$, this means the instruction "escapes" to another addressing
+mode.  If $op=15$ the instruction is RX format, and $op=14$ means it
+is EXP format.
+
+|----+---+---+---|
+| op | d | a | b |
+|----+---+---+---|
+
+Most RRR instructions have two operand registers specified in the a
+and b fields.  They perform a calculation on the values in these
+registers, and the result is written into the d register (d for
+destination).
+
+*** RX format
+
+The RX format is used for instructions that access the memory.  There
+are two operands: a memory address and a register.  The memory address
+is specified using two fields: a constant (called the displacement)
+and a register (called the index register).
+
+An RX instruction consists of two words.  The first has the same
+format as RRR.  The op field is 15, which means "this instruction has
+RX format".  A secondary operation code is needed to specify which RX
+instruction this is, this is given in the b field.  The d field is the
+destination register, and the a field is the index register.  There is
+only one operand register for RX instructions, since the b field is
+needed for the secondary operation code.
+
+|----+---+---+---|
+| op | d | a | b |
+|----+---+---+---|
+
+The second word consists of one 16-bit field called the displacement
+(abbreviated as disp).
+|--------------|
+| displacement |
+|--------------|
+
+The index register Rb and the displacement together specify the
+/effective address/.  The assembly language syntax for the effective
+address is =disp[Rb]=, and its value is $\mathrm{disp} + \mathrm{Rb}$.
+For example, suppose R4 contains 7 when the following instruction is
+executed:
+
+#+BEGIN_EXAMPLE
+   load  R2,5[R4]
+#+END_EXAMPLE
+
+The address operand is =5[R4]=, where the displacement is 5 and the
+index is R4.  When the instruction executes, the effective address is
+$5 + \mathrm{R4} = 5 + 7 = 12$, or =$000c=.
+
+The displacement is a constant given in the instruction, but the index
+register is variable.  Since R0 always contains 0, the effective
+address for =disp[R0]= is the value of =disp=.
+
+The displacement is represented in binary, and the effective address
+is calculated in binary, not in two's complement.  Thus the effective
+address of =ffff[R0]= is the (positive) address of the last word in
+memory -- it isn't a negative number.
+
+*** EXP format
+
+The EXP instructions provide more complex operations, and they belong
+to the Standard architecture.  (The Core architecture uses only RRR
+and RX).  An EXP instruction consists of two words.
+
+The first word has the same op and d fields as RRR and RX.  The op
+field contains 14 (hex e), which indicates that the instruction is EXP
+format.  The a and b fields are treated as one 8-bit natural number,
+which is the secondary operation code.  This provides for the
+possibility of up to 256 EXP format instructions, which enables new
+experimental instructions to be defined.
+
+|----+---+----|
+| op | d | ab |
+|----+---+----|
+
+The second word contains for 4-bit fields.  Each of these may contain
+either a register number or a short 4-bit number, depending on the
+instruction.
+
+|---+---+---+---|
+| e | f | g | h |
+|---+---+---+---|
+
+*** Notation for machine language
+
+We usually write instructions in assembly language (sub R3,R12,R9) but
+the computer executes machine langugae (13c9).  When each instruction
+is described below, an example is given showing a typical use of the
+instruction, along with the general form of the assembly language
+instruction.
+
+The general form uses the machine language field names to show where
+each piece of the instruction goes in the machine code.  The
+instruction format is also given, along with any constant fields.
+
+For example, here is the general form of the logicu instruction:
+
+#+BEGIN_EXAMPLE
+   logicu  Rd,e,Rf,g,h     ; Rd.e := h (Rd.e, Rf.g)
+   EXP op=#e ab=$14
+#+END_EXAMPLE
+
+The format is EXP, so the instruction has all the fields of the EXP
+format: op, d, ab, e, f, g, h.  There are two constant fields: op is
+=$e=, and ab is =$14=.  The values of the other fields are given in
+the general form of the assembly language.  The operands Rd and Rf
+refer to registers, and those register numbers go into the d and f
+fields of the instruction.  The e, g, and h fields are given as
+numbers in the assembly language.  (The assembly language convention
+is to give constants in decimal notation, not hexadecimal.)
+
+Example:
+#+BEGIN_EXAMPLE
+   logicu  R7,5,R2,13,xor ; R7.5 := R7.5 xor R2.13
+   e714 52d6
+#+END_EXAMPLE
+
+
+** Accessing memory
+
+A memory address is a 16-bit binary number.  Instructions don't
+specify addresses directly; they specify an address with two
+components: a *displacement* and an *index*, written as
+"displacement[index]".  The displacement is a 16 bit constant, and in
+assembly language it may be given as a decimal integer, a hexadecimal
+word, or a label.  The index is a register.  For example,$0c45[R5] has a
+displacement of 0c45 and an index of R5.
+
+When an instruction executes, the machine takes the displacement and
+index and calculates the *effective address*.  This is defined to be
+the binary sum of the displacement and the curent value in the index
+register.  In the example above, if R5 contains 3, then the effective
+address of $0c45[R5] is $0c48.
+
+If you just want to specify an address *a* in an instruction, this can
+be written as "a[R0]".  Since R0 contains the constant 0, the
+effective address is just *a*.
+
+*** lea
+
+The *load effective address* instruction *lea Rd,disp[Rx]* calculates
+the effective address of the operand disp[Rx] and places the result in
+the destination register Rd.  The effective address is the binary sum
+disp+Rx.
+
+*** load
+
+The *load* instruction *load Rd,disp[Rx]* calculates the effective
+address of the operand disp[Rx] and copies the word in memory at the
+effective address into the destination register Rd.  The effective
+address is the binary sum disp+Rx.
+
+-----------------   -----------------------------------------
+general form        load Rd,disp[Ra]
+effect              reg[Rd] := mem[disp+reg[Ra]]
+machine format      RX
+assembly format     RX
+-----------------   -----------------------------------------
+
+Examples
+#+BEGIN_EXAMPLE
+   load  R12,count[R0]   ; R12 := count
+   load  R6,arrayX[R2]   ; R6 := arrayX[R2]
+   load  R3,$2b8e[R5]    ; R3 := mem[2b8e+R5]
+#+END_EXAMPLE
+
+*** store
+
+The *store* instruction *store Rd,disp[Rx]* calculates the effective
+address of the operand disp[Rx] and the value of the destination
+register Rd into memory at the effective address.  The effective
+address is the binary sum disp+Rx.
+
+-----------------   -----------------------------------------
+general form        store Rd,disp[Ra]
+effect              mem[disp+reg[Ra]] := reg[Rd]
+machine format      RX
+assembly format     RX
+-----------------   -----------------------------------------
+
+Store copies the word in the destination register into memory at the
+effective address.  This instruction is unusual in that it treats the
+"destination register" as the source of data, and the actual
+destination which is modified is the memory location.
+
+Most instructions take data from the rightmost operands and modify the
+leftmost destination, just like an assignment statement (x := y+z).
+However, the store instruction operates in the opposite direction.
+The reason for this has to do with the circuit design of the
+processor.  Although the "left to right" nature of the store
+instruction may look inconsistent from the programmer's point of view,
+it actually is more consistent from the deeper perspective of circuit
+design.
+
+Examples
+
+#+BEGIN_EXAMPLE
+   store  R3,$2b8e[R5]
+   store  R12,count[R0]
+   store  R6,arrayX[R2]
+#+END_EXAMPLE
+
+*** Stack of words
+
+Three instructions (push, pop, top) support operations on a stack
+represented as an array of contiguous elements, where the stack grows
+from lower to higher addresses.  These instructions provide safe
+operations: they never overwrite memory outside the stack, and they
+indicate stack underflow and overflow by setting the condition code
+and optionaly performing an exception.
+
+A stack is represented by three addresses, which are provided to the
+push, pop, and top instructions in registers:
+- The /stack base/ is the address of the first word allocated for the
+  stack.
+- The /stack limit/ is the address of the last word allocated for the
+  stack.
+- The /stack top/ is the address of the stack element that was pushed
+  most recently.
+
+Although three addresses are required to characterise the state of a
+stack, each individual stack instruction (push, pop, top) requires
+only two of those addresses.  These are supplied as the Ra and Rb
+operands, while Rd is used to supply or receive the data value.
+
+The maximum number of elements the stack may contain is /stack
+limit/ - /stack base/ + 1.  Normally, /stack limit/ is greater than
+/stack base/.  If they are equal, there is only one word allocated for
+the stack (which is generally not useful), and if /stack base/ >
+/stack limit/ then no memory at all is allocated and every stack
+operation will signal an underflow or overflow error.
+
+If the stack is not empty, then /stack top/ is the address of the top
+element in the stack.  If the stack is empty, then /stack top/ must be
+/stack base/ - 1.
+
+A stack can be created and initialized by allocating a region of
+memory, setting /stack base/ to the first word and /stack limit/ to
+the last word, and setting /stack top/ to /stack base/ - 1.
+
+**** push
+
+The push instruction pushes an element onto a stack.  It is RRR
+format, and its general form is:
+
+#+BEGIN_EXAMPLE
+      push   Rd,Ra,Rb
+#+END_EXAMPLE
+
+- Rd = /stack data/: value to be pushed, unchanged
+- Ra = /stack top/: incremented unless stack was full
+- Rb = /stack limit/: unchanged
+- R15 condition code indicates stack overflow
+- System interrupt request register indicates stack overflow
+
+This instruction pushes the word in Rd onto a stack with /stack top/
+in Rd and /stack limit/ in Rb, provided that the stack is not full.
+The push stores the data word in Ra into memory and increments /stack
+top/ Rd.  If the stack is full, nothing is stored into memory and a stack
+overflow error is indicated in the condition code and interrupt
+request registers; an interrupt will occur if interrupts are enabled
+and the stack mask bit is set.  The operational semantics is:
+ 
+#+BEGIN_EXAMPLE
+if Ra < Rb
+  then Ra := Ra + 1; mem[Ra] := Rd
+  else R15.sovfl := 1, req.sovfl := 1
+#+END_EXAMPLE
+  
+If Rd = Rb this means the stack completely fills the region of memory
+allocated for the stack, and there is no space to store a new element.
+In this case, the push instruction does not store Ra, it doesn't
+modify Rd, it doesn't modify memory outside the block, and it doesn't
+overwrite data in the stack.  Instead, the instruction indicates a
+stack overflow by setting the sovfl (stack overflow) bit in the
+condition code (R15), and it also sets the stack fault bit in the
+interrupt request register.  If interrupts are enabled and the stack
+fault bit is set in the interrupt mask register, then an interrupt
+will occur after the push instruction completes.  There will be no
+interrupt if interrupts are disabled, or the stack fault bit is not
+set in the mask register.
+
+**** pop
+
+The push instruction removes an element onto a stack and returns it.
+The instruction is RRR format, and its general form is:
+
+#+BEGIN_EXAMPLE
+      pop    Rd,Ra,Rb
+#+END_EXAMPLE
+
+- Rd = /stack data/: destination for the popped stack element
+- Ra = /stack top/: decremented unless stack was empty
+- Rb = /stack base/: unchanged
+- R15 condition code indicates stack underflow
+- System interrupt request register indicates stack underflow
+
+This instruction pops the word from a stack with /stack top/ in Ra and
+/stack base/ in Rb, provided that the stack is not empty.  The pop
+loads the top element of the stack into Rd and decrements /stack top/.
+If the stack is empty, /stack top/ is not decremented, Rd is not
+modified, and a stack underflow error is indicated in the condition
+code and interrupt request registers; an interrupt will occur if
+interrupts are enabled and the stack mask bit is set.  The operational
+semantics is:
+
+#+BEGIN_EXAMPLE
+if Ra >= Rb
+  then Rd := mem[Ra]; Ra := Ra - 1
+  else R15.suvfl := 1, req.suvfl := 1
+#+END_EXAMPLE
+
+**** top
+
+The top instruction returns the top element on a stack but does not
+remove it.  The instruction is RRR format, and its general form is:
+
+#+BEGIN_EXAMPLE
+      top    Rd,Ra,Rb
+#+END_EXAMPLE
+
+- Rd = /stack data/: destination for the top element of the stack;
+  unchanged if stack is empty
+- Ra = /stack top/: unchanged
+- Rb = /stack base/: unchanged
+- R15 condition code indicates stack underflow
+- System interrupt request register indicates stack underflow
+
+This instruction loads the element at /stack top/ into Rd, provided
+that the stack is not empty.  If the stack is empty, Rd is not
+modified and a stack underflow error is indicated in the condition
+code and interrupt request registers; an interrupt will occur if
+interrupts are enabled and the stack mask bit is set.  The operational
+semantics is:
+
+#+BEGIN_EXAMPLE
+if Ra >= Rb
+  then Rd := mem[Ra]
+  else R15.suvfl := 1, req.suvfl := 1
+#+END_EXAMPLE
+
+*** Stack frames
+
+When a program calls a procedure it is usually necessary to save the
+state of the caller in a data structure called a stack frame.  (This
+is not necessary during a "tail call".)  The stack frame is pushed
+onto the execution stack.  When the procedure returns, the contents of
+the stack frame need to be loaded back into the registers.  These
+operations can be performed by ordinary store instructions (for
+procedure call) and load instructions (for procedure return).
+However, this often requires a significant number of instructions.
+
+The =save= and =restore= instructions transfer a block of data between
+registers and memory, making it easier to use stack frames.  These
+instructions are analogous to =store= and =load=, but they store or
+load multiple words, not just an individual word.
+
+- *save* stores a sequence of adjacent registers into a block of
+  contiguous memory locations.
+- *restore* is the opposite: it loads the block of memory into the
+  registers.
+
+For both instructions, the sequence of registers is specified by
+giving the first and last register.  The starting address of the
+memory block is specified by an effective address of the form
+=offset[Reg]=, where Reg is any register (e.g. R4, R13, etc) and
+=offset= is a number between 0 and 255.
+
+Normally $d \leq e$, in which case the number of registers to be saved
+is $e-d + 1$.  If $d > e$, the instruction will do nothing.  The base
+register $R_f$ should not lie within the group of registers to be
+saved or restored.
+
+The first register to be saved is $R_d$, and the last register to be
+saved is $R_e$.  The instruction always stores at least one register.
+If $d = e$, for example =save R5,R5,0[R14]= then only R5 is stored.
+If $d < e$ then the register numbers wrap around For example,
+
+There is an important restriction with =save= and =restore=: the
+displacement is limited to a small natural number between 0 and 255.
+(Recall that for load and store, the displacement can be as large as
+65,535.)  The reason for this is that the save and restore
+instructions are EXP format and the offset is represented by an 8-bit
+field (whereas load and store are RX format and the displacement is a
+16-bit word).
+
+The instruction is EXP format, and the offset is limited to 8 bits,
+because it is specified in the *gh* field, which is the rightmost 8
+bits of the second word of the instruction.  The secondary opcode is
+9, which is in the ab field of the first word of the instruction.
+
+**** save
+
+The general form is
+
+#+BEGIN_EXAMPLE
+   save Rd,Re,gh[Rf]
+   EXP op=#e ab=$0b
+#+END_EXAMPLE
+
+The save instruction performs a sequence of stores:
+
+- $\mathsf{mem}[R_f+gh] := R_d$
+- $\mathsf{mem}[R_f+gh+1] := R_{d+1}$
+- $\mathsf{mem}[R_f+gh+2] := R_{d+2}$
+- $\ldots$
+- $\mathsf{mem}[R_f+gh+e-d] := R_e$
+
+For example, the following instruction will save registers R3 through R9
+into memory starting at address 6 + R13:
+
+#+BEGIN_EXAMPLE
+   save   R3,R9,6[R13]  ; e30b 9d06. store R3-R9 starting at 6[R13]
+#+END_EXAMPLE
+
+It is equivalent to a sequence of store instructions:
+#+BEGIN_EXAMPLE
+   store   R3,6[R13]
+   store   R4,7[R13]
+   store   R5,8[R13]
+   store   R6,9[R13]
+   store   R7,10[R13]
+   store   R8,11[R13]
+   store   R9,12[R13]
+#+END_EXAMPLE
+
+As this example shows, using =save= and =restore= can make procedure
+calls more concise and readable as well as less error-prone.
+
+**** restore
+
+This =restore= instruction has the same operands as the corresponding
+=save=, and it performs a sequence of stores corresponding to the
+loads performed by save.  The general form is
+
+#+BEGIN_EXAMPLE
+   restore Rd,Re,gh[Rf]
+   EXP op=#e ab=$0c
+#+END_EXAMPLE
+
+The restore instruction performs a sequence of loads:
+
+\begin{verbatim}
+- $R_d := \mathsf{mem}[R_f+gh] $
+- $R_{d+1} := \mathsf{mem}[R_f+gh+1] $
+- $R_{d+2} := \mathsf{mem}[R_f+gh+2] $
+- $\ldots$
+- $R_e := \mathsf{mem}[R_f+gh+e-d] $
+\end{verbatim}
+
+  For example, consider this instruction:
+#+BEGIN_EXAMPLE
+   restore  R3,R10,4[R14]
+#+END_EXAMPLE
+
+The effect is equivalent to
+
+#+BEGIN_EXAMPLE
+   load  R3,4[R14]
+   load  R4,5[R14]
+   load  R5,6[R14]
+   load  R6,7[R14]
+   load  R7,8[R14]
+   load  R8,9[R14]
+   load  R9,10[R14]
+   load  R10,11[R14]
+#+END_EXAMPLE
+
+
+Suppose a stack frame was created by the =save= example above. 
+To restore the registers from the stack frame, use:
+  
+#+BEGIN_EXAMPLE
+   restore R3,R9,6[R13]  ; e30b 9d06. store R3-R9 starting at 6[R13]
+#+END_EXAMPLE
+
+It is equivalent to a sequence of store instructions:
+
+#+BEGIN_EXAMPLE
+   load   R3,6[R13]
+   load   R4,7[R13]
+   load   R5,8[R13]
+   load   R6,9[R13]
+   load   R7,10[R13]
+   load   R8,11[R13]
+   load   R9,12[R13]
+#+END_EXAMPLE
+  
+
+#+BEGIN_EXAMPLE
+   restore R3,R5,6[R13]  ; e30c 5d06. load R3-R5 starting at 6[R13]
+#+END_EXAMPLE
+
+This is equivalent to a sequence of load instructions:
+#+BEGIN_EXAMPLE
+   load    R3,6[R13]
+   load    R4,7[R13]
+   load    R5,8[R13]
+   load    R6,9[R13]
+#+END_EXAMPLE
+
+
+
+The *restore* instruction copies a sequence of consecutive memory
+locations starting from the effecive address into a sequence of
+adjacent registers.  The index register (R14 in this example) is not
+changed.  Restore is equivalent to a fixed sequence of load
+instructions; its purpose of restore is to restore the state of
+registers from memory after a procedure call or a context switch.
+
+
+The instruction *restore Re,Rf,gh[Rd]* copies the contents of memory
+at consecutive locations beginning with mem[gh+Rf] into registers Re,
+Re+1, ..., Rf.
+
+
+
+**** Implementing procedure call and return
+
+A common usage of save and restore is to simplify procedure call and
+return.  When a procedure is called, store the registers onto the
+execution stack when a procedure is called (using save), and then to
+load them back from the stack when the procedure is returned
+(restore).  Normally, the format of a stack frame has a fixed location
+for saving the registers, at a small offset from the beginning of the
+frame.  A register called the /stack pointer/ gives the address of the
+frame, and the offset for saving the registers is normally a small
+value (such as 3 or similar).
+
+
+
+
+** Arithmetic
+
+*** add
+
+The instruction ~add Rd,Ra,Rb~ has operands ~Ra~ and ~Rb~ and
+destination ~Rd~.  It fetches the operands ~Ra~ and ~Rb~, calculates
+the sum ~Ra~ + ~Rb~, and loads the result into the destination ~Rd~.
+The effect is ~Rd := Ra + Rb~.  For example, ~add R5,R12,R2~
+performs ~R5 := R12 + R3~.
+
+The add instruction is RRR format with opcode=0.  Given destination Rd
+and operands Ra and Rb (where d, a, b are hex digits), add Rd,Ra,Rb is
+reprseented by 0dab.
+
+  Code    Assembly          Effect
+  -----   ----------------  ------------------
+  062c    add R6,R2,R12     ; R6 := R2 + R12
+  0d13    add R13,R1,R3     ; R13 := R1 + R3
+  
+The add instruction sets both the destination register and the
+condition code.  Flags in the condition code indicate overflow, carry,
+and sign of the result.
+
+---------  ---------------------
+ R15.ccG    result > 0 (binary)
+ R15.ccg    result > 0 (two's complement)
+ R15.ccE    result = 0
+ R15.ccl    result <tc 0 (two's complement)
+ R15.ccV    overflow (binary)
+ R15.CCv    overflow (two's complement)
+ R15.CCc    carry output
+---------  ---------------------
+
+The bits in a word are numbered from right to left, starting at bit
+index 0 in the rightmost (least significant) position, up to index 15
+at the leftmost (most significant) position.  The notation x.n denotes
+the bit in x with index n.
+
+A field is a consecutiave sequence of bits within a word.  A field is
+specified with the index of the leftmost bit in the field, along with
+the size of the field.  For example, the field in x with index 9 and
+size 3 consists of the bits x.9 x.8 x.7.
+
+#+BEGIN_EXAMPLE
+    add R1,R2,R3    ; R1 := R2 + R3
+#+END_EXAMPLE
+
+The instruction add Rd,Ra,Rb has operands Ra and Rb and destination
+Rd.  It fetches the operands Ra and Rb, calculates the sum Ra + Rb,
+and loads the result into the destination Rd.  The effect is Rd :=
+Ra + Rb.  For example, add R5,R12,R2 performs R5 := R12 + R3.
+
+The add instruction is RRR format with opcode=0.  Given destination Rd
+and operands Ra and Rb (where d, a, b are hex digits), add Rd,Ra,Rb is
+reprseented by 0dab.
+
+| Code | Assembly      | Effect           |
+|------+---------------+------------------|
+| 062c | add R6,R2,R12 | ; R6 := R2 + R12 |
+| 0d13 | add R13,R1,R3 | ; R13 := R1 + R3 |
+  
+The add instruction can be used for both binary addition (on natural
+numbers) and for two's complement addition (on signed integers).
+
+- 16-bit natural numbers are unsigned integers 0, 1, 2, ..., 65535.
+  If two natural numbers are added, the result is a natural number
+  (the result cannot be negative).  If the result is 65536 or larger,
+  it cannot be represented as a 16 bit binary number.  If this
+  happens, the destination register is set to the lower 16 bits of the
+  true result, and the binary overflow flag is set in the Condition Code.
+  
+- 16-bit two's complement numbers are signed integers -32999?, ...,
+  -1, 0, 1, ..., 32???.  If two signed integers are added, the result
+  is a signed integer.  If the result is less than -32000 or greater
+  than 32000, then the result cannot be represented as a 16 bit two's
+  complement number.  If this happens, the destination register is set
+  to the lower 16 bits of the true result, and the two's complement
+  overflow flag is set in the Condition Code.  Furthermore, the
+  overflow flag is set in the req register.  If interrupts are enabled
+  and the overflow flag is 1 in the mask register, then an interrupt
+  will occur immediatelhy after the add instruction executes.
+
+The add instruction can be used for both binary addition (on natural
+numbers) and for two's complement addition (on signed integers).
+
+- 16-bit natural numbers are unsigned integers 0, 1, 2, ..., 65535.
+  If two natural numbers are added, the result is a natural number
+  (the result cannot be negative).  If the result is 65536 or larger,
+  it cannot be represented as a 16 bit binary number.  If this
+  happens, the destination register is set to the lower 16 bits of the
+  true result, and the binary overflow flag is set in the Condition Code.
+  
+- 16-bit two's complement numbers are signed integers -32999?, ...,
+  -1, 0, 1, ..., 32???.  If two signed integers are added, the result
+  is a signed integer.  If the result is less than -32000 or greater
+  than 32000, then the result cannot be represented as a 16 bit two's
+  complement number.  If this happens, the destination register is set
+  to the lower 16 bits of the true result, and the two's complement
+  overflow flag is set in the Condition Code.  Furthermore, the
+  overflow flag is set in the req register.  If interrupts are enabled
+  and the overflow flag is 1 in the mask register, then an interrupt
+  will occur immediatelhy after the add instruction executes.
+
+*** sub
+
+Example: sub R1,R2,R3 ; R1 := R2 - R3
+
+This instruction is similar to add; the only difference is that it
+calculates R2-R3 and places the result in R1.  The effect on the
+condition code is the same as for add.
+
+The instruction sub Rd,Ra,Rb has operands Ra and Rb and destination
+Rd.  It fetches the operands Ra and Rb, calculates the difference Ra -
+Rb, and loads the result into the destination Rd.  The effect is Rd :=
+Ra - Rb.  For example, sub R5,R12,R2 performs R5 := R12 - R3.
+
+The sub instruction is RRR format with opcode=1.
+
+  Code    Assembly          Effect
+  -----   ----------------  ------------------
+  162c    sub R6,R2,R12     ; R6 := R2 - R12
+  1d13    sub R13,R1,R3     ; R13 := R1 - R3
+  
+In addition to setting the destination register, the sub instruction
+sets several bits in the condition code R15 and may set a bit in the
+req register.
+
+---------  ---------------------
+ R15.ccG    result > 0 (binary)
+ R15.ccg    result > 0 (two's complement)
+ R15.ccE    result = 0
+ R15.ccl    result < 0 (two's complement)
+ R15.ccV    overflow (binary)
+ R15.CCv    overflow (two's complement)
+ R15.CCc    carry output
+ R15.ccf    logicc instruction function result
+---------  ---------------------
+
+*** mul
+
+Example: mul R1,R2,R3 ; R1 := R2 * R3
+
+The multiply instruction mul Rd,Ra,Rb calculates the integer (two's
+complement) product of the operands Ra and Rb, and places the result
+in the destination register Rd.  The mul instruction does not produce
+the natural (binary) product.
+
+If the magnitude of the product is too large to be representable as a
+16 bit two's complement integer, this is an overflow.  If overflow
+occurs, the integer overflow bit is set in the condition code (F15)
+and the integer overflow bit is also set in the interrupt request
+register (req), and the lower order 16 bits of the product are loaded
+into Rd.
+
+---------  ---------------------
+ R15.ccg    result > 0 (two's complement)
+ R15.ccE    result = 0
+ R15.ccl    result < 0 (two's complement)
+ R15.CCv    overflow (two's complement)
+ R15.CCc    carry output
+---------  ---------------------
+
+*** div
+
+Example: div R1,R2,R3 ; R1 := R2 / R3, R15 := R2 rem R3
+
+Unlike the other arithmetic operations, the divide instruction div
+Rd,Ra,Rb produces two results: the quotient Ra / Rb and the remainder
+Ra rem Rb.  It loads the quotient into the destination register Rd,
+and the remainder is loaded into R15.
+
+If the destination register Rd is actually R15, then the quotient is
+placed in R15, and the remainder is discarded.
+
+The divide instruction doesn't set the condition code, since R15 is
+used for the remainder.  Therefore there is no condition code bit to
+indicate division by 0.  However, it is easy for a program to detect a
+division by 0.
+
+- (Explicit test for error) The program can compare the divisor with 0
+  before or after executing the divide instruction, and jump to an
+  error handler if the divisor is 0.  This is similar to testing the
+  condition code after an add, sub, or mul instruction, but it does
+  require two instructions: a compare followed by a conditional jump.
+  For example:
+
+#+BEGIN_EXAMPLE
+   div    R1,R2,R3       ; R1 := R2/R3, R15 := R2 rem R3
+   cmp    R3,R0       ; Did we divide by 0?
+   jumpeq zeroDivide[R0] ; If yes, handle error
+#+END_EXAMPLE
+  
+- (Exception) The program can detect division by 0 using an interrupt.
+  To do this, enable interrupts and enable the interrupt mask for
+  division by 0.  See the section on Interrupts.  This approach does
+  not require a compare or jump instruction for each division.
+
+*** cmp
+
+The compare instruction =cmp Ra,Rb= compares the values in the operand
+registers =Ra= and =Rb=, and then sets flags in the condition code
+(R15) to indicate the result. The notation R15.i means bit /i/ in R15;
+thus R15.0 is the leftmost bit of R15.  The instruction performs both
+natural number comparison (binary) and integer comparison (two's
+complement).  The resulting flags are
+
+- binary less than (L) in R15.0
+- two's complement less than (<) in R15.1
+- equal in R15.2
+- binary greater than (G) in R15.3
+- two's complement greater than (>) in R15.4
+
+The result of a cmp instruction can be used to control a conditional
+jump.  The jumpc0 instruction jumps is a specified bit of R15 is 0,
+and the jumpc1 instruction jumps if a specified bit is 1.
+
+Pseudoinstructions provide the most common cases; for example jumple
+jumps if the condition code indicates that a comparison produced
+either integer less-than or equal.  A common pattern is a cmp followed
+by a jump pseudoinstruction, for example:
+
+#+BEGIN_EXAMPLE
+    cmp     R4,R9      ; compare R4 with R9
+    jumpgt  abc]R0]    ; if R4 > R9 then goto abc
+#+END_EXAMPLE
+*** addc
+
+The addc instruction performs a binary addition with carry
+propagation.  It adds the two operand registers and the carry bit in
+the condition code register, R15.  The sum is loaded into the
+destination register Rd and the carry output is written back into the
+carry bit, overwriting its previous value.  Overflow is not possible
+with this instruction.
+
+*** muln
+
+#+BEGIN_EXAMPLE
+     muln   Rd,Ra,Rb
+#+END_EXAMPLE
+
+The muln instruction calculates the product of two natural numbers in
+Ra and Rb.  The result is 32 bits; the leftmost 16 bits (the most
+significant part) is loaded into R15, and the rightmost 16 bits (the
+least significant part) is loaded into Rd.  If Rd is R15, the most
+significant part is discarded.
+
+*** divn
+
+#+BEGIN_EXAMPLE
+     divn   Rd,Ra,Rb
+#+END_EXAMPLE
+
+The divn instruction divides two natural numbers: dividend / divisor.
+All the numbers -- numerator, denominator, quotient, remainder -- are
+natural numbers represented in binary.
+
+- The dividend is a 32 bit natural number; its leftmost 16 bits are in
+  R15 and the rightmost 16 bits are in Ra.  Thedenominator is in Rb.
+- Two results are produced: a 32-bit quotient anda 16-bit remainder.
+- The leftmost 16 bits of the quotient are placedin R15 (replacing the
+  leftmost part of the dividend).  The rightmost16 bits of the
+  quotient are placed in Rd.
+- The remainder is placed in Ra, overwriting the least significant
+  half of the dividend operand
+
+
+** Jumps
+
+A jump is a transfer control to another address, rather than to the
+following instruction. The destination address is specified as the
+effective address in the jump instruction.  A jump can be used to
+implement a goto statement.  (See also [[*Branches][Branches]].)
+
+*** jump
+*** jumpc0, jumpc1
+*** jumpz, jumpnz
+
+*** jal
+
+
+** Branches
+
+A branch instruction transfers control to another address, rather than
+to the following instruction. The destination address is specified as
+an offset relative to the value of the pc (after the pc has been
+incremented).  A branch can be used to implement a goto statement.
+(See also [[*Jumps][Jumps]].)
+
+*** brf, brb
+
+The brf instruction is Branch forward, and the brb instruction is
+branch backward.
+
+The operand is a 16-bit natural number called the /offset/.  This is
+added to (brf) or subtracted from (brb) the current value of the pc
+register.  Since the pc is incremented as the instruction is fetched,
+an offset of 0 refers to the instruction after the brf/brb.
+
+#+BEGIN_EXAMPLE
+a    brf  3
+     add  R0,R0,R0  ; brf 0 would go here
+     add  R0,R0,R0  ; brf 1 would go here
+     add  R0,R0,R0  ; brf 2 would go here
+b    add  R0,R0,R0  ; the instruction a actually goes here
+#+END_EXAMPLE
+
+Normally the operand is expressed as a label rather than a constant.
+
+#+BEGIN_EXAMPLE
+a    brf  b
+     add  R0,R0,R0
+     add  R0,R0,R0
+     add  R0,R0,R0
+b    add  R0,R0,R0  ; the instruction a goes here
+#+END_EXAMPLE
+
+If the operand is expressed as a number (brf 3), the assembler uses
+the number in the machine instruction.  However, if the operand is
+expressed as a lable (brf b), the assembler calculates the correct
+offset value and inserts that into the machine instruction.
+
+In order to implement /goto xyz/, use =brf xyz= (branch forward) if
+=xyz= occurs after the branch instruction, and use =brb xyz= (branch
+backward) if =xyz= occurs before the branch.
+
+*** brfc0, brbc0, brfc1, brbc1
+
+There are four conditional branch instructions that perform a branch
+based on the value of a bit in a register.  For example, brfc1
+R7,3,dest is equivalent to "go to dest if bit 3 of R7 is 1".  The
+instructions are:
+
+- brfc0 - branch forward if the specified bit is 0
+- brfc1 - branch forward if the specified bit is 1
+- brbc0 - branch backward if the specified bit is 0
+- brbc1 - branch backward if the specified bit is 1
+
+These instructions are somewhat similar to jumpc0 and jumpc1, but
+there are two key differences:
+
+- The branch instructions can use any bit in any register of the
+  register file to determine whether the branch will take place, but
+  the jump instructions can use only a bit in the condition code R15.
+- The branch instructions are pc-relative, but the jump instructions
+  give the absolute address of the destination.
+
+*** brfz, brbz, brfnz, brbnz
+
+These instructions perform a branch if a specified register is either
+equal to 0 (z), or not equal to 0 (nz).  Equal to 0 means every bit in
+the register is 0; not equal to 0 means some bit in the register is 1.
+For example, brfnz R3,dest means "if R3 !=0 then goto dest".
+
+- brfz - branch forward if zero
+- brfnz - branch forward if not zero
+- brbz - branch backward if zero
+- brbnz - branch backward if not zero
+
+*** dispatch
+
+The /dispatch/ instruction implements a branch table.  It provides an
+efficient way to implement a case statement using a binary code.
+
+Suppose =code= is a variable that contains an integer, such that $0
+\leq code < 8$.  The following set of instructions will branch to a
+specific destination depending on the value of the code.
+
+#+BEGIN_EXAMPLE
+   load   R8,code[R0]  ; load a 3-bit binary code
+   dispatch R8,3,0       ; 38 dispatch 3-bit code
+   brf    caseA        ; if code=0 then goto caseA
+   brf    caseB        ; if code=1 then goto caseB
+   brf    caseC        ; if code=2 then goto caseC
+   brf    caseD        ; if code=3 then goto caseD
+   brf    caseE        ; if code=4 then goto caseE
+   brf    caseF        ; if code=5 then goto caseF
+   brf    caseG        ; if code=6 then goto caseG
+   brf    caseH        ; if code=7 then goto caseH
+#+END_EXAMPLE
+
+The =dispatch= instruction has three operands: a register /code/ that
+specifies a binary code, an integer constant /size/ that gives the
+number of bits in the code, and a fixed /offset/ (which is usually 0).
+
+- The instruction automatically uses /size/ to mask the
+  code, by performing a logical and.  For example, if /size/ is 3, it
+  calculates  /code/ AND fff7.  This ensures that the resulting
+  code is not out of range: it is guaranteed to lie between 0 and $2 ^
+  size - 1$.
+- The instruction then performs a pc relative branch forward by a
+  distance of 2 * code + offset.  The multiplication by 2 ensures that
+  a 2-word instruction can be placed in each position in the branch
+  table.
+- The branch table is normally a sequence of unconditional branch
+  instructions, either brf or brb.
+
+** Logic and bits
+
+The instructions in this section treat a word as a sequence of bits,
+not as a number.  There are instructions that perform logic operations
+on individual bits, on all the bits in a word, and that operate on bit
+fields.
+
+The bits in a word x are indexed from 0 to 15, where 0 is the index of
+the leftmost (most significant) bit and 15 is the index or the
+rightmost (least significant) bit.  The notation x.i means the bit
+with index i in the word x.  For example, x.0 is the leftmost bit and
+x.15 is the rightmost bit.  When used in an instruction, a bit index
+is specified as a 4-bit binary number /i/ such that 0 <= /i/ <= 15.
+
+A bit field is a contiguous sequence of bits in a word.  It is
+specified by the register containing a word, the index of the starting
+bit in the field, and the size of the field.
+
+The bit field instructions can be implemented using a combination of
+logic and shift instructions.  They are included in the architecture
+for several reasons:
+
+- These operations provide useful abstractions for writing
+  interpreters and simulators.
+- When used in an interpreter, bit field operations are executed
+  frequently: they are a crucial part of the "inner loop".  Therefore
+  the efficiency of common bit field operations is important.
+- The bit field instructions are easier to use and more readable than
+  the corresponding logic and shifts.
+- These instructions can be implemented efficiently in a digital
+  circuit and this implementation is an interesting design problem.
+
+** Logic
+
+The commonest Boolean operators are =inv=, =and=, =or=, and =xor=.
+However, these aren't the only useful operations: there are 16 logic
+functions of two arguments.  Instead of providing specialised
+instructions for a few of the logic functions, Sigma16 provides three
+general instructions that implement all of them.
+
+- =logicw= performs logic on all the corresponding bits in two operand
+  registers, and places the word result in a destination register.
+- =logicr= performs logic on two operand bits within a register, and
+  places the result in a destination bit in the same register.
+- =logicb= performs logic on two operand bits that may be in different
+  registers.  The result overwrites the first operand bit.
+
+The bit logic instructions =logicr= and =logicb= extract the operand
+bits from registers, calculate the result using a supplied function,
+and put the bit back into a word, leaving the rest of the word
+unchanged.  The word logic instructions update every bit in the
+destination.  The bit logic instructions update only one bit in the
+destination, enabling you to keep many Boolean variables in just one
+register.
+
+Logic instructions make it easy to calculate any Boolean expression,
+but they are not the only way.  In some cases it is better to use
+"short circuit evaluation".
+  
+*** General logic functions
+
+The invert function (also called not, logical negation) has one input.
+
+| x | inv x |
+|---+-------|
+| 0 |     1 |
+| 1 |     0 |
+
+The truth tables for =and=, =or=, =xor= have two inputs.
+
+| x | y | x and y | x or y | x xor y |
+|---+---+---------+--------+---------|
+| 0 | 0 |       0 |      0 |       0 |
+| 0 | 1 |       0 |      1 |       1 |
+| 1 | 0 |       0 |      1 |       1 |
+| 1 | 1 |       1 |      1 |       0 |
+|---+---+---------+--------+---------|
+
+These aren't the only logic functions with two inputs.  Every logic
+function with two inputs $x$ and $y$ can be defined by a truth table
+where we list all possible values for the inputs and give the
+corresponding result.  Each input could be either 0 or 1.  Since there
+are 2, there are $2^2 = 4$ lines in the truth table.
+
+The tables above give specific values, either 0 or 1, for each result.
+For example, the result column for the =and= function is (reading from
+top to bottom) 0001, while =xor= is 0110.  For an arbitrary function,
+we can write the result column as $abcd$ where each variable is either
+0 or 1.
+
+| x | y | result |
+|---+---+--------|
+| 0 | 0 | a      |
+| 0 | 1 | b      |
+| 1 | 0 | c      |
+| 1 | 1 | d      |
+
+Since there are 4 variables, there are $2^4$ possible settings of
+$(a,b,c,d)$ and consequently there are 16 Boolean logic functions that
+take two arguments.  For example, if $(a,b,c,d) = (0,0,0,1)$ this is
+the truth table for /and/.  if $(a,b,c,d) = (0,1,1,0)$ this is the
+truth table for /xor/.
+
+The Sigma16 logic instructions take a 4-bit code that specifies the
+logic function by giving the values of $(a,b,c,d)$.  In assembly
+language, the code is given as a decimal number between 0 and 15.
+The codes for the most common functions are:
+
+| abcd | code | name     |
+|------+------+----------|
+| 0001 |    1 | x and y  |
+| 0110 |    6 | x xor y  |
+| 0111 |    7 | x or y   |
+| 1000 |    8 | x nor y  |
+| 1110 |   14 | x nand y |
+
+Furthermore, the =inv= function can be treated as a 2-input function
+where the second argument is ignored.
+
+*** Word logic: logicw
+
+The logicw instruction performs a bitwise logic operation on two
+operands: each bit of the result is obtained by performing the logic
+function on the corresponding bits of the two operands.  The
+instruction allows an arbitrary logic function on two bits.
+
+An arbitrary logic function of two variables is applied to the two
+operand registers Re and Rf, and the result is loaded into the
+destination register Rd.  The function $h$ is specified as described
+above; for example, 6 is the code for exclusive or.  The general form
+is
+
+#+BEGIN_EXAMPLE
+   logicw  Rd,Re,Rf,h     ; Rd := h (Re, Rf)
+   EXP. op=#e, ab=$12, g is ignored
+#+END_EXAMPLE
+
+The following example computes the =xor= of registers R1 and R2, and
+puts the result into R3.
+
+#+BEGIN_EXAMPLE
+   lea     R1,$00ff[R0]  ; R1 := 00ff
+   lea     R2,$0f0f[R0]  ; R2 := 0f0f
+   logicw  R3,R1,R2,6    ; e312 1206. R3 := 0ff0
+#+END_EXAMPLE
+
+*** Pseudoinstructions: invw, andw, orw, xorw
+
+If you're using one of the most common logic functions, a
+pseudoinstruction is convenient and can make a program more readable.
+There are pseudoinstructions =invw=, =andw=, =orw=, =xorw= which have
+the same form as =logicw= except the function is specified by the
+pseudo operation and the function operand is omitted.
+
+#+BEGIN_EXAMPLE
+    invw  R3,R4     ; R3 := invert R4
+    andw  R3,R4,R5  ; R3 := R4 and R5
+    or w  R3,R4,R5  ; R3 := R4 or R5
+    xorw  R3,R4,R5  ; R3 := R4 xor R5
+#+END_EXAMPLE
+
+A pseudoinstruction is not a machine instruction: the Sigma16
+processor does not have an =andw= instruction.  Instead, the assembler
+generates the =logicw= instruction corresponding to any of =invw=,
+=andw=, =orw=, =xorw=.  The following assembly language statements
+generate exactly the same machine language:
+
+#+BEGIN_EXAMPLE
+     logicw R5,R7,R2,1     ; R5 := R7 and R2
+     andw   R5,R7,R2       ; R5 := R7 and R2
+#+END_EXAMPLE
+
+If you prefer to use the actual machine instruction, rather than a
+pseudoinstruction, you can define a symbol for the logic function
+using an =equ= assembly directive.  The symbol can then be used
+instead of the numeric code:
+
+#+BEGIN_EXAMPLE
+xor  equ   6
+     ...
+     logicw R5,R7,R2,xor   ; R5 := R7 xor R2
+#+END_EXAMPLE
+
+*** Bit logic within a register: logicr
+
+The =logicr= instruction allows you to specify any two operand bits
+and a destination bit, all within the same register.  This is
+convenient when a program has a collection of Boolean flags kept in
+the same word.  The general form is:
+
+#+BEGIN_EXAMPLE
+   logicr  Rd,e,f,g,h  ; Rd.e := h (Rd.f, Rd.g)
+   EXP op=#e ab=$13
+#+END_EXAMPLE
+
+- Rd is the destination register, which also contains both source
+  operands bits
+- e is the index of the destination bit
+- f is the index of the first argument bit
+- g is the index of the second argument bit
+- h is the logic function
+- The instruction format is EXP, with primary =e= and secondary opcode
+  =$13=.
+
+Here is an example that performs logic on bits within R1, which is
+initialized to 0002. and calculates the logic or of bit 0 (which is 0)
+and bit 1 (which is 1).  The result goes into bit 10, changing R1 from
+=$0002= to =$0402=.  The logic function or has code 7.  Tthe operands
+are bits 9 and 2, and the result is placed into bit 3.  The
+instruction says: within R1, perform logic function 7 on bits 0 and 1,
+and place the result in bit 10.
+
+#+BEGIN_EXAMPLE
+  lea     R1,2[R0]     ; R1 := 0002, R1.0 = 0, R1.1 = 1
+  logicr  R1,10,0,1,or ; e113 a017. R1 := 0402, R1.10 = 1  
+#+END_EXAMPLE
+
+The op field of the first word of the machine language code for this
+example is 14 (hex e), indicating EXP format.  The secondary operation
+code is =$13=, which is stored in the =ab= field.  Since the general
+form is =logicr Rd,e,f,g,h=, we have $d=1$, $e=a$, $f=0$, $g=1$, and
+$h=7$, so the machine language code is =e113 a017=.
+
+If your program keeps a set of Boolean variables in one register, you
+can calculate Boolean expressions in that register with =logicr=.
+
+*** Pseudoinstructions invr, andr, orr, xorb
+
+Pseudoinstructions are provided for the most common bit logic
+functions.  The operands are the same as for =logicr=, except the last
+operand is omitted, as the function is specified by the mnemonic.
+
+#+BEGIN_EXAMPLE
+      invr    R1,3,9     ; R1.3 := inv R1.9
+      andr    R1,3,9,2   ; R1.3 := R1.9 and R1.2
+      orr     R1,3,9,2   ; R1.3 := R1.9 or R1.2
+      xorr    R1,3,9,2   ; R1.3 := R1.9 xor R1.2
+#+END_EXAMPLE
+
+*** Bit logic across registers: logicb
+
+The =logicb= instruction specifies two operand bits that may be in
+different registers.  The result will overwrite the first operand bit.
+The general form is:
+
+#+BEGIN_EXAMPLE
+   logicb  Rd,e,Rf,g,h     ; Rd.e := h (Rd.e, Rf.g)
+   EXP op=$e ab=$14
+#+END_EXAMPLE
+
+Example:
+#+BEGIN_EXAMPLE
+   lea    R2,$0200[R0]   ; R2.9 := 1
+   lea    R7,$0000[R0]   ; R7.13 := 0
+   logicb R2,9,R7,13,xor ; e214 97d6. R2 := 0200, R2.9 := R2.9 xor R7.13
+#+END_EXAMPLE
+
+*** Pseudoinstructions invb, andb, orb, xorb
+
+#+BEGIN_EXAMPLE
+      invb    R1,3,R2,9   ; R1.3 := inv R2.9
+      andb    R1,3,R2,9   ; R1.3 := R1.3 and R2.9
+      orub    R1,3,R2,9   ; R1.3 := R1.3 or R2.9
+      xorb    R1,3,R2,9   ; R1.3 := R1.3 xor R2.9
+#+END_EXAMPLE
+
+The =invb= pseudoinstruction is more flexible than =invr=, as it
+allows the operands to come from different registers.  However, if
+you're doing logic operations in a word of Booleans, it may be clearer
+to write =invb R9,3,7= than to write the equivalent =invbr R9,3,R9,7=.
+
+*** Pseudoinstructions setb, clearb, moveb, movebi
+
+The bit logic instructions have some useful special cases that don't
+appear to involve logic at all.  These are supported by
+pseudoinstructions.
+
+- =setb Rd,e= puts 1 into a specified bit: =Rd.e := 1=.
+
+#+BEGIN_EXAMPLE
+    setb   R4,7         ; R4.7 := 1
+#+END_EXAMPLE
+
+- =clearb Rd,e= puts 0 into the specified bit.
+
+#+BEGIN_EXAMPLE
+    clearb R4,7         ; R4.7 := 0
+#+END_EXAMPLE
+
+- =moveb Rd,e,Rf,g= copies a bit from one register into a specified
+  position in another register.
+
+#+BEGIN_EXAMPLE
+    moveb  R4,7,R12,5   ; R4.7 := R12.5
+#+END_EXAMPLE
+
+- =movebi Rd,e,Rf,g= inverts a bit and copies it from one register
+  into a specified position in another register.
+
+#+BEGIN_EXAMPLE
+    moveb  R4,7,R12,5   ; R4.7 := R12.5
+#+END_EXAMPLE
+
+** Bit fields
+
+*** shiftl, shiftr
+
+The instruction shiftl Rd,Ra,k shifts the value in the operand
+register Ra by k bits to the left, and the result is placed in the
+destination register Rd.  The operand Ra is not modified.  During the
+shift, the leftmost k bits of the value are discarded and the
+rightmost k bits become 0.
+
+#+BEGIN_EXAMPLE
+    moveb  R4,7,R12,5   ; R4.7 := R12.5
+#+END_EXAMPLE
+
+- =movebi Rd,e,Rf,g= inverts a bit and copies it from one register
+  into a specified position in another register.
+
+#+BEGIN_EXAMPLE
+    moveb  R4,7,R12,5   ; R4.7 := R12.5
+#+END_EXAMPLE
+
+** Bit fields
+
+The bit field instructions treat a word as a string of bits, and
+operate either on the entire string or a substring (i.e. a bit field).
+
+*** Shifting: shiftl, shiftr
+
+The shift instructions treat the operand as a string of bits, and move
+each bit a fixed distance to the left or right.
+
+The instruction shiftl =Rd,Ra,k= shifts the value in the operand
+register Ra by h bits to the left, and the result is placed in the
+destination register Rd.  The operand Ra is not modified.  The
+leftmost k bits of the operand are discarded and the rightmost k bits
+of the result become 0.  The general form is
+
+#+BEGIN_EXAMPLE
+   shiftl Rd,Re,h
+   EXP op=$e, ab=$10, f,g are ignored
+#+END_EXAMPLE
+
+The instruction =shiftr Rd,Re,k= shifts the value in the operand
+register Ra by k bits to the right, and the result is placed in the
+destination register Rd.  The operand Ra is not modified.  During the
+shift, the rightmost k bits of the value are discarded and the
+leftmost k bits become 0.  The general form is
+
+#+BEGIN_EXAMPLE
+   shiftr Rd,Re,h
+   EXP op=$e, ab=$11, f,g are ignored
+#+END_EXAMPLE
+
+The following instruction shifts the value in R3 to the right by 5
+bits and place the result in R2.  The operand register R3 is not
+changed.
+
+#+BEGIN_EXAMPLE
+   shiftr  R2,R3,5
+#+END_EXAMPLE
+
+The instruction format is EXP, and the assembly language statement format
+is RRKEXP
+
+*** Obtaining fields: extract, extracti
+
+The extract instruction copies an arbitrary field of bits from a
+source register and inserts those bits into an arbitrary position in
+a destination register.  The extracti instruction is similar to
+extract, but extracti inverts the bits in the source field before
+they are inserted into the destination.
+
+The bits in the destination field are overwritten; other bits in the
+destination as well as all bits in the source are unchanged.
+
+The fields are specified by giving the bit indices of the leftmost
+bit in the field (the left index) and the rightmost bit in the
+field (the right index).  Normally the left index is greater than
+the right index; otherwise the field is empty.
+
+The assembly language format is RkkRk.  Rd is the destination
+register, the field to be overwritten is bits f to g (inclusive) in
+the destination, the source register is Re, and the source field
+starts at bit h in Re.  The general form of the assembly language
+statement is:
+
+#+BEGIN_EXAMPLE
+   extract Rd,f,g,Re,h
+#+END_EXAMPLE   
+
+The effect is to overwrite each bit in the destination field with
+the corresponding bit in the source field:
+
+#+BEGIN_EXAMPLE
+Rd.i := Rs.k
+Rd.i-1 := Rs.k-1
+...
+Rd.j := Rs.k-(j-i+1)
+#+END_EXAMPLE
+
+Example:
+#+BEGIN_EXAMPLE
+extract R2,7,4,R3,20
+R2.7 := R3.20
+R2.6 := R3.19
+R2.5 := R3.18
+R2.4 := R3.17
+#+END_EXAMPLE   
+
+The machine language format is EXP, with the following fields:
+
+|----+---+---+---|
+| op | d | a | b |
+|----+---+---+---|
+| e  | f | g | h |
+|----+---+---+---|
+
+- op  = e (escape to EXP)
+- d   = Rd (destination register)
+- ab  = secondary opcode for extract
+- e   = Re (source register)
+- f   = destination start bit_index
+- g   = destination end bit_index
+- h   = source start bit index
+
+-  (obsolete)  extract  Rd,Rs,d_index,s_index,size
+
+- Rd is the destination register
+- d_index (0..15) is the starting bit index in the destination register
+- size (0..15) is the number of bits in the field
+- Rs is the source register (field is obtained from this register)
+- s_index (0..15) is the starting bit index in the source register
+
+#+BEGIN_EXAMPLE
+      lea      R1,$ffff[R0]     ; ffff
+      add      R2,R0,R0         ; 0000
+      extract  R2,R1,11,3,4     ; 0f00  R2.11-8 := R1.3-0
+#+END_EXAMPLE
+
+The effect of an extract instruction can be described by writing each
+bit assignment individually, so there are /size/ individual bit
+assignments.  The notation R2.7 means /the bit at position 7 in
+register R2/.  Using this notation, the example above performs the
+following bit assignments:
+
+| extract R2,R1,11,3,4 |
+|----------------------|
+| R2.11 := R1.3        |
+| R2.10 := R1.2        |
+| R2.9 := R1.1         |
+| R2.8 := R1.0         |
+|----------------------|
+
+Although extract performs a number of bit assignments, it is a single
+instruction and its execution time is a small fixed number of clock
+cycles.  The execution time does not depend on the value of the field
+size, and extracting a large field doesn't require more time than
+extracting a small field. The hardware implementation of the
+instruction does not use an iteration to copy the bits; they are all
+copied in parallel in one clock cycle.
+
+Any register may be specified for the source and destination.  If they
+are the same, the effect is to move a bit field from one place to
+another within the register (this is not the same as a shift).  If the
+destination is R0, the result is discarded and the instruction has no
+effect.
+
+The size is a 4-bit field, and its value is between 0 and 15.  Thus an
+extract instruction cannot copy the entire word in one regsiter to
+another register, as a size of 16 cannot be specified.  If size=0 then
+the instruction does nothing.  the source and destination fields
+cannot extend beyond the rightmost bit in a register.
+
+Here is another example:
+
+#+BEGIN_EXAMPLE
+      add      R3,R0,R0
+      extract  R3,R1,13,5,1     ; 2000
+      lea      R4,$ffff[R0]
+      extract  R4,R0,13,5,1     ; dfff
+#+END_EXAMPLE
+
+These instructions can be implemented using a combination of
+logic and shift instructions.  They are included in the architecture
+for several reasons:
+
+- These operations provide useful abstractions for writing
+  interpreters and simulators.
+- When used in an interpreter, bit field operations are executed
+  frequently: they are a crucial part of the "inner loop".  Therefore
+  the efficiency of common bit field operations is important.
+- The bit field instructions are easier to use and more readable than
+  the corresponding logic and shifts.
+- These instructions can be implemented efficiently in a digital
+  circuit and this implementation is an interesting design problem.
+
+** System control
+
+*** trap 
+*** getctl, putctl
+*** resume
+
+
+** Table of instructions
+
+#+BEGIN_EXPORT html
+<div style="overflow-x: auto">
+#+END_EXPORT
+
+- The Mnemonic gives the symbolic name of the instruction used in
+  assembly language
+- The ISA specifies the smallest subset of the instruction set
+  architecture that allows this instruction.  The Core subset is a
+  minimal architecture; the Standard subset contains a full range of
+  instructions
+- The R15 entry indicates how the instruction uses R15: cc indicates
+  the instruction sets the condition code in R15, and x indicates the
+  instruction places data in R15.  A blank entry means the
+  instruction does not change R15.
+- The P entry indicates whether the instruction is Privileged (P) or
+  not (blank)
+
+The Args column shows the assembly language statement format.
+- R is a register, e.g. R4 or R15
+- D is an expression denoting the displacement, which must be
+  representable in 16 bits
+- k is a small constant representable in 4 bits, so 0 <= k < 16
+- K is a large constant representable in 12 bits, so 0 <=k < 4096
+
+The first word of an instruction:
+
+|----+---+---+---|
+| Op | D | A | B |
+|    | J |   |   |
+|----+---+---+---|
+
+Fields of the first instruction word:
+
+- Op = bits 15..12.  Used in all instructions as the
+  primary operation code
+- D = bits 11,10,9,8.  Destination register (e.g. R5)
+- A = bits 7..4.  First operand register (e.g. R12)
+- B = bits 3..0.  is either second operand register (e.g. R7) or secondary opcode
+  (4-bit constant)
+- k is a 4-bit constant in the d field, (e.g. 5)
+- ab is 8-bit secondary opcode for EXP format (e.g. $c3)
+- C is a control register specified by 4 bits
+- A "don't care" field is indicated with a dash
+The second word of an instruction, for RX and EXP formats:
+
+
+Formats for the second word of an instruction.  The second word may
+consist of one of the following:
+- disp - a 16-bit constant
+- kq - a 4-bit constant k (in the e field), followed by a 12-bit
+  constant q (in the fgh fields)
+- 
+
+  
+|----------+------+-----+---+-----+-------+--------------+------+------------------------------------+--------------------------------------------------|
+| Name     | ISA  | R15 | P | Fmt | Afmt  | Args         | Op   | Effect                             |                                                  |
+|----------+------+-----+---+-----+-------+--------------+------+------------------------------------+--------------------------------------------------|
+| add      | Core | cc  |   | RRR | RRR   | D,A,B        | 0    | Rd := Ra + Rb                      |                                                  |
+| sub      | Core | cc  |   | RRR | RRR   | D,A,B        | 1    | Rd := Ra - Rb                      |                                                  |
+| mul      | Core | cc  |   | RRR | RRR   | D,A,B        | 2    | Rd := Ra * Rb                      |                                                  |
+| div      | Core | rem |   | RRR | RRR   | D,A,B        | 3    | Rd := Ra / Rb, R15 := Ra rem Rb    |                                                  |
+| cmp      | Core | cc  |   | RRR | RR    | D,A          | 4    | R15 := Ra cmp Rb                   |                                                  |
+| addc     | Std  | cc  |   | RRR | RRR   | D,A,B        | 5    | Rd := Ra + Rb + R15.carry          |                                                  |
+| muln     | Std  | d   |   | RRR | RRR   | D,A,B        | 6    | R15++Rd := Ra :*: Rb               |                                                  |
+| divn     | Std  | d   |   | RRR | RRR   | D,A,B        | 7    | R15++Rd := R15++Ra :/: Rb          |                                                  |
+|          | Core |     |   | RRR |       | D,A,B        | 8    | nop, reserved for experimenting -- |                                                  |
+|          | Core |     |   | RRR |       | D,A,B        | 9    | nop, reserved for experiment --    |                                                  |
+|          | Core |     |   | RRR |       | D,A,B        | a    | nop, reserved for experiment --    |                                                  |
+|          | Core |     |   | RRR |       | D,A,B        | b    | nop, reserved for experiment --    |                                                  |
+| trap     | Core |     |   | RRR | RRR   | D,A,B        | c    | user interrupt                     |                                                  |
+|          |      |     |   |     |       |              | d    | nop, reserved                      |                                                  |
+|          |      |     |   |     |       |              | e    | escape to EXP format               |                                                  |
+|          |      |     |   |     |       |              | f    | escape to RX format                |                                                  |
+|----------+------+-----+---+-----+-------+--------------+------+------------------------------------+--------------------------------------------------|
+| lea      | Core |     |   | RX  | RX    | D,A[Disp]    | f,0  | Rd := ea                           |                                                  |
+| load     | Core |     |   | RX  | RX    | D,A[Disp]    | f,1  | Rd := M[ea]                        |                                                  |
+| store    | Core |     |   | RX  | RX    | D,A[Disp]    | f,2  | M[ea] := Rd                        |                                                  |
+| jump     | Core |     |   | RX  | X     | D,A[Disp]    | f,3  | pc := ea                           |                                                  |
+| jumpc0   | Core |     |   | RX  | kX    | J,A[Disp]    | f,4  | R15.k=0 ==> pc := ea               |                                                  |
+| jumpc1   | Core |     |   | RX  | kX    | J,A[Disp]    | f,5  | R15.k=1 ==> pc := ea               |                                                  |
+| jal      | Core |     |   | RX  | RX    | D,A[Disp]    | f,6  | Rd := pc, pc := ea                 |                                                  |
+| testset  | Sys  |     |   | RX  | RX    | D,A[Disp]    | f,7  | Rd := M[ea], M[ea] := 1            |                                                  |
+|          |      |     |   | RX  |       |              | f,8  | -- reserved --                     |                                                  |
+|          |      |     |   | RX  |       |              | ...  | -- reserved --                     |                                                  |
+|          |      |     |   | RX  |       |              | f,f  | -- reserved --                     |                                                  |
+|----------+------+-----+---+-----+-------+--------------+------+------------------------------------+--------------------------------------------------|
+| brf      | Std  |     |   | EXP | K     | Disp         | e,00 | pc := pc+2+fgh                     |                                                  |
+| brb      | Std  |     |   | EXP | K     | Disp         | e,01 | pc := pc+2-fgh                     |                                                  |
+| brfc0    | Std  |     |   | EXP | RkK   | D,K,Q        | e,02 | !Rd.e => pc += 2+fgh               |                                                  |
+| brbc0    | Std  |     |   | EXP | RkK   | D,K,Q        | e,03 | !Rd.e => pc += 2-fgh               |                                                  |
+| brfc1    | Std  |     |   | EXP | RkK   | D,K,Q        | e,04 | Rd.e  => pc += 2+fgh               |                                                  |
+| brbc1    | Std  |     |   | EXP | RkK   | D,K,Q        | e,05 | Rd.e  => pc += 2-fgh               |                                                  |
+| brfz     | Std  |     |   | EXP | RK    | D,Disp       | e,06 | Rd=0  => pc += 2+fgh               |                                                  |
+| brbz     | Std  |     |   | EXP | Rk    | D,Disp       | e,07 | Rd=0  => pc += 2-fgh               |                                                  |
+| brfnz    | Std  |     |   | EXP | RK    | D,Disp       | e,08 | Rd!=0 => pc += 2+fgh               |                                                  |
+| brbnz    | Std  |     |   | EXP | RK    | D,Disp       | e,09 | Rd!=0 => pc += 2-fgh               |                                                  |
+| dispatch | Std  |     |   | EXP | RkK   | D,Disp       | e,0a | Rd!=0 => pc += 2-fgh               |                                                  |
+| save     | Std  |     |   | EXP | RRX   | Rd,Re,gh[Rf] | e,0b | M[ea] := R1, ..., M[ea+d-1] := Rd  |                                                  |
+| restore  | Std  |     |   | EXP | RRX   | D,E,P        | e,0c | R1 := M[ea], ..., Rd := M[ea+d-1]  |                                                  |
+| push     | Std  | cc  |   | EXP | RRR   | D,E,F        | e,0d | M[ea] := Rd, Rb++                  |                                                  |
+| pop      | Std  | cc  |   | EXP | RRR   | D,E,F        | e,0e | Rb--, Rd := M[ea]                  |                                                  |
+| top      | Std  | cc  |   | EXP | RRR   | D,E,F        | e,1f | Rb--, Rd := M[ea]                  |                                                  |
+| shiftl   | Std  |     |   | EXP | RRk   | D,E,L        | e,10 | Rd := Ra shl b                     |                                                  |
+| shiftr   | Std  |     |   | EXP | RRk   | D,E,L        | e,11 | Rd := Ra shr b                     |                                                  |
+| logicw   | Std  |     |   | EXP | RRRk  | Rd,Re,Rf,h   | e,12 | Rd := Re (lut g) Rf                | logicw R5,R7,R2,x ; R5 := R7 xor R2              |
+| logicr   | Std  |     |   | EXP | Rkkkk | Rd,e,f,g,h   | e,13 | Rd.e := Rd.f (lut h) Rd.g          | logicr R3,12,9,2,6 ; R3.12 := R3.9 xor R3.6      |
+| logicb   | Std  |     |   | EXP | RkRkk | Rd,e,Rf,g,h  | e,14 | Rd.e := Rd.f (lut h) Rd.g          | logicrcc R2,3,R7,8,6 ; R15.logb := R2.3 xor R7.8 |
+| extract  | Std  |     |   | EXP | RkkRk | D,E,L,M,N    | e,15 | Rd := extract Rd di size Rs si     |                                                  |
+| extracti | Std  |     |   | EXP | RkkRk | D,E,L,M,N    | e,16 | Rd := extracti Rd di size Rs si    |                                                  |
+| getctl   | Sys  |     | P | EXP | RC    | D,C          | e,17 | Rd := Sc                           |                                                  |
+| putctl   | Sys  |     | P | EXP | RC    | D,           | e,18 | Sc := Rd                           |                                                  |
+| resume   | Sys  |     | P | EXP | null  | R            | e,19 | pc := ipc, status := istatus       |                                                  |
+|          |      |     |   | EXP |       |              | e,1a | reserved                           |                                                  |
+|          |      |     |   | EXP |       |              | ...  | reserved                           |                                                  |
+|          |      |     |   | EXP |       |              | e,ff | reserved                           |                                                  |
+|----------+------+-----+---+-----+-------+--------------+------+------------------------------------+--------------------------------------------------|
+|          |      |     |   |     |       |              |      | <33>                               |                                                  |
+|----------+------+-----+---+-----+-------+--------------+------+------------------------------------+--------------------------------------------------|
+
+#+BEGIN_EXPORT html
+</div">
+#+END_EXPORT
+
+*** Pseudoinstructions
+
+
+* Assembly language
+
+:PROPERTIES:
+:CUSTOM_ID: sec-assembly-language
+:END:
+
+A computer is a digital circuit that executes programs in machine
+language, which is hard for humans to read because it consists
+entirely of numbers.  Assembly language provides a readable notation
+for writing machine language programs.  It uses names for instructions
+and variables, as well as other notations to make the code easier to
+understand.
+
+An instruction in machine language is just one or more words (often
+written in hexadecimal notation), while the corresponding instruction
+in assembly language uses mnemonic names so the programmer doesn't
+have to memorise all the operation codes, addresses of variables, and
+so on. For example, the assembly language statement mul R12,R3,R8 is
+more readable than the corresponding machine language instruction
+2c38.  However, the assembly language still gives the programmer
+complete control over every bit a program.
+
+  
+A programmer writes a machine-level program in assembly language.  A
+software application called the *assembler* reads it in and translates
+it to machine language.  When it sees an instruction mnemonic like add
+or div, it replaces it with the operation code (0, 3, or whatever).
+The assembler helps with variable names --- the machine language needs
+addresses (numbers) and the assembler calculates them
+  
+- You can use names (add, div) rather than numeric codes (0, 3)
+- You can use variable names (x, y, sum) rather than memory addresses
+  (02c3, 18d2)
+- You write a program in assemply language
+- The assembler translates it into machine language
+
+Compilers and assemblers are similar in some ways: both of them
+translate a program from one language to another.  The main difference
+is that compilers translate between languages that are quite
+different, while assemblers translate between similar languages.
+
+Example: a sequence of RRR instructions
+
+Assembly language
+#+BEGIN_EXAMPLE
+    add    R3,R5,R1
+    sub    R4,R2,R3
+    mul    R1,R9,R10   
+#+END_EXAMPLE
+
+Machine language
+#+BEGIN_EXAMPLE
+    0351
+    1423
+    219a
+#+END_EXAMPLE
+
+
+** Assembly language instruction formats with examples
+
+| afmt  | operand general form | example           | notes         |
+|-------+----------------------+-------------------+---------------|
+| RRR   | Rd,Ra,Rb             | add R1,R2,R3      |               |
+| RR    | Ra,Rb                | cmp R1,R2         |               |
+| RX    | Rd,disp[Ra]          | load R1,xyz[R2]   |               |
+| kX    | k,disp[Ra]           | jumpc0 6,loop[R2] | 0 <= k <= 15  |
+| RRRk  | Rd,Ra,Rb,K[Re]       | save R1,R5,3[R14] | 0 <= K <= 255 |
+| RRk   | Ra,Rb,k              | shiftl R1,R2,5    | 0 <= k <= 15  |
+| Rkkkk | Rd,e,f,g,h           | logicr R1,        |               |
+| RkkRk | Ra,j,n,Rb,k          | extract           |               |
+| RC    | Rc,Rd                | putctl vect,R4    |               |
+|       |                      |                   |               |
+
+
+** Programs, modules, and files
+
+The assembler inputs a program in assembly language.  Its primary
+output is an *object module* which contains the machine language code.
+The assembler also produces an *assembly listing*, which presents the
+program in a form useful for the programmer, and a *metadata module*
+which enables the emulator to track the source statement corresponding
+to each instruction.
+
+Each module has an associated object code, which may be empty. The
+object code can be produced by a successful assembly (i.e. an assembly
+with no errors) or it can be obtained from the Editor.  This allows
+object code to be read from a file or entered directly by the user.
+
+
+There is a standard convention for file names.  If, for example, you
+have a program named MyProgram, then the files associated with it
+should be as follows:
+
+    -----------------  -----------
+    module name        MyProgram
+    source file        MyProgram.asm.txt
+    object file        MyProgram.obj.txt
+    assembly listing   MyProgram.lst.txt
+    -----------------  -----------
+
+** Values
+
+A value is a 16-bit word.  An assembly language program uses
+expressions to denote values, but the actual underlying quantity is a
+value.  A value consists of a word and several attributes:
+
+- word is a natural number in the range from 0 to 2^{16}-1.
+- origin
+  - if origin=Local, the value is defined within the module
+  - if origin=External, the value is imported from another module
+- movability
+  - If movability=Relocatable, the value must be adjusted by the
+    relocation constant when the module is relocated
+  - If movability=Fixed, the value is not affected during relocation
+
+*** Expressions
+
+An expression is syntax that denotes a value. 
+
+A *name* must begin with a letter (a-z or A-Z), and may contain
+letters, digits, or underscore characters.
+
+Constants can be written in decimal, hexadecimal, or binary:
+
+- *Decimal constants* consist of a sequence of digits, with an
+  optional leading - sign.  Examples: 42 55039 -1
+
+- *Hexadecimal constants* are written with a dollar sign $ followed by
+  four hex digits (0 1 2 3 4 5 6 7 8 9 a b c d e f).  Examples: $0249
+  $c78a
+
+- *Binary constants* are written with a hash sign # followed by any
+  number of 0 or 1 characters.  You can write fewer than 16 bits; they
+  will be padded on the left with zeros.  Examples: #1101
+  #000100000001101
+
+Expressions may contain arithmetic operators + - * /.
+
+|-------------+----------+-------------+-------------|
+| operand     | operator | operator    | result      |
+|-------------+----------+-------------+-------------|
+| fixed       | +        | fixed       | fixed       |
+| fixed       | +        | relocatable | relocatable |
+| relocatable | +        | fixed       | relocatable |
+| relocatable | +        | relocatable | error       |
+|-------------+----------+-------------+-------------|
+| fixed       | -        | fixed       | fixed       |
+| fixed       | -        | relocatable | relocatable |
+| relocatable | -        | fixed       | relocatable |
+| relocatable | -        | relocatable | fixed       |
+|-------------+----------+-------------+-------------|
+| fixed       | *        | fixed       | fixed       |
+| fixed       | *        | relocatable | error       |
+| relocatable | *        | fixed       | error       |
+| relocatable | *        | relocatable | error       |
+|-------------+----------+-------------+-------------|
+| fixed       | /        | fixed       | fixed       |
+| fixed       | /        | relocatable | error       |
+| relocatable | /        | fixed       | error       |
+| relocatable | /        | relocatable | error       |
+|-------------+----------+-------------+-------------|
+
+
+relocatable 
+
+
+An expression can do arithmetic on a local label, but not on an
+imported name.  The reason is that arithmetic requires that the value
+of the name is known.  That's why an expression like a equ rcd+5 can
+be used only after the label rcd is defined: it enables the value of
+each name to be calculated during pass 1.  But the values of imported
+names are not known at all during assembly; they become defined only
+during linking.  Such a value can affect the values of words in the
+object code, but not their locations.
+
+An expression is assembly language syntax that, when evaluated,
+denotes a value (i.e. a 16-bit word).  Evaluation takes place entirely
+at assembly time.  Expressions may be labels, constants, or
+may be calculated.
+
+*** Location counter
+The assembler maintains a variable called the location counter, which
+is the address where the next word of object code will be loaded.  The
+location counter is a local value.  It is initialized to 0000
+Relocatable.
+
+When an instruction word or data word is generated, its address is set
+to the current value of the location counter, which is then
+incremented.
+
+The org directive specifies a new value of the location counter.
+First the operand of the org statement is evaluated.  This value must
+be local (it is an error if the value is external).  The location
+counter and its movability are set to the value and movability of the
+operand.
+
+*** Attributes
+
+A machine language program consists of words stored in memory at
+particular addresses.  A word is just a collection of 16 bits; it has
+no type.
+
+An assembly language program specifies all the words that comprise a
+program.  In principle you could just write out all the words as
+numbers, but this is difficult and prone to errors.  Thw whole point
+of assembly language is to provide notations that make it easier to
+specify these numbers, while retaining total control---every single
+bit in the object code is determined by the assembly language.
+
+A *value* is a word of 16 bits.  Values do not have types; their type
+depends entirely on usage.  Values may be used in generating object
+code, either as the displacment field of an RX instruction or as the
+operand of a data statement.
+
+Every value is either *fixed* or *relocatable*.  If a module is
+linked, then its relocatable values may be translated, but the fixed
+values remain unchanged.
+
+
+** Code generators
+Each line of source code is an assembly language statement.  Unlike
+higher level languages, assembly language statements are not nested.
+There are three kinds of assembly language statement:
+
+- /Comments/ (blank lines, or lines beginning with ;)
+- /Code/ statements define instructions or constant data
+- /Directives provide metadata but don't generate any code
+
+An assembly language statement contains one or more fields.  A field
+consists of non-space characters (with one exception: a space may
+appear in a string literal).  Fields are separated from each other by
+one or more white space characters.
+
+- Label.  The label field is optional.  If present, the label must be
+  a name and it must begin in the first character of the line.  If the
+  first character is a space, then that line has no label.
+	
+- Operation.  The operation field is an identifier that specifies an
+  instruction or assembler directive.  It must be preceded by one or
+  more white space characters.  Every statement (apart from a full
+  line comment) must have an operation field.
+
+- Operands.  The operands field specifies operands for an instruction
+  or arguments for assembly directives.  There may be several
+  operands, which must be separated by commas.  Each type of statement
+  (determined by the operation field) requires a specific syntax for
+  the operands.  Most instructions and assembler directives require
+  operands, but some do not.
+	
+- Comment.  All text that either (1) follows white space after the
+  operands field, or (2) follows a semicolon (;), is a comment, and is
+  ignored by the assembler.  If one or more of the other fields
+  (label, operation, operands) is missing, the comment must be
+  preceded by a semicolon to prevent it from being interpreted as
+  operands.  The rule is: all text after a semicolon is a comment, and
+  all text after white space following operands is a comment.  A
+  statement where the first non-space character is a semicolon is a
+  full line comment.  If the statement has no operands, then all text
+  after the operation field is a comment.  It is good practice always
+  to begin a comment with a semicolon.
+
+*** Instructions
+
+Assembly language statements generally correspond to the instruction
+formats, but there is not an exact correspondence for several reasons:
+
+- Sometimes an instruction is written in assembly language with a
+  field omitted which exists in the machine language code but is
+  ignored.  For example, the instruction *cmp R1,R2* generates an RRR
+  instruction, but the third operand field is omitted because the
+  instruction requires only one operand, not two.  The assembler sets
+  the unused operand to 0, but the machine ignores it.  This is called
+  a "don't care" field in the instruction.
+  
+- Sometimes two instructions look the same in assembly language but
+  use different machine language instruction formats.  For example,
+  *add R1,R2,R3* and *push R1,R2,R3* look similar, but *add* uses the
+  RRR instruction format and *push* uses the EXP instruction format.
+  The reason for this is that there are not enough bits in the op
+  field to accommodate all the instructions with three register
+  operands, so an *expanding opcode* is used.  Thus push is
+  represented with op=14, indicating EXP format, and the EXP variant
+  is used for this instruction.
+  
+- The 4-bit fields are sometimes used to denote a register from the
+  register file (R3), or a control register (mask), or a constant .
+  In assembly language the constants are written just as a number
+  (e.g. shiftl R1,R2,5).  Control registers are written by name rather
+  than their number in the control register file (e.g. getctl
+  R3,mask).
+  
+- Some assembly language statements are *pseudoinstructions*.  These
+  are special cases of more general instructions.  For example, *and*
+  is a pseudoinstruction which generates a *logicw* instruction
+  specialised to perform a logical and.
+
+Table: *Assembly language statement formats*
+
+
+ | Label   | Statement | Operands | Purpose                    |
+ |---------+-----------+----------+----------------------------|
+ | optname | data      | exprs    | generate word for each exp |
+ |         | RRRop     | r,r,r    |                            |
+ |         | RXop      | r,exp[r] |                            |
+ |         | RRop      | r,r      |                            |
+ |         | Rop       | r        |                            |
+ |         | RRKKop    | r,r,k,k  |                            |
+
+-------------------------------------------------------
+ Asm   Example                  ML formats
+------- ---------------------  ---------------------------
+ RRR     add     Rd,Ra,Rb       RRR
+ RX      lea     Rd,disp[Ra]    RX
+
+ RR      inv     Rd,Ra          RRR (b ignored), RREXP
+ JX      jump    disp[Ra]       RX (b ignored)
+ KX      jumpc0  d,disp[Ra]     RX (d is constant)
+
+ RRK     shiftl  Rd,Ra,k        EXP
+ RkkRk   extract Rd,e,f,Rg,h    EXP
+ RCEXP   getctl  Re,Cf          EXP
+-------------------------------------------------------
+
+An EXP instruction may use the fields op, d, ab, e, f, g, h.  The g
+and h fields can be combined into a single 8-bit field gh All EXP
+instructions combine the a and b fields into a single 8-bit field
+called ab.  Some EXP instructions combine the g and h fields into a
+single 8-bit field called gh.  The EXP format has the following
+variants.
+  
+- The RREXP format takes two register operands, which are in the e and
+  f fields of the second word. The d field of the first word and the g
+  and h fields of the second word are ignored (the assembler will set
+  these to 0).  Any RREXP instruction could be reprsented as RRR, but
+  there are only a few RRR opcodes avaiable, so uncommon instructions
+  that require two registers are represented as RREXP.  Example:
+  *execute R5,R6* is RREXP.
+
+- The RCEXP format takes two register operands; the first is a general
+  register and the second is a control register.  An example of the
+  operand field is *R3,mask*.  The operands are in the e and f fields
+  of the second word.  The d field of the first word and the g and h
+  fields of the second word are ignored (the assembler will set these
+  to 0.)  The first operand is an element of the register file (for
+  example, R4).  The second operand is a control register, which is
+  specified by a 4-bit number.  In assembly language, we normally
+  refer to the control registers by name rather than number, to make
+  it easier to remember which is which.  For example, *getctl
+  R3,status* has RCEXP format.
+  
+- The RRREXP format takes three register operands, which are in the f,
+  g, and h fields of the second word. An example of the operand field
+  is $R1,R2,R3*.  The d field of the first word and the e field of the
+  second word are ignored (the assembler will set these to 0).  The
+  RRREXP instructions would be a natural fit for the RRR format, but
+  there are not enough RRR opcodes available, so the EXP format is
+  used to expand the number of instructions that can be represented.
+  For example, *push R5,R8,R9* has RRREXP format.
+  
+- The RRKEXP format takes two register operands and a 4-bit constant
+  number.  An example of the operand field is *R1,R2,13*.  The
+  register operands are in the f and g fields of the second word, and
+  constant is in the h field of the second word.  The d field of the
+  first word and the e field of the second word are ignored (the
+  assembler sets these to 0).  For example, *shiftr R3,R6,7* has
+  RRKEXP format.
+  
+- The RRKKEXP format takes two register operands and two 4-bit
+  constant binary number operands.  The register operands are in the e
+  and f fields of the second word, while the two constants are in the
+  g and h fields.  The d field of the first word is ignored (the
+  assembler sets it to 0).
+  
+- The RRXEXP format takes two register operands as well as a memory
+  address specified with an 8-bit offset and index register.  Thus
+  these instructions require three registers to be specified, as well
+  as the offset.  Thus every bit of both instruction words is needed
+  to represent an RRXEXP format instruction.  In assembly language,
+  the memory address is written as *offset[Rh]* where *offset* is an
+  -bit binary number and Rh is a register.  The effective memory
+  address is *offset+Rh*. This is similar to ordinary memory
+  addresses; the only difference is that it uses an 8-bit offset
+  rather than a 16-bit displacement. For example, *save R1,R9,2[R14]*
+  has RRKEXP format.  
+
+Expressions, values and relocatables
+
+- An expression is syntax: 23, -5, $b23e, struc+5, arrEnd-arrStart
+- A value denotes a word (it is a number) and is the result of
+  evaluating an expression
+- A value is marked as either relocatable or fixed
+- Expressions may occur in
+  - Displacement field of an assembly language statement; the value of
+    the expression is placed in the displacement field of the
+    corresponding machine language instruction.
+  - If a displacement value is relocatable, its address is recorded in
+    the list of addressess of words to be relocated
+  - Right hand side of an equ statement.  The value may be fixed or
+    relocatable.  The name (the left hand side) is defined as a new
+    identifier, the definition line is the line containing the equ,
+    the value is the evaluation of the right hand side, which may be
+    either fixed or relocatable.  Identifiers used in the expression
+    on the RHS have the line number included in their usage lines.
+  - But identifiers that appear in an expression (even if relocatable)
+    are not recorded in the relocation list; only displacements are
+    placed in the relocation list.
+
+
+- Instruction set
+
+The following sections describe the instructions in groups organized
+by their function.  Some of the groups contain instructions with
+different formats.  From the programmer's perspective the function is
+more important, so these groups are useful in finding the right
+instruction to use.  (From the perspective of designing a digital
+circuit to impleemnt the architecture, the format is essential.)
+
+*** data
+
+The data statement specifies a sequence of constants to be placed in
+consecutive memory locations starting at the location counter, subject
+to relocation.  Its argument is a list of one or more 4-digit hex
+constants separated by commas.
+
+A long block of data can be broken up into several data statements.
+Suppose x1, x2, etc are 4-digit hex constants.  Then
+
+#+BEGIN_EXAMPLE
+data  x1,x2,x3,x4,x5,x6
+#+END_EXAMPLE
+
+is equivalent to
+
+#+BEGIN_EXAMPLE
+data x1,x2,x3
+data x4,x5,x6
+#+END_EXAMPLE
+
+Suppose
+
+- The module's relocation constant is r
+- The location counter has been set to c
+- The i'th constant (counting from 0) in a data statement is x.
+
+Then the linker will set mem[r+c+i] := x.
+
+One point to watch out for is that an assembly language data statement
+uses $ to indicate that a number is a hex constant (e.g. $03b7) but
+the object language data statement requires all numbers to be 4-digit
+hex constants, and does not require (or allow) a preceding $ character
+
+
+** Directives
+
+A directive is an assembly language statement that gives further
+information about how to translate the program to object code and how
+to link the code with other modules.  Directirves specify metadata but
+they don't generate an instruction or constant data.
+
+*** module
+
+A program may be organized as a collection of modules, where each
+module appears in a separate file.  When several modules are present,
+each one needs a unique name.  The /module/ statement declares the
+name of the module, which is specified in the label field.  There are
+no operands.  The following statement says that this is the object
+code for module named /abc/:
+
+#+BEGIN_EXAMPLE
+abc   module 
+#+END_EXAMPLE
+
+A /module/ statement is optional.  If none is present in a file, the
+module is anonymous.  If a file does contain a /module/ statement, it
+must be the first statement in the file, although it may be preceded
+by comments and blank lines.  It is illegal for a file to contain more
+than one /module/ statement.
+
+An anonymous module can import other modules, but other modules cannot
+import anything exported from an anonymous module.  This means, in
+effect, that an anonymous module is useful only as a main program.
+
+It is good practice for the main program to have a module statement;
+in effect, this is the name of the program as well as the name of the
+module.
+
+An assembly language file should have a name of the form
+basename.asm.txt.  If there is a module statement /modname module/,
+then basename should be /modname/.  For example, the file
+Heapsort.asm.txt might contain the statement /Heapsort module/.  If
+there is no module statement, basename is arbitrary.
+
+*** equ
+
+#+BEGIN_EXAMPLE
+codeWrite  equ  2
+codeRead   equ  1
+#+END_EXAMPLE
+
+The expression in an equ can calculate the size of an object:
+
+#+BEGIN_EXAMPLE
+astart     data 5
+           data 9
+           data 78
+aend
+asize      equ  aend-astart
+#+END_EXAMPLE
+
+*** block
+
+#+BEGIN_EXAMPLE
+asize   equ    100
+n       data   asize
+arr     block  asize
+#+END_EXAMPLE
+
+*** org
+
+The org statement sets the location counter to a specified address.
+Subsequent instructions and data will be placed in memory at
+contiguous locations starting from that address.
+
+There is one argument, which is an expression denoting the new value
+of the location counter.  The location counter has an associated
+attribute that specifies either Relocatable or Fixed.  The org
+statement sets this attribute, as well as the numeric value of the
+location counter, to the value of the operand.
+
+Examples:
+
+    org   35     ; subsequent code starts from 0023 (Fixed)
+    org   @+50   ; skip 50 words (Relocatable)
+
+The assembler initializes the location counter to 0 before it begins
+translating an assembly language module.  This means that every module
+begins implicitly with org 0.
+
+*** import
+
+The import statement states that the value of an identifier is defined
+in another module.  During the assembly of the module containing the
+import, the identifier is given a provisional value of 0, but this
+will be replaced by the actual value by the linker.  For example,
+
+#+BEGIN_EXAMPLE
+x   import  Mod1,x
+y   import  Mod1,abc
+#+END_EXAMPLE
+
+says that x is a name that can be used in this module, but it is
+defined in Mod1; y can be used in this module but it is defined in
+Mod1 under the name abc.
+
+*** export
+
+An export statement says that the module is making the value of a
+symbol available for use in other modules, which may import it.  The
+statement takes two operands: the name being exported and the value,
+which must be a 4-digit hex constant.  It makes no difference whether
+the name is relocatable, as the linker performs any relocation before
+writing the exported value into other modules that import it.
+Examples:
+
+#+BEGIN_EXAMPLE
+export  haltcode,0
+export  fcn,002c
+#+END_EXAMPLE
+
+The export statement states that the value of an identifier should be
+made available for other modules to import.  For example, this module
+defines a function and exports it so other modules can import and call
+it:
+
+#+BEGIN_EXAMPLE
+Mod1     module
+         export fcn
+
+fcn      add    R1,R1,R1
+         jump   0[R12]
+#+END_EXAMPLE
+
+ ** Assembly listing
+
+The first section of the assembly listing shows each line of the
+source program.  The line number appears first, followed by the memory
+address that the instruction on this line will be placed in.  The
+address is given as a 4 digit hexadecimal number, and it is binary
+(not two's complement).  Next comes the machine language code
+generated by the line of source code.  If the line contains a two-word
+instruction, there will be two 4-digit hexadecimal values; for a
+one-word instruction there will be one hex number, and if the line
+doesn't produce any code these fields will be blank.  After the code,
+the original source statement appears.
+
+The second section of the assembly listing is the *Symbol Table*.
+This shows each identifier (or "symbol") that appears in the program,
+the address allocated for the symbol, the source code line where it
+was defined, and the source code lines where it was used.
+
+
+** Summary of assembly language statements
+
+| Statement  | Label  | Operands              | Purpose                    |
+|------------+--------+-----------------------+----------------------------|
+| identifier | module |                       | Define name of module      |
+|            | org    | expression            | Set location counter       |
+| identifier | equ    | expression            | Define value               |
+| identifier | import | identifier,identifier | Import  value  from module |
+|            | export | identifier            | Export values              |
+
+
+
+* Object code and linker
+:PROPERTIES:
+:CUSTOM_ID: sec-linker
+:END:
+
+Small programs often consist of just one module (or file).  The
+assembler translates the assembly language source code into machine
+language which is then executed by the processor.
+
+However, there are several reasons for breaking up larger programs
+into several modules.  It's easier to work with several modules of
+reasonable size rather than one gigantic file.  A module may provide
+generic services that can be incorporated into many programs.
+Programs can be simplified if they use libraries for common tasks,
+rather than implementing everything from scratch.  It is faster to
+assemble small files than large ones.
+
+When a program consists of several modules, each one can be assembled
+separately.  However, the resulting machine language is not executable
+if it refers to procedures or other values defined in another module.
+An instruction in module A cannot refer to a word X in module B unless
+it knows the address of X, and when module A is assembled it knows
+nothing about module B.
+
+To produce an executable program, its modules need to be combined into
+a single executable module, with all the addresses resolved.  This is
+called *linking*.
+
+Sigma16 supports linking.  The system is designed so that programs
+that consist of just one standalone module can be executed directly,
+without linking.  This means you can ignore the issues of modules and
+linking if you just want to write a andalone program.
+
+** Object language
+
+Object code is expressed in a textual language, so the object code is
+readable by a human (at least, by a human who understands machine
+language).  For example, binary data is specified using four
+hexadecimal characters rather than a word of binary data.
+
+*** Object statement syntax
+
+The object language has a simple syntax and only a few types of
+statement.  Each object statement is written on one line.  It begins
+with a keyword indicating the type of statement, followed by one or
+more spaces, followed by an operand field which must not contain any
+white space.  The operand field is a comma-separated list of tokens;
+each token is either a hex constant or an identifier.
+
+- In the object language, hex constants are written as four
+  characters, using digits 0-9 a-f.  Unlike assembly language, a hex
+  constant is not preceded by $.  There is no need for this, as all
+  numbers are written in hex in object code.  Assembly language allows
+  both hex and decimal numbers so there needs to be a way to tell them
+  apart.
+
+- Identifiers have the same syntax as in assembly language: a string
+  of letters, digits, and underscore characters, beginning with a
+  letter.
+
+The object language has seven statements: =module=, =org=, =data=,
+=import=, =export=, and =relocate=.  Some of these are related to
+corresponding statements in assembly language, but their syntax is
+different and in some cases they may contain different information.
+
+*** module
+
+*** org
+
+*** data
+
+data x0,x1,...,x_{j-1}
+
+Let xs be the list of j words in a data statement, and llc is the linker
+location counter.  For each word x, the linker performs:
+
+#+BEGIN_EXAMPLE
+mem[llc] := x
+llc := llc + 1
+#+END_EXAMPLE
+
+*** import
+
+General form
+
+#+BEGIN_EXAMPLE
+import  modName,externalName,address,field
+#+END_EXAMPLE
+
+Examples
+
+#+BEGIN_EXAMPLE
+import  Mod2,abc,03c4,dist
+import  Mod3,ybit,03be,g
+#+END_EXAMPLE
+
+*** export
+
+*** relocate
+
+The relocate statement specifies a list of addresses of words that
+must be relocated.  Suppose the value x is specified in a relocate
+statement, and the linker is relocating the module by offset y.  Then
+the linker will set mem[x+y] = obj[x]+y.
+
+#+BEGIN_EXAMPLE
+relocate hex4,hex4,...
+#+END_EXAMPLE
+
+
+
+General form:
+
+The relocate statement specifies a list of addresses, which refer to
+object code words in the module.  The effect is to add the linker
+location counter (llc) to each object code word.
+
+code[addr] := code[addr] + llc
+
+#+BEGIN_EXAMPLE
+relocate  addr,addr,...,addr
+#+END_EXAMPLE
+
+Each location is relcated.  The word The addresses 
+
+** Module metadata
+
+The assembler and linker create metadata files which enable the
+emulator to show the assembly language statement corresponding to the
+instruction currently being executed.  The metadata is not part of the
+machine language, and the emulator doesn't look at it in order to
+execute the program.  It is entirely optional: the emulator can run a
+program without any metadata, although without it the emulator cannot
+display the current assembly language source statement.  This section
+explains how the metadata works and the format of the files.
+
+The emulator attempts to show the assembly language source as the
+program runs, and it highlights the current and next instruction.  To
+do this, the emulator needs to have some information that isn't
+present in the object code.  This extra information is supplied in a
+separate metadata file produced by the assembler and the linker.
+
+An object file foo.obj.txt may have a corresponding metadata file
+foo.omd.txt ("object metadata").  An executable file foo.exe.txt may
+have a corresponding metadata file foo.xmd.txt ("executable
+metadata").  The format of the metadata is identical for object and
+executable; the reason for the distinction is that the user might have
+a program with main program foo.asm.txt, and later give the executable
+the same name foo.  In that case, there will be separate metadata
+files for the object and the executable.
+
+  The metadata contains the source code in two forms:
+plain text and with html tags for highlighting the fields.  In
+addition, the metadata contains a mapping from address to source code
+line number.
+
+The metadata file format is parsed in order to populate several data
+structures that enable the emulator to 
+The metadata contains the lines of text of the assembly listing.
+These lines contain the address, the object code at that address, and
+the assembly language source statement.  Each line of the assembly
+listing appears t  The emulator displays most
+lines of the assembly listing with the same field highlighting
+
+A metadata file contains two sections: the ASmap followed by the
+source listing text.
+A metadata file must have the following contents:
+
+$a0,s0,a1,s1,a2,s2, ..., a_{n-1},s_{n-1}$
+
+When the pc contains address $a_i$ then the source statement $s_i$
+should be displayed.
+
+
+- =fsmap= /n/
+- comma separated list of /n/ numbers, which may be split into lines
+- =source= /n/
+- /n/ lines of html giving the assembly listing.  Each line appears
+  twice: first a "plain" form, followed by a "decorated" form that
+  contains html span elements for highlighting the fields of the text
+
+Here is an example of a metadata file:
+
+#+BEGIN_EXAMPLE
+fasmap 17
+14,14,15,15,16,16,17,17,18,19
+19,20,20,21,21,22,24
+source 32
+<span class='ListingHeader'>Line Addr Code Code Source</span>
+<span class='ListingHeader'>Line Addr Code Code Source</span>
+   1 0000            ; Main: test linker
+   1 0000           <span class='FIELDLABEL'> ... </span>
+#+END_EXAMPLE
+
+** Linker
+
+- GUI: selected module is main program and also receives the
+  executable.  All other modules are linked, and their object code is
+  placed after that of the selected module.  It is an error if any
+  module has not been assembled.  The order of the object code depends
+  on the order of the modules in the module list, which is essentially
+  arbitrary, except that the selected module always comes first in the
+  executable.
+
+** Booter
+*** Executable code
+
+  An executable module is written in the same language as object
+  modules.  The only difference is that an executable module must
+  contain only these types of statement: module, data, org.  It is now
+  allowed to contain any of the following statments: import, export,
+  relocate.
+
+  If an assembly language program doesn't contain any import or export
+  directives, then its object code won't contain any import, export, or
+  relcate statements.  In this case, the object code is already
+  executable and does not require linking: it can be booted directly by
+  the processor.
+
+  The booter (invoked by clicking the Boot button in the processor page)
+  reads in the currently selected module and checks to see whether it is
+  a valid executable module.  If so, it loads the code into the memory.
+  If not, it indicates that the program cannot be booted.
+
+
+* User interface
+*** Files and modules
+- In Modules tab, click Choose Files
+  - The dialogue shows .asm.txt, .lnk.txt, .obj.txt, .md.txt
+  - To select all the relevant files in a directory, click the little
+    box at the left on the row giving "Name, date modified, ..."
+  - Click Open (or cancel)
+*** Simple standalone programs
+
+ If a program does not import any names, it is *standalone*.  The text
+ of the program is shown in the editor pane.  Go to the Assembler pane
+ and click Assemble.  If there are no errors, go directly to the
+ Processor pane (you can skip the Linker) and click Boot.  This will
+ read the machine language into the memory, and now you can run the
+ program.
+
+*** Programs with multiple modules
+
+A module consists of program text, and it may have an optional file,
+and an optional module name.
+
+- The module text is a sequence of assembly language statements.  The
+  text may exist only in the editor buffer, or it may be associated
+  with a file.
+
+- If there is a file, this may be specified either as a path (the
+  unique identification of the file (=C:\\Users\...\prog.asm.txt=), or
+  as just a filename (myprogram.asm.txt) which is relative to the
+  current directory.
+
+To edit a file, the modDir and modName are both optional.  An edited
+file may have a module name specified with a module statement.  To
+read or save a file, both the module directory and name must be known.
+
+Editor operations on files and modules
+
+Each operation that changes the editor buffer (New, Open, Close)
+checks first to see whehter the buffer has been changed since it was
+last saved.  If so, a dialogue asks whether the file should be saved.
+
+- New -- Check whether text in the editor buffer has been saved; if
+  not, ask whether to save it.  Create a new module with empty text
+  and no file name, add it to the module set, and select it as the
+  current module.  Clear the text in the editor buffer.
+
+- Open -- Check whether text in the editor buffer has been saved; if
+  not, ask whether to save it.  Enter the open file dialogue where an
+  existing file can be found by navigation or by typing in its name.
+  If the dialogue is cancelled, the module set and editor buffer are
+  left unchanged.  If a file is selected in the dialogue, and it is
+  already in the module set, then it is selected in the current
+  module.  Otherwise, a new module is created with the file's
+  contents, and is selected as the current module.  and The file is
+  loaded into the editor buffer and added to the module set.
+
+- Refresh -- The file corresponding to the current module is read, and
+  its contents are loaded into the editor buffer.
+
+- SaveAs -- Enters the save file dialogue where the directory and file
+  name can be chosen.  The editor buffer is written into this file.
+
+- Save -- Writes the editor buffer into the current file and
+  directory.  If either the module name or directory is not known,
+  this reverts to a SaveAs.
+
+- Select -- Opens a list of all modules; you can click one of them
+  which is then set as the current module.
+  
+- Close -- Check whether text in the editor buffer has been saved; if
+  not, ask whether to save it. The module is removed from the module
+  set, and the editor buffer is cleared.  The first module (module
+  number 0) is selected as the current module, but if there is no
+  module at all, an empty module is created and selected as current
+  (in effect, if there is only one module and you close it, an
+  automatic New is performed).
+
+- Example -- Reads in a simple example program and sets it as the
+  current module.  This is a standalone program; you can simply click
+  Editor: Example, then Assembler: Assemble, then Processor: Boot, and
+  run the program.  This example is used in the first "getting
+  started" tutorial.  The example program is also available in the
+  Examples directory, accessible through Editor: Open.
+
+Select is for switching among the existing modules, while New and Open
+are for introducing a new module.
+
+
+* Programming
+:PROPERTIES:
+:CUSTOM_ID: sec-programming
+:END:
+
+** Structure of a program
+
+Simple ("static") variabls need to be declared with a data statement,
+which also gives an initial value.
+
+#+BEGIN_EXAMPLE
+x  data  23
+#+END_EXAMPLE
+
+This means: allocate a word in memory for x and initialize it to 23.
+The data statements should come after the trap instruction that
+terminates the program
+
+** How to perform commmon tasks
+
+*** Using extract
+A special case is to move a Boolean from one place to another.
+- A Boolean is a bit in a register, so it takes two 4-bit fields to
+  specify an arbitrary Boolean
+- Would like to make it easy to implement b := c, where b and c are
+  arbitrary Booleans
+- This would require two 4-bit fields for each of b and c, for a total
+  of four 4-bit fields
+- The Exp format could accommodate this
+- But this could also be done using the extract instruction
+- Therefore it should either be omitted, or else be a pseudo
+  instruction that generates an extract
+
+The extract instruction is not essential: it can be performed by a
+sequence of shift and logic instructions.  However, an extract
+instruction is faster than the equivalent sequence of shifts and
+logic, and it also makes a program more readable by making the
+intention clear.
+
+
+Pseudoinstruction
+
+Copy a bit
+
+Invert a bit
+
+Generate a field mask
+
+The field pseudoinstruction loads a word into the destination register
+Rd; this word consists of 1 bits in the specified field (g,h) and 0 in
+all other bit positions.  This provides a field mask that can be used
+with logic instructions for a variety of purposes.
+
+- General form: *field Rd,g,h*
+- Pseudo-instruction:  *injecti Rd,R0,g,h*
+- Assembler format: RKK
+
+Semantics
+- Rd.i = 1 for g <= i <- h
+- Rd.i = 0 for i < g or i > h
+
+Example:
+
+#+BEGIN_EXAMPLE
+ field   R3,4,  ; R3 := 0fc0
+#+END_EXAMPLE
+
+Using a field mask
+- invert it to give negative mask
+- and R1 with mask to clear bits outside the field
+- and R1 with negative mask to clear only the field 
+- xor R1 with mask to invert bits in the field
+
+*** Copying one register to another
+
+Sometimes you want to copy a value from one register to another: R3 :=
+R12.  There isn't an instruction specifically for this purpose,
+because there is no need: just use the add instruction:
+
+#+BEGIN_EXAMPLE
+add R3,R12,R0 ; R3 := R12
+#+END_EXAMPLE
+  
+Since R12 + 0 = R12, this copies the value in R12 into R3.  One might
+think that this is less efficient than having a special instruction to
+perform the copy, but it actually turns out to be more efficient to do
+it this way!
+
+** Compilation
+
+There are two ways to handle variables:
+
+The statement-by-statement style: Each statement is compiled
+independently.  The pattern is: load, arithmetic, store.
+Straightforward but inefficient.
+  
+The register-variable style: Keep variables in registers across a
+group of statements.  Don't need as many loads and stores.  More
+efficient.  You have to keep track of whether variables are in memory
+or a register.  Use comments to show register usage.  Real compilers
+use this style.  Use this style if you like the shorter code it
+produces.
+  
+We'll translate the following program fragment to assembly
+language, using each style:
+
+#+BEGIN_EXAMPLE
+x = 50;
+y = 2*z;
+x = x+1+z;
+#+END_EXAMPLE
+
+Statement-by-statement style
+
+#+BEGIN_EXAMPLE
+; x = 50;
+     lea    R1,$0032   ; R1 = 50
+     store  R1,x[R0]   ; x = 50
+
+; y = 2*z;
+     lea    R1,$0002   ; R1 = 2
+     load   R2,z[R0]   ; R2 = z
+     mul    R3,R1,R2   ; R3 = 2*z
+     store  R3,y[R0]   ; y = 2*z
+
+; x = x+1+z;
+     load   R1,x[R0]   ; R1 = x
+     lea    R2,1[R0]   ; R2 = 1
+     load   R3,z[R0]   ; R3 = z
+     add    R4,R1,R2   ; R4 = x+1
+     add    R4,R4,R3   ; R4 = x+1+z
+     store  R4,x[R0]   ; x = x+1+z
+#+END_EXAMPLE
+
+Register-variable style
+
+#+BEGIN_EXAMPLE
+; Usage of registers
+;   R1 = x
+;   R2 = y
+;   R3 = z
+
+; x = 50;
+     lea    R1,$0032   ; x = 50
+     load   R3,z[R0]   ; R3 = z
+     lea    R4,$0002   ; R4 = 2
+; y = 2*z;
+     mul    R2,R4,R3   ; y = 2*z
+; x = x+1+z;
+     lea    R4,$0001   ; R4 = 1
+     add    R1,R1,R4   ; x = x+1
+     add    R1,R1,R3   ; x = x+z
+     store  R1,x[R0]   ; move x to memory
+     store  R2,y[R0]   ; move y to memory
+#+END_EXAMPLE
+                                
+Comparison of the styles
+
+Statement by statement.
+- Each statement is compiled into a separate block of code.
+- Each statement requires loads, computation, then stores.
+- A variable may appear in several different registers.
+- There may be a lot of redundant loading and storing.
+- The object code corresponds straightforwardly to the source
+  code, but it may be unnecessarily long.
+  
+Register variable
+- The instructions corresponding to the statemnts are mixed
+  together.
+- Some statements are executed entirely in the registers.
+- A variable is kept in the same register across many
+  statments.
+- The use of loads and stores is minimised.
+- The object code is concise, but it's harder to see how it
+  corresponds to the source code.
+- It's possible to have a mixture of the styles: you don't have
+  to follow one or the other all the time.
+
+** Errors: avoiding, finding, and fixing
+
+*** Critical regions
+
+A testset instruction is not semantically equivalent to a load
+followed by a store.  Consider this example:
+
+#+BEGIN_EXAMPLE
+; (1) testset
+     testset   R1,mutex[R0]
+#+END_EXAMPLE
+
+It is not the same as
+
+#+BEGIN_EXAMPLE
+; (2) sequence of instructions
+     load     R1,mutex[R0]
+     lea      R2,1[R0]
+     store    R2,mutex[R0]
+#+END_EXAMPLE
+
+The essential difference is that (1) executes as an atomic operation,
+but (2) does not, and this could lead to errors in mutual exclusion,
+which could lead in turn to fatal errors, crashes, and security
+violations.
+
+Consider, for example, a situation where two processes are sharing
+mutex to control access to a critical retion.
+
+  an interrupt could occor after the
+load and before the store.  Suppose, for example, that initially mutex
+= 0 and the sequence  is executed.
+Another process could be performing a similar sequence of instructions
+on the same mutex variable.
+
+*** Robust programming
+
+*Use a systematic programming process
+
+- Start with a high level algorithm
+- Then translate that to the low level ("if b then goto label") form
+- Translate the low level to assembly language, keeping the higher
+  level versions as comments
+  
+*Use comments both to develop the program and to document it*
+
+- Write the comments first, as you develop the program.  There should
+  already be some good comments (e.g. the algorithm) before any
+  instructions at all have been written.
+- Don't fall into the trap of hacking out instructions and then adding
+  comments later: this loses the benefits that documention offers as
+  you're writing the code.
+  
+*How to write good comments*
+
+- Keep the high level and low level algorithms as comments
+- Comment each instruction
+- Use the comments to explain what your program is doing, not to
+  explain what an instruction does.
+- Assume that the reader already knows the language, but not the
+  details of your program.
+
+*** Error messages
+
+*** Runtime debugging
+
+*What if an instruction doesn't do what you expected?*
+
+- Execute the program to the point where the mysterious instruction is
+  about to be executed, but has not yet executed.  (To do this, you
+  can step through the program, or set a breakpoint.)
+  
+- Make sure you know what the instruction is supposed to do (check the
+  User Guide).
+  
+- Looking at the state of the registers and memory, carefully predict
+  what you expect the instruction to do.
+  
+- Execute the one instruction (click Step) and compare the state of
+  the machine with your prediction.
+  
+- Make sure the instruction has not been modified in memory.  Compare
+  the machine language produced by the assembler with the *current*
+  contents of the word or words in memory where the instruction is
+  located.
+
+*** Breakpoints
+
+*(Note: the breakpoint system is not fully implemented yet; the
+following describes a temporary breakpoint facility.)*
+
+A breakpoint is the address of an instruction; when the machine is
+about to execute that instruction (i.e. when the pc contains that
+address) the emulator will halt execution, enabling the programmer to
+examine the state of registers and memory.  To set a breakpoint, click
+Breakpoint and enter the instruction address you want to stop at in
+the dialogue box.  There are several control buttons.  Refresh means
+"read the contents of the text in the box, which must be a $ followed
+by a 4 hex digit address".  Whenever you change the text, you should
+click Refresh.  The Enable button toggles the breakpoint on and off.
+The Close button hides the Breakpoint dialogue box.  Here's an
+example.  Suppose you want to stop execution of a program at address
+00f6:
+
+- Click Breakpoint
+- Enter $00f6
+- Click Refresh
+- Click Enable
+- Click Close
+- Click Run
+
+The execution will run until the pc becomes equal to 00f6
+and will then stop.
+
+Click Refresh, then Enable, then
+Close.  Then click Run, and the emulator will run at full speed until
+the pc reaches the specified value; then it will stop so you can
+examine the state of the machine.
+
+
+* Installation
+
+You can run most of Sigma16 in a web browser -- there's nothing to
+download, nothing to install.  Visit the [Sigma16 home
+page](https://jtod.github.io/home/Sigma16/) in your browser and
+click on the link to launch the app.  It will run in your browser;
+you don't have to install anything.  The Home page also contains
+links to the source code and further information about the project.
+
+** Command line tools
+
+Sigma16 also contains some advanced features that use the command
+line in a shell.  These features include text commands for
+assembling and linking programs, and for running the circuit
+simulator.  These features require some software installation.  In
+addition, building Sigma16 from soure requires some additional
+software that must be installed.  All of the software required is
+free and open source, and all of it runs on Windows, Macintosh, and
+Gnu/Linux.
+
+*** node and npm
+
+*** Configuring the shell
+
+Shell running bash
+
+Add the following to your .bashrc
+file, but replace /Users//yourlogin/Documents/path/to/ with your own file
+location.  In a bash shell running on cygwin, try /Users/yourlogin.
+
+#+BEGIN_EXAMPLE
+SIGMA16=/Users/yourlogin/Documents/path/to/SigmaProject/Sigma16
+export SIGMA16
+alias helloworld="node ${SIGMA16}/app/helloworld.js"
+#+END_EXAMPLE
+
+*** Testing the installation
+
+#+BEGIN_EXAMPLE
+$ node --version
+v16.5.0
+#+END_EXAMPLE
+
+*** Building Sigma16
+
+The Web version of Sigma16 contains several files that need to be
+built from source.  Of course, if you launch the app from the Sigma16
+Home Page you don't need to worry about that: you get a fully-built
+version.
+
+Use emacs to build *.html from source *.org
+
+#+BEGIN_EXAMPLE
+^C ^E h h
+#+END_EXAMPLE
+
+#+BEGIN_EXAMPLE
+$ npm install -g wabt
+$ wat2wasm emcore.wat --enable-threads
+#+END_EXAMPLE
+
+
+
+*** Why Sigma16?
+
+
+**** Focus on connections
+***** Vertical connections
+- ISA - target for compilation
+- circuit implements ISA
+***** Horizontal connections
+- ISA - programming language constructs
+- ISA - OS kernel
+**** Principles and training
+- When you learn one architecture, it's much easier to learn more
+- 
+**** Synthetic vs commercial architecture
+***** Benefit of commercial architecture: training
+- But which architecture? x86? ARM? RISC-V? New ones?
+**** Design rationale
+***** As simple as possible -- but no simpler
+***** 16-bit word size
+***** Register file
+***** Readable machine language
+**** Software tools
+***** Integrated environment
+***** Run in browser without installation
+
+* Rationale and design
+
+- Why Sigma16?
+- Focus on connections
+- Vertical connections
+- ISA - target for compilation
+- circuit implements ISA
+- Horizontal connections
+- ISA - programming language constructs
+- ISA - OS kernel
+- Principles and training
+- When you learn one architecture, it’s much easier to learn more
+- Synthetic vs commercial architecture
+- Benefit of commercial architecture: training
+- But which architecture? x86? ARM? RISC-V? New ones?
+- Design rationale
+- As simple as possible – but no simpler
+- 16-bit word size
+- nRegister file
+- Readable machine language
+- Software tools
+- Integrated environment
+- Run in browser without installation
+
+* About Sigma16
+:PROPERTIES:
+:CUSTOM_ID: sec-about-sigma16
+:END:
+
+** Copyright and license
+
+The architecture, software tools, and documentation were designed,
+implemented, and written by John O'Donnell.  Contact email:
+john.t.odonnell9@gmail.com
+
+Copyright (C) 2020, 2021 John T. O'Donnell
+
+License: GNU GPL Version 3 or later.  The full text of the GPL-3
+license is given below.
+
+Sigma16 is free software: you can redistribute it and/or modify it
+under the terms of the GNU General Public License as published by the
+Free Software Foundation, either version 3 of the License, or (at your
+option) any later version.  Sigma16 is distributed in the hope that it
+will be useful, but WITHOUT ANY WARRANTY; without even the implied
+warranty of MERCHANTABILITY or FITNESS FOR A PARTICULAR PURPOSE.  See
+the GNU General Public License for more details.  You should have
+received a copy of the GNU General Public License along with Sigma16.
+If not, see <https://www.gnu.org/licenses/>.
+
+** In case of problems
+
+If you encounter a problem with the app, please file a bug report.  It
+is essential in a bug report (for any software, not just Sigma16) to
+provide as much as possible of the following information.
+
+- State what version of the software you’re running.  This is
+  visible in the Welcome page, as well as the User Guide and the
+  Options page.
+
+- State what browser and operating system you're using.  There are
+  some incompatibilities between Chrome, Firefox, Edge, and Safari, as
+  well as differences between operating systems.
+  
+- Describe what the problem was.
+
+- Provide the source code of the assembly language program you’re
+  running.
+
+- If possible, provide some photos or screen shots showing the app at
+  the point where the problem arose.  Smartphone photos are fine.  Try
+  to show the processor display, including the registers.
+
+** Release notes
+*** Version 3.5.0, January 2023
+- No change to the Core instruction set
+- revised the Standard instructions, some changes to representation
+- added family of branch instructions
+*** Version 3.4.0
+- Bit indexing is changed to "little end" style.  The least
+  significant bit has index 0, and the most significant bit has
+  index 15.
+- The architecture is organized into precisely defined subsets: Core
+  and Standard
+*** Version 3.3.2, April 2021
+- There is no change in the architecture
+- The software is modified to enable it to continue working when a
+  planned change to web browsers occurs in May 2021.  The program runs
+  on a hosted web server that enables it to work fully with cross
+  origin isolation.
+*** Version 3.2.3, development from April 2021
+*** Version 3.2.2, March 2021
+
+- A bug in breakpoints is fixed
+- In addition, there is a new way to specify breakpoings using trap
+- When the emulator stops, the memory display is correct; you no
+  longer need to refresh it
+
+*** Version 3.2.1, February 2021
+
+Version 3.2 brings several changes that will be visible to users of
+previous versions of Sigma16:
+
+- /cmplt, cmpeq, cmpgt are removed./ Instead, use the =cmp=
+  instruction, which sets the condition code (=R15=), and then use any
+  of the conditional jump instructions =jumplt=, =jumple=, =jumpeq=,
+  =jumpne=, =jumpge=, =jumpgt=.  (Rationale: There are more Booleans
+  in the condition code than just less-than, equal, and greater-than.
+  The new style accomodates all the conditions in a uniform manner,
+  but the old style does not.  Version 3.1 already supported =cmp= and
+  the conditional jumps.)  Here's an example:
+
+#+BEGIN_EXAMPLE
+; Old style -- these instructions have been removed
+     cmplt   R1,R2,R3      ; R1 := R2 < R3
+     jumpt   R1,loop[R0]   ; if R2 < R3 then goto loop
+; New style -- use the following instead
+     cmp     R2,R3         ; compare R2 with R3
+     jumplt  loop[R0]      ; if R2 < R3 then goto loop
+#+END_EXAMPLE
+
+- /jumpf is renamed to jumpz, and jumpt is renamed to jumpnz./ The new
+  names stand for /jump if zero/ and /jump if not zero/.  Most old
+  programs will use =jumpf= or =jumpt= only after =cmplt=, =cmpeq=, or
+  =cmpgt=, but following =cmp= you should use one of the conditional
+  jumps listed above. (Rationale: The new names reflect more
+  accurately what the instructions actually do.  The decision about
+  whether to jump depends on whether the entire register contains 0;
+  it isn't a decision based on checking just a single bit.)
+
+The following changes do not require modifying old programs; they just
+relax the syntax rules so some programs would no longer give an error
+message.
+
+- /[R0] is optional./ In previous versions of Sigma16, every
+  displacement requires the index register to be stated explicitly,
+  even if it's =R0=: for example, =load R3,xyz[R0]=.  Now, the =[R0]=
+  can be omitted, although you can include it if you wish.  Thus =load
+  R3,xyz= and =load R3,xyz[R0]= are equivalent.  (Rationale: The
+  reason for requiring =[R0]= in the past was to emphasise the
+  regularity of the instruction representation.  However, a primary
+  aim of the design of Sigma16 is to provide subsetting of the
+  architecture, which supports a spiral approach to learning computer
+  architecture.  Another aim is to provide a good platform for schools
+  or other students who will just learn a little of the system.
+  Removing the requirement for =[R0]= simplifies the language for a
+  beginner.  Furthermore, for an experienced expert programmer it's
+  more readable to omit the =[R0]= as this reduces the amount of
+  clutter in the code.)
+
+- /Allow lower case "r" in register names./ In previous versions,
+  elements of the register file required an upper case =R=: for
+  example, =R8=.  Now you can write =r8= as well as =R8=, and both
+  names refer to the same register.  (Of course the same holds for the
+  rest of the register file.)  This is a trivial syntax issue.
+  There's no technical reason to prefer =r8= or =R8=; it's just a
+  matter of personal preference.  It may be easier to read =r8=
+  because the lower case =r= is shorter than the digits.  It's good
+  style to use either the =Rn= or =rn= form consistently, but the
+  assembly language doesn't enforce that. Labels are case sensitive but
+  registers are not.    Labels are case-sensitive,
+  so =xyz= and =XYZ= are distinct names, but registers are not labels,
+  and registers are not case sensitive.
+
+There are some changes to the machine language that don't affect
+assembly language programs.
+
+- Some of the opcodes have changed, so programs need to be
+  reassembled.
+
+- The word logic instructions =inv=, =and=, =or=, =xor= are now
+  pseudoinstructions that generate the =logicw= instruction.  The
+  assembly language syntax is the same as before; only the underlying
+  machine language representation is different
+
+There are some new instructions and features, as well as some
+instructions and features that have been in the architecture for some
+time but weren't documented in the User Gude.  These won't affect
+existing programs.
+
+** Text of GPL3 License
+
+GNU GENERAL PUBLIC LICENSE
+Version 3, 29 June 2007
+
+Copyright © 2007 Free Software Foundation, Inc. <https://fsf.org/>
+
+Everyone is permitted to copy and distribute verbatim copies of this license document, but changing it is not allowed.
+
+Preamble
+The GNU General Public License is a free, copyleft license for software and other kinds of works.
+
+The licenses for most software and other practical works are designed to take away your freedom to share and change the works. By contrast, the GNU General Public License is intended to guarantee your freedom to share and change all versions of a program--to make sure it remains free software for all its users. We, the Free Software Foundation, use the GNU General Public License for most of our software; it applies also to any other work released this way by its authors. You can apply it to your programs, too.
+
+When we speak of free software, we are referring to freedom, not price. Our General Public Licenses are designed to make sure that you have the freedom to distribute copies of free software (and charge for them if you wish), that you receive source code or can get it if you want it, that you can change the software or use pieces of it in new free programs, and that you know you can do these things.
+
+To protect your rights, we need to prevent others from denying you these rights or asking you to surrender the rights. Therefore, you have certain responsibilities if you distribute copies of the software, or if you modify it: responsibilities to respect the freedom of others.
+
+For example, if you distribute copies of such a program, whether gratis or for a fee, you must pass on to the recipients the same freedoms that you received. You must make sure that they, too, receive or can get the source code. And you must show them these terms so they know their rights.
+
+Developers that use the GNU GPL protect your rights with two steps: (1) assert copyright on the software, and (2) offer you this License giving you legal permission to copy, distribute and/or modify it.
+
+For the developers' and authors' protection, the GPL clearly explains that there is no warranty for this free software. For both users' and authors' sake, the GPL requires that modified versions be marked as changed, so that their problems will not be attributed erroneously to authors of previous versions.
+
+Some devices are designed to deny users access to install or run modified versions of the software inside them, although the manufacturer can do so. This is fundamentally incompatible with the aim of protecting users' freedom to change the software. The systematic pattern of such abuse occurs in the area of products for individuals to use, which is precisely where it is most unacceptable. Therefore, we have designed this version of the GPL to prohibit the practice for those products. If such problems arise substantially in other domains, we stand ready to extend this provision to those domains in future versions of the GPL, as needed to protect the freedom of users.
+
+Finally, every program is threatened constantly by software patents. States should not allow patents to restrict development and use of software on general-purpose computers, but in those that do, we wish to avoid the special danger that patents applied to a free program could make it effectively proprietary. To prevent this, the GPL assures that patents cannot be used to render the program non-free.
+
+The precise terms and conditions for copying, distribution and modification follow.
+
+TERMS AND CONDITIONS
+0. Definitions.
+“This License” refers to version 3 of the GNU General Public License.
+
+“Copyright” also means copyright-like laws that apply to other kinds of works, such as semiconductor masks.
+
+“The Program” refers to any copyrightable work licensed under this License. Each licensee is addressed as “you”. “Licensees” and “recipients” may be individuals or organizations.
+
+To “modify” a work means to copy from or adapt all or part of the work in a fashion requiring copyright permission, other than the making of an exact copy. The resulting work is called a “modified version” of the earlier work or a work “based on” the earlier work.
+
+A “covered work” means either the unmodified Program or a work based on the Program.
+
+To “propagate” a work means to do anything with it that, without permission, would make you directly or secondarily liable for infringement under applicable copyright law, except executing it on a computer or modifying a private copy. Propagation includes copying, distribution (with or without modification), making available to the public, and in some countries other activities as well.
+
+To “convey” a work means any kind of propagation that enables other parties to make or receive copies. Mere interaction with a user through a computer network, with no transfer of a copy, is not conveying.
+
+An interactive user interface displays “Appropriate Legal Notices” to the extent that it includes a convenient and prominently visible feature that (1) displays an appropriate copyright notice, and (2) tells the user that there is no warranty for the work (except to the extent that warranties are provided), that licensees may convey the work under this License, and how to view a copy of this License. If the interface presents a list of user commands or options, such as a menu, a prominent item in the list meets this criterion.
+
+1. Source Code.
+The “source code” for a work means the preferred form of the work for making modifications to it. “Object code” means any non-source form of a work.
+
+A “Standard Interface” means an interface that either is an official standard defined by a recognized standards body, or, in the case of interfaces specified for a particular programming language, one that is widely used among developers working in that language.
+
+The “System Libraries” of an executable work include anything, other than the work as a whole, that (a) is included in the normal form of packaging a Major Component, but which is not part of that Major Component, and (b) serves only to enable use of the work with that Major Component, or to implement a Standard Interface for which an implementation is available to the public in source code form. A “Major Component”, in this context, means a major essential component (kernel, window system, and so on) of the specific operating system (if any) on which the executable work runs, or a compiler used to produce the work, or an object code interpreter used to run it.
+
+The “Corresponding Source” for a work in object code form means all the source code needed to generate, install, and (for an executable work) run the object code and to modify the work, including scripts to control those activities. However, it does not include the work's System Libraries, or general-purpose tools or generally available free programs which are used unmodified in performing those activities but which are not part of the work. For example, Corresponding Source includes interface definition files associated with source files for the work, and the source code for shared libraries and dynamically linked subprograms that the work is specifically designed to require, such as by intimate data communication or control flow between those subprograms and other parts of the work.
+
+The Corresponding Source need not include anything that users can regenerate automatically from other parts of the Corresponding Source.
+
+The Corresponding Source for a work in source code form is that same work.
+
+2. Basic Permissions.
+All rights granted under this License are granted for the term of copyright on the Program, and are irrevocable provided the stated conditions are met. This License explicitly affirms your unlimited permission to run the unmodified Program. The output from running a covered work is covered by this License only if the output, given its content, constitutes a covered work. This License acknowledges your rights of fair use or other equivalent, as provided by copyright law.
+
+You may make, run and propagate covered works that you do not convey, without conditions so long as your license otherwise remains in force. You may convey covered works to others for the sole purpose of having them make modifications exclusively for you, or provide you with facilities for running those works, provided that you comply with the terms of this License in conveying all material for which you do not control copyright. Those thus making or running the covered works for you must do so exclusively on your behalf, under your direction and control, on terms that prohibit them from making any copies of your copyrighted material outside their relationship with you.
+
+Conveying under any other circumstances is permitted solely under the conditions stated below. Sublicensing is not allowed; section 10 makes it unnecessary.
+
+3. Protecting Users' Legal Rights From Anti-Circumvention Law.
+No covered work shall be deemed part of an effective technological measure under any applicable law fulfilling obligations under article 11 of the WIPO copyright treaty adopted on 20 December 1996, or similar laws prohibiting or restricting circumvention of such measures.
+
+When you convey a covered work, you waive any legal power to forbid circumvention of technological measures to the extent such circumvention is effected by exercising rights under this License with respect to the covered work, and you disclaim any intention to limit operation or modification of the work as a means of enforcing, against the work's users, your or third parties' legal rights to forbid circumvention of technological measures.
+
+4. Conveying Verbatim Copies.
+You may convey verbatim copies of the Program's source code as you receive it, in any medium, provided that you conspicuously and appropriately publish on each copy an appropriate copyright notice; keep intact all notices stating that this License and any non-permissive terms added in accord with section 7 apply to the code; keep intact all notices of the absence of any warranty; and give all recipients a copy of this License along with the Program.
+
+You may charge any price or no price for each copy that you convey, and you may offer support or warranty protection for a fee.
+
+5. Conveying Modified Source Versions.
+You may convey a work based on the Program, or the modifications to produce it from the Program, in the form of source code under the terms of section 4, provided that you also meet all of these conditions:
+
+a) The work must carry prominent notices stating that you modified it, and giving a relevant date.
+b) The work must carry prominent notices stating that it is released under this License and any conditions added under section 7. This requirement modifies the requirement in section 4 to “keep intact all notices”.
+c) You must license the entire work, as a whole, under this License to anyone who comes into possession of a copy. This License will therefore apply, along with any applicable section 7 additional terms, to the whole of the work, and all its parts, regardless of how they are packaged. This License gives no permission to license the work in any other way, but it does not invalidate such permission if you have separately received it.
+d) If the work has interactive user interfaces, each must display Appropriate Legal Notices; however, if the Program has interactive interfaces that do not display Appropriate Legal Notices, your work need not make them do so.
+A compilation of a covered work with other separate and independent works, which are not by their nature extensions of the covered work, and which are not combined with it such as to form a larger program, in or on a volume of a storage or distribution medium, is called an “aggregate” if the compilation and its resulting copyright are not used to limit the access or legal rights of the compilation's users beyond what the individual works permit. Inclusion of a covered work in an aggregate does not cause this License to apply to the other parts of the aggregate.
+
+6. Conveying Non-Source Forms.
+You may convey a covered work in object code form under the terms of sections 4 and 5, provided that you also convey the machine-readable Corresponding Source under the terms of this License, in one of these ways:
+
+a) Convey the object code in, or embodied in, a physical product (including a physical distribution medium), accompanied by the Corresponding Source fixed on a durable physical medium customarily used for software interchange.
+b) Convey the object code in, or embodied in, a physical product (including a physical distribution medium), accompanied by a written offer, valid for at least three years and valid for as long as you offer spare parts or customer support for that product model, to give anyone who possesses the object code either (1) a copy of the Corresponding Source for all the software in the product that is covered by this License, on a durable physical medium customarily used for software interchange, for a price no more than your reasonable cost of physically performing this conveying of source, or (2) access to copy the Corresponding Source from a network server at no charge.
+c) Convey individual copies of the object code with a copy of the written offer to provide the Corresponding Source. This alternative is allowed only occasionally and noncommercially, and only if you received the object code with such an offer, in accord with subsection 6b.
+d) Convey the object code by offering access from a designated place (gratis or for a charge), and offer equivalent access to the Corresponding Source in the same way through the same place at no further charge. You need not require recipients to copy the Corresponding Source along with the object code. If the place to copy the object code is a network server, the Corresponding Source may be on a different server (operated by you or a third party) that supports equivalent copying facilities, provided you maintain clear directions next to the object code saying where to find the Corresponding Source. Regardless of what server hosts the Corresponding Source, you remain obligated to ensure that it is available for as long as needed to satisfy these requirements.
+e) Convey the object code using peer-to-peer transmission, provided you inform other peers where the object code and Corresponding Source of the work are being offered to the general public at no charge under subsection 6d.
+A separable portion of the object code, whose source code is excluded from the Corresponding Source as a System Library, need not be included in conveying the object code work.
+
+A “User Product” is either (1) a “consumer product”, which means any tangible personal property which is normally used for personal, family, or household purposes, or (2) anything designed or sold for incorporation into a dwelling. In determining whether a product is a consumer product, doubtful cases shall be resolved in favor of coverage. For a particular product received by a particular user, “normally used” refers to a typical or common use of that class of product, regardless of the status of the particular user or of the way in which the particular user actually uses, or expects or is expected to use, the product. A product is a consumer product regardless of whether the product has substantial commercial, industrial or non-consumer uses, unless such uses represent the only significant mode of use of the product.
+
+“Installation Information” for a User Product means any methods, procedures, authorization keys, or other information required to install and execute modified versions of a covered work in that User Product from a modified version of its Corresponding Source. The information must suffice to ensure that the continued functioning of the modified object code is in no case prevented or interfered with solely because modification has been made.
+
+If you convey an object code work under this section in, or with, or specifically for use in, a User Product, and the conveying occurs as part of a transaction in which the right of possession and use of the User Product is transferred to the recipient in perpetuity or for a fixed term (regardless of how the transaction is characterized), the Corresponding Source conveyed under this section must be accompanied by the Installation Information. But this requirement does not apply if neither you nor any third party retains the ability to install modified object code on the User Product (for example, the work has been installed in ROM).
+
+The requirement to provide Installation Information does not include a requirement to continue to provide support service, warranty, or updates for a work that has been modified or installed by the recipient, or for the User Product in which it has been modified or installed. Access to a network may be denied when the modification itself materially and adversely affects the operation of the network or violates the rules and protocols for communication across the network.
+
+Corresponding Source conveyed, and Installation Information provided, in accord with this section must be in a format that is publicly documented (and with an implementation available to the public in source code form), and must require no special password or key for unpacking, reading or copying.
+
+7. Additional Terms.
+“Additional permissions” are terms that supplement the terms of this License by making exceptions from one or more of its conditions. Additional permissions that are applicable to the entire Program shall be treated as though they were included in this License, to the extent that they are valid under applicable law. If additional permissions apply only to part of the Program, that part may be used separately under those permissions, but the entire Program remains governed by this License without regard to the additional permissions.
+
+When you convey a copy of a covered work, you may at your option remove any additional permissions from that copy, or from any part of it. (Additional permissions may be written to require their own removal in certain cases when you modify the work.) You may place additional permissions on material, added by you to a covered work, for which you have or can give appropriate copyright permission.
+
+Notwithstanding any other provision of this License, for material you add to a covered work, you may (if authorized by the copyright holders of that material) supplement the terms of this License with terms:
+
+a) Disclaiming warranty or limiting liability differently from the terms of sections 15 and 16 of this License; or
+b) Requiring preservation of specified reasonable legal notices or author attributions in that material or in the Appropriate Legal Notices displayed by works containing it; or
+c) Prohibiting misrepresentation of the origin of that material, or requiring that modified versions of such material be marked in reasonable ways as different from the original version; or
+d) Limiting the use for publicity purposes of names of licensors or authors of the material; or
+e) Declining to grant rights under trademark law for use of some trade names, trademarks, or service marks; or
+f) Requiring indemnification of licensors and authors of that material by anyone who conveys the material (or modified versions of it) with contractual assumptions of liability to the recipient, for any liability that these contractual assumptions directly impose on those licensors and authors.
+All other non-permissive additional terms are considered “further restrictions” within the meaning of section 10. If the Program as you received it, or any part of it, contains a notice stating that it is governed by this License along with a term that is a further restriction, you may remove that term. If a license document contains a further restriction but permits relicensing or conveying under this License, you may add to a covered work material governed by the terms of that license document, provided that the further restriction does not survive such relicensing or conveying.
+
+If you add terms to a covered work in accord with this section, you must place, in the relevant source files, a statement of the additional terms that apply to those files, or a notice indicating where to find the applicable terms.
+
+Additional terms, permissive or non-permissive, may be stated in the form of a separately written license, or stated as exceptions; the above requirements apply either way.
+
+8. Termination.
+You may not propagate or modify a covered work except as expressly provided under this License. Any attempt otherwise to propagate or modify it is void, and will automatically terminate your rights under this License (including any patent licenses granted under the third paragraph of section 11).
+
+However, if you cease all violation of this License, then your license from a particular copyright holder is reinstated (a) provisionally, unless and until the copyright holder explicitly and finally terminates your license, and (b) permanently, if the copyright holder fails to notify you of the violation by some reasonable means prior to 60 days after the cessation.
+
+Moreover, your license from a particular copyright holder is reinstated permanently if the copyright holder notifies you of the violation by some reasonable means, this is the first time you have received notice of violation of this License (for any work) from that copyright holder, and you cure the violation prior to 30 days after your receipt of the notice.
+
+Termination of your rights under this section does not terminate the licenses of parties who have received copies or rights from you under this License. If your rights have been terminated and not permanently reinstated, you do not qualify to receive new licenses for the same material under section 10.
+
+9. Acceptance Not Required for Having Copies.
+You are not required to accept this License in order to receive or run a copy of the Program. Ancillary propagation of a covered work occurring solely as a consequence of using peer-to-peer transmission to receive a copy likewise does not require acceptance. However, nothing other than this License grants you permission to propagate or modify any covered work. These actions infringe copyright if you do not accept this License. Therefore, by modifying or propagating a covered work, you indicate your acceptance of this License to do so.
+
+10. Automatic Licensing of Downstream Recipients.
+Each time you convey a covered work, the recipient automatically receives a license from the original licensors, to run, modify and propagate that work, subject to this License. You are not responsible for enforcing compliance by third parties with this License.
+
+An “entity transaction” is a transaction transferring control of an organization, or substantially all assets of one, or subdividing an organization, or merging organizations. If propagation of a covered work results from an entity transaction, each party to that transaction who receives a copy of the work also receives whatever licenses to the work the party's predecessor in interest had or could give under the previous paragraph, plus a right to possession of the Corresponding Source of the work from the predecessor in interest, if the predecessor has it or can get it with reasonable efforts.
+
+You may not impose any further restrictions on the exercise of the rights granted or affirmed under this License. For example, you may not impose a license fee, royalty, or other charge for exercise of rights granted under this License, and you may not initiate litigation (including a cross-claim or counterclaim in a lawsuit) alleging that any patent claim is infringed by making, using, selling, offering for sale, or importing the Program or any portion of it.
+
+11. Patents.
+A “contributor” is a copyright holder who authorizes use under this License of the Program or a work on which the Program is based. The work thus licensed is called the contributor's “contributor version”.
+
+A contributor's “essential patent claims” are all patent claims owned or controlled by the contributor, whether already acquired or hereafter acquired, that would be infringed by some manner, permitted by this License, of making, using, or selling its contributor version, but do not include claims that would be infringed only as a consequence of further modification of the contributor version. For purposes of this definition, “control” includes the right to grant patent sublicenses in a manner consistent with the requirements of this License.
+
+Each contributor grants you a non-exclusive, worldwide, royalty-free patent license under the contributor's essential patent claims, to make, use, sell, offer for sale, import and otherwise run, modify and propagate the contents of its contributor version.
+
+In the following three paragraphs, a “patent license” is any express agreement or commitment, however denominated, not to enforce a patent (such as an express permission to practice a patent or covenant not to sue for patent infringement). To “grant” such a patent license to a party means to make such an agreement or commitment not to enforce a patent against the party.
+
+If you convey a covered work, knowingly relying on a patent license, and the Corresponding Source of the work is not available for anyone to copy, free of charge and under the terms of this License, through a publicly available network server or other readily accessible means, then you must either (1) cause the Corresponding Source to be so available, or (2) arrange to deprive yourself of the benefit of the patent license for this particular work, or (3) arrange, in a manner consistent with the requirements of this License, to extend the patent license to downstream recipients. “Knowingly relying” means you have actual knowledge that, but for the patent license, your conveying the covered work in a country, or your recipient's use of the covered work in a country, would infringe one or more identifiable patents in that country that you have reason to believe are valid.
+
+If, pursuant to or in connection with a single transaction or arrangement, you convey, or propagate by procuring conveyance of, a covered work, and grant a patent license to some of the parties receiving the covered work authorizing them to use, propagate, modify or convey a specific copy of the covered work, then the patent license you grant is automatically extended to all recipients of the covered work and works based on it.
+
+A patent license is “discriminatory” if it does not include within the scope of its coverage, prohibits the exercise of, or is conditioned on the non-exercise of one or more of the rights that are specifically granted under this License. You may not convey a covered work if you are a party to an arrangement with a third party that is in the business of distributing software, under which you make payment to the third party based on the extent of your activity of conveying the work, and under which the third party grants, to any of the parties who would receive the covered work from you, a discriminatory patent license (a) in connection with copies of the covered work conveyed by you (or copies made from those copies), or (b) primarily for and in connection with specific products or compilations that contain the covered work, unless you entered into that arrangement, or that patent license was granted, prior to 28 March 2007.
+
+Nothing in this License shall be construed as excluding or limiting any implied license or other defenses to infringement that may otherwise be available to you under applicable patent law.
+
+12. No Surrender of Others' Freedom.
+If conditions are imposed on you (whether by court order, agreement or otherwise) that contradict the conditions of this License, they do not excuse you from the conditions of this License. If you cannot convey a covered work so as to satisfy simultaneously your obligations under this License and any other pertinent obligations, then as a consequence you may not convey it at all. For example, if you agree to terms that obligate you to collect a royalty for further conveying from those to whom you convey the Program, the only way you could satisfy both those terms and this License would be to refrain entirely from conveying the Program.
+
+13. Use with the GNU Affero General Public License.
+Notwithstanding any other provision of this License, you have permission to link or combine any covered work with a work licensed under version 3 of the GNU Affero General Public License into a single combined work, and to convey the resulting work. The terms of this License will continue to apply to the part which is the covered work, but the special requirements of the GNU Affero General Public License, section 13, concerning interaction through a network will apply to the combination as such.
+
+14. Revised Versions of this License.
+The Free Software Foundation may publish revised and/or new versions of the GNU General Public License from time to time. Such new versions will be similar in spirit to the present version, but may differ in detail to address new problems or concerns.
+
+Each version is given a distinguishing version number. If the Program specifies that a certain numbered version of the GNU General Public License “or any later version” applies to it, you have the option of following the terms and conditions either of that numbered version or of any later version published by the Free Software Foundation. If the Program does not specify a version number of the GNU General Public License, you may choose any version ever published by the Free Software Foundation.
+
+If the Program specifies that a proxy can decide which future versions of the GNU General Public License can be used, that proxy's public statement of acceptance of a version permanently authorizes you to choose that version for the Program.
+
+Later license versions may give you additional or different permissions. However, no additional obligations are imposed on any author or copyright holder as a result of your choosing to follow a later version.
+
+15. Disclaimer of Warranty.
+THERE IS NO WARRANTY FOR THE PROGRAM, TO THE EXTENT PERMITTED BY APPLICABLE LAW. EXCEPT WHEN OTHERWISE STATED IN WRITING THE COPYRIGHT HOLDERS AND/OR OTHER PARTIES PROVIDE THE PROGRAM “AS IS” WITHOUT WARRANTY OF ANY KIND, EITHER EXPRESSED OR IMPLIED, INCLUDING, BUT NOT LIMITED TO, THE IMPLIED WARRANTIES OF MERCHANTABILITY AND FITNESS FOR A PARTICULAR PURPOSE. THE ENTIRE RISK AS TO THE QUALITY AND PERFORMANCE OF THE PROGRAM IS WITH YOU. SHOULD THE PROGRAM PROVE DEFECTIVE, YOU ASSUME THE COST OF ALL NECESSARY SERVICING, REPAIR OR CORRECTION.
+
+16. Limitation of Liability.
+IN NO EVENT UNLESS REQUIRED BY APPLICABLE LAW OR AGREED TO IN WRITING WILL ANY COPYRIGHT HOLDER, OR ANY OTHER PARTY WHO MODIFIES AND/OR CONVEYS THE PROGRAM AS PERMITTED ABOVE, BE LIABLE TO YOU FOR DAMAGES, INCLUDING ANY GENERAL, SPECIAL, INCIDENTAL OR CONSEQUENTIAL DAMAGES ARISING OUT OF THE USE OR INABILITY TO USE THE PROGRAM (INCLUDING BUT NOT LIMITED TO LOSS OF DATA OR DATA BEING RENDERED INACCURATE OR LOSSES SUSTAINED BY YOU OR THIRD PARTIES OR A FAILURE OF THE PROGRAM TO OPERATE WITH ANY OTHER PROGRAMS), EVEN IF SUCH HOLDER OR OTHER PARTY HAS BEEN ADVISED OF THE POSSIBILITY OF SUCH DAMAGES.
+
+17. Interpretation of Sections 15 and 16.
+If the disclaimer of warranty and limitation of liability provided above cannot be given local legal effect according to their terms, reviewing courts shall apply local law that most closely approximates an absolute waiver of all civil liability in connection with the Program, unless a warranty or assumption of liability accompanies a copy of the Program in return for a fee.
+
+END OF TERMS AND CONDITIONS
+
+How to Apply These Terms to Your New Programs
+If you develop a new program, and you want it to be of the greatest possible use to the public, the best way to achieve this is to make it free software which everyone can redistribute and change under these terms.
+
+To do so, attach the following notices to the program. It is safest to attach them to the start of each source file to most effectively state the exclusion of warranty; and each file should have at least the “copyright” line and a pointer to where the full notice is found.
+
+    <one line to give the program's name and a brief idea of what it does.>
+    Copyright (C) <year>  <name of author>
+
+    This program is free software: you can redistribute it and/or modify
+    it under the terms of the GNU General Public License as published by
+    the Free Software Foundation, either version 3 of the License, or
+    (at your option) any later version.
+
+    This program is distributed in the hope that it will be useful,
+    but WITHOUT ANY WARRANTY; without even the implied warranty of
+    MERCHANTABILITY or FITNESS FOR A PARTICULAR PURPOSE.  See the
+    GNU General Public License for more details.
+
+    You should have received a copy of the GNU General Public License
+    along with this program.  If not, see <https://www.gnu.org/licenses/>.
+Also add information on how to contact you by electronic and paper mail.
+
+If the program does terminal interaction, make it output a short notice like this when it starts in an interactive mode:
+
+    <program>  Copyright (C) <year>  <name of author>
+    This program comes with ABSOLUTELY NO WARRANTY; for details type `show w'.
+    This is free software, and you are welcome to redistribute it
+    under certain conditions; type `show c' for Details.
+The hypothetical commands `show w' and `show c' should show the appropriate parts of the General Public License. Of course, your program's commands might be different; for a GUI interface, you would use an “about box”.
+
+You should also get your employer (if you work as a programmer) or school, if any, to sign a “copyright disclaimer” for the program, if necessary. For more information on this, and how to apply and follow the GNU GPL, see <https://www.gnu.org/licenses/>.
+
+The GNU General Public License does not permit incorporating your program into proprietary programs. If your program is a subroutine library, you may consider it more useful to permit linking proprietary applications with the library. If this is what you want to do, use the GNU Lesser General Public License instead of this License. But first, please read <https://www.gnu.org/licenses/why-not-lgpl.html>.
+
+* Typesetting notes :noexport:
+** svg
+
+#+BEGIN_EXAMPLE
+$ svg2pdf.exe -$ XXXX-XXXX-XXXX-XXXX -dpi 72 -d  testfoo.pdf RRRtest.svg
+You have 94 time to evaluate "VeryUtils SVG to PDF Converter Command Line", you may purchase a full version from "https://veryutils.com/" web page.
+[Message]============================
+About to transcode 1 SVG file(s)
+
+Converting RRRtest.svg to testfoo.pdf ... ... success
+
+$
+
+$ svg2pdf.exe -$ john.t.odonnell9@gmail.com -dpi 72 -d bar.pdf RRRtest.svg
+
+
+
+$ svg2pdf -$ 65XS-D623-4455-S4VG-ET58 -dpi 72 -d baz.pdf RRRtest.svg
+Thank you for choosing "VeryUtils SVG to PDF Converter Command Line" product.
+[Message]============================
+About to transcode 1 SVG file(s)
+
+Converting RRRtest.svg to baz.pdf ... ... success
+
+$
+#+END_EXAMPLE
+
+There are several ways to include an svg image.
+
+#+BEGIN_EXPORT html
+<h3> silly heading</h3>
+#+END_EXPORT
+
+** svg the best way: inline include
+
+The idea is to inline the contents of the svg figure, but to obtain
+the text from a separate svg file.
+
+# #+INCLUDE: "./svg/RRRformat.svg" export html
+
+That was an included file.
+
+** Raw inline svg
+
+Hello there this is it 
+
+#+BEGIN_EXPORT html
+<div>
+<svg width="160" height="40" >
+
+  <title>RRR format</title>
+  <desc>Fields of RRR instruction format</desc>
+
+
+  <g style="font-size: 14pt; font-family: sans-serif">
+  
+    <rect x="0" y="0" width="160" height="40"
+          style="fill: none; stroke: black"/>
+    <line x1="40" y1="0" x2="40" y2="40" style="stroke: black"/>
+    <line x1="80" y1="0" x2="80" y2="40" style="stroke: black"/>
+    <line x1="120" y1="0" x2="120" y2="40" style="stroke: black"/>
+
+    <text x="20" y="25" style="text-anchor: middle">op</text>
+    <text x="60" y="25" style="text-anchor: middle">d</text>
+    <text x="100" y="25" style="text-anchor: middle">a</text>
+    <text x="140" y="25" style="text-anchor: middle">b</text>
+
+  </g>
+</svg>
+</div>
+#+END_EXPORT
+That was it!
+
+** svg via org mode external link
+
+Here is the source code in the org file
+#+BEGIN_EXAMPLE
+[[file:svg/RRRformat.svg]]
+#+END_EXAMPLE
+
+It's important not to use a description in the external link; i.e. the
+link ends with two consecutive right brackets.  (If a description is
+given, then org will put in a button to click to get the image, but
+what I want is for the image to appear inline.)
+
+That code appears here:
+[[file:svg/RRRformat.svg]]
+Org produces the following code in the html export:
+
+#+BEGIN_EXAMPLE
+<p>
+That code appears here:
+<object type="image/svg+xml" data="svg/RRRformat.svg" class="org-svg">
+Sorry, your browser does not support SVG.</object>
+Org produces the following code in the html export:
+</p>
+#+END_EXAMPLE
+
+** Using raw html to include image
+
+An alternative is to use raw html to include the image:
+Here is the source code in the org file
+
+#+BEGIN_EXAMPLE
+#+HTML: <img src='svg/RRRformat.svg'/>
+#+END_EXAMPLE
+That code goes here:
+#+HTML: <img src='svg/RRRformat.svg'/>
+And this is  the code that org puts into the html export:
+
+#+BEGIN_EXAMPLE
+<p>
+That code goes here:
+</p>
+<img src='svg/RRRformat.svg'/>
+<p>
+And this is  the code that org puts into the html export:
+#+END_EXAMPLE
+
+** Embedding an object
+
+/Embedding as an image./ Here is an external svg figure.  From
+Eisenberg, J. David; Bellamy-Royds, Amelia. SVG Essentials: Producing
+Scalable Vector Graphics with XML (p. 21). O'Reilly Media. Kindle
+Edition.
+
+The svg specifies xmlns but this external reference is a problem
+
+#+BEGIN_EXAMPLE
+  xmlns="http://www.w3.org/2000/svg">
+#+END_EXAMPLE
+
+Here is the figure
+
+#+HTML: <img src='svg/simplefig.svg'/>
+
+That was an external svg figure
+
+/Embedding as an object./  Here is the same file but embedded as an
+object rather than an image.
+
+The following generates an error when the app is loaded:
+
+#+BEGIN_EXAMPLE
+Error in event handler: TypeError: Cannot read property 'querySelectorAll' of null
+    at d.resetClassificationForFrames (chrome-extension://fdjamakpfbbddfjaooikfcpapjohcfmg/content/contentScripts/kwift.CHROME.min.js:1:46879)
+    at d.resetAllClassifications (chrome-extension://fdjamakpfbbddfjaooikfcpapjohcfmg/content/contentScripts/kwift.CHROME.min.js:1:46056)
+    at j._classifyHandler (chrome-extension://fdjamakpfbbddfjaooikfcpapjohcfmg/content/contentScripts/kwift.CHROME.min.js:17:83684)
+    at t.MessageHandler._onSendMessageListener (chrome-extension://fdjamakpfbbddfjaooikfcpapjohcfmg/content/contentScripts/kwift.CHROME.min.js:17:152024)
+    at chrome-extension://fdjamakpfbbddfjaooikfcpapjohcfmg/content/contentScripts/kwift.CHROME.min.js:17:151660
+#+END_EXAMPLE
+
+The problem is with importing the svg figure as an object.
+
+xxx #+BEGIN_EXPORT html
+<object data="svg/simplefig.svg" type="image/svg+xml"
+title="simplefig">
+</object>
+xxx #+END_EXPORT
+
+That is the end of the figure embedded as an object.
+
+** Asides
+
+Here is an example of an AsideNote.
+
+#+HTML: <div class='AsideNote'>
+*Aside note.* This is some text surrounded by a box and with a soft
+background color.  Since org puts a <p> tag around the contents of the
+div, the css sets the top and bottom margins to 0em for div.AsideNote
+> p.
+#+HTML: <asidepar>
+To have a paragraph inside the AsideNote, use <asidepar>.
+#+HTML: </div>
+
+** Math in plain html
+
+From org documentation: The HTML export back-end transforms ‘<’ and
+‘>’ to ‘&lt;’ and ‘&gt;’. To include raw HTML code in the Org file so
+the HTML export back-end can insert that HTML code in the output, use
+this inline syntax: ‘@@html:...@@’. For example: Here are some html
+math symbols
+
+- @@html: &sum; @@
+- @@html: &sum;<sub>n = 0</sub><sup>&inf;</sup> @@
+- @@html: &sum; <sub>i=0</sub> <sup>n-1</sup> @@
+- @@html: &sum; <sub>0&le;i&lt;n</sub> (x<sub>i</sub> * 2 <sup>i</sup>) @@
+- @@html: 2 &le; 3 @@
+- @@html: 4 &ge; 5 @@
+- @@html: <MATH>&int;_a_^b^{f(x)<over>1+x} dx</MATH> @@
+
+** Math mode
+
+There is a problem with using mathjax while rendering the user guide,
+because of the cross domain limitations enforced by SigServer.
+However, the following does not trigger mathjax:
+
+- $x_i$
+- $x \leq y$
+- $x_i < y_i$
+- $\sum_{i=0}^{n-1} {x_{i} \times 2^{i}} $
+
+** The best way: use tex2svg
+
+The best approach is to use the power of TeX for describing math, and
+the vector graphics of svg to render it.  This needs to be done
+offline, and the raw svg is included in the html page.
+
+#+BEGIN_EXAMPLE
+npm install --global mathjax-node
+$ tex2svg '\sin^2{\theta} + \cos^2{\theta} = 1' > identity.svg
+#+END_EXAMPLE
+
+Here is a formula
+x  #+INCLUDE: "./svg/identity.svg" export html
+which contains some math notation.  This looks good for display equations,
+but not so much for inline notation.
+